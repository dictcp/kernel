#include <linux/export.h>
#include <linux/bvec.h>
#include <linux/uio.h>
#include <linux/pagemap.h>
#include <linux/slab.h>
#include <linux/vmalloc.h>
#include <linux/splice.h>
#include <net/checksum.h>

#define PIPE_PARANOIA /* for now */

#define iterate_iovec(i, n, __v, __p, skip, STEP) {	\
	size_t left;					\
	size_t wanted = n;				\
	__p = i->iov;					\
	__v.iov_len = min(n, __p->iov_len - skip);	\
	if (likely(__v.iov_len)) {			\
		__v.iov_base = __p->iov_base + skip;	\
		left = (STEP);				\
		__v.iov_len -= left;			\
		skip += __v.iov_len;			\
		n -= __v.iov_len;			\
	} else {					\
		left = 0;				\
	}						\
	while (unlikely(!left && n)) {			\
		__p++;					\
		__v.iov_len = min(n, __p->iov_len);	\
		if (unlikely(!__v.iov_len))		\
			continue;			\
		__v.iov_base = __p->iov_base;		\
		left = (STEP);				\
		__v.iov_len -= left;			\
		skip = __v.iov_len;			\
		n -= __v.iov_len;			\
	}						\
	n = wanted - n;					\
}

#define iterate_kvec(i, n, __v, __p, skip, STEP) {	\
	size_t wanted = n;				\
	__p = i->kvec;					\
	__v.iov_len = min(n, __p->iov_len - skip);	\
	if (likely(__v.iov_len)) {			\
		__v.iov_base = __p->iov_base + skip;	\
		(void)(STEP);				\
		skip += __v.iov_len;			\
		n -= __v.iov_len;			\
	}						\
	while (unlikely(n)) {				\
		__p++;					\
		__v.iov_len = min(n, __p->iov_len);	\
		if (unlikely(!__v.iov_len))		\
			continue;			\
		__v.iov_base = __p->iov_base;		\
		(void)(STEP);				\
		skip = __v.iov_len;			\
		n -= __v.iov_len;			\
	}						\
	n = wanted;					\
}

#define iterate_bvec(i, n, __v, __bi, skip, STEP) {	\
	struct bvec_iter __start;			\
	__start.bi_size = n;				\
	__start.bi_bvec_done = skip;			\
	__start.bi_idx = 0;				\
	for_each_bvec(__v, i->bvec, __bi, __start) {	\
		if (!__v.bv_len)			\
			continue;			\
		(void)(STEP);				\
	}						\
}

#define iterate_all_kinds(i, n, v, I, B, K) {			\
	if (likely(n)) {					\
		size_t skip = i->iov_offset;			\
		if (unlikely(i->type & ITER_BVEC)) {		\
			struct bio_vec v;			\
			struct bvec_iter __bi;			\
			iterate_bvec(i, n, v, __bi, skip, (B))	\
		} else if (unlikely(i->type & ITER_KVEC)) {	\
			const struct kvec *kvec;		\
			struct kvec v;				\
			iterate_kvec(i, n, v, kvec, skip, (K))	\
		} else {					\
			const struct iovec *iov;		\
			struct iovec v;				\
			iterate_iovec(i, n, v, iov, skip, (I))	\
		}						\
	}							\
}

#define iterate_and_advance(i, n, v, I, B, K) {			\
	if (unlikely(i->count < n))				\
		n = i->count;					\
	if (i->count) {						\
		size_t skip = i->iov_offset;			\
		if (unlikely(i->type & ITER_BVEC)) {		\
			const struct bio_vec *bvec = i->bvec;	\
			struct bio_vec v;			\
			struct bvec_iter __bi;			\
			iterate_bvec(i, n, v, __bi, skip, (B))	\
			i->bvec = __bvec_iter_bvec(i->bvec, __bi);	\
			i->nr_segs -= i->bvec - bvec;		\
			skip = __bi.bi_bvec_done;		\
		} else if (unlikely(i->type & ITER_KVEC)) {	\
			const struct kvec *kvec;		\
			struct kvec v;				\
			iterate_kvec(i, n, v, kvec, skip, (K))	\
			if (skip == kvec->iov_len) {		\
				kvec++;				\
				skip = 0;			\
			}					\
			i->nr_segs -= kvec - i->kvec;		\
			i->kvec = kvec;				\
		} else {					\
			const struct iovec *iov;		\
			struct iovec v;				\
			iterate_iovec(i, n, v, iov, skip, (I))	\
			if (skip == iov->iov_len) {		\
				iov++;				\
				skip = 0;			\
			}					\
			i->nr_segs -= iov - i->iov;		\
			i->iov = iov;				\
		}						\
		i->count -= n;					\
		i->iov_offset = skip;				\
	}							\
}

static int copyout(void __user *to, const void *from, size_t n)
{
	if (access_ok(VERIFY_WRITE, to, n)) {
		kasan_check_read(from, n);
		n = raw_copy_to_user(to, from, n);
	}
	return n;
}

static int copyin(void *to, const void __user *from, size_t n)
{
	if (access_ok(VERIFY_READ, from, n)) {
		kasan_check_write(to, n);
		n = raw_copy_from_user(to, from, n);
	}
	return n;
}

static size_t copy_page_to_iter_iovec(struct page *page, size_t offset, size_t bytes,
			 struct iov_iter *i)
{
	size_t skip, copy, left, wanted;
	const struct iovec *iov;
	char __user *buf;
	void *kaddr, *from;

	if (unlikely(bytes > i->count))
		bytes = i->count;

	if (unlikely(!bytes))
		return 0;

	might_fault();
	wanted = bytes;
	iov = i->iov;
	skip = i->iov_offset;
	buf = iov->iov_base + skip;
	copy = min(bytes, iov->iov_len - skip);

	if (IS_ENABLED(CONFIG_HIGHMEM) && !fault_in_pages_writeable(buf, copy)) {
		kaddr = kmap_atomic(page);
		from = kaddr + offset;

		/* first chunk, usually the only one */
		left = copyout(buf, from, copy);
		copy -= left;
		skip += copy;
		from += copy;
		bytes -= copy;

		while (unlikely(!left && bytes)) {
			iov++;
			buf = iov->iov_base;
			copy = min(bytes, iov->iov_len);
			left = copyout(buf, from, copy);
			copy -= left;
			skip = copy;
			from += copy;
			bytes -= copy;
		}
		if (likely(!bytes)) {
			kunmap_atomic(kaddr);
			goto done;
		}
		offset = from - kaddr;
		buf += copy;
		kunmap_atomic(kaddr);
		copy = min(bytes, iov->iov_len - skip);
	}
	/* Too bad - revert to non-atomic kmap */

	kaddr = kmap(page);
	from = kaddr + offset;
	left = copyout(buf, from, copy);
	copy -= left;
	skip += copy;
	from += copy;
	bytes -= copy;
	while (unlikely(!left && bytes)) {
		iov++;
		buf = iov->iov_base;
		copy = min(bytes, iov->iov_len);
		left = copyout(buf, from, copy);
		copy -= left;
		skip = copy;
		from += copy;
		bytes -= copy;
	}
	kunmap(page);

done:
	if (skip == iov->iov_len) {
		iov++;
		skip = 0;
	}
	i->count -= wanted - bytes;
	i->nr_segs -= iov - i->iov;
	i->iov = iov;
	i->iov_offset = skip;
	return wanted - bytes;
}

static size_t copy_page_from_iter_iovec(struct page *page, size_t offset, size_t bytes,
			 struct iov_iter *i)
{
	size_t skip, copy, left, wanted;
	const struct iovec *iov;
	char __user *buf;
	void *kaddr, *to;

	if (unlikely(bytes > i->count))
		bytes = i->count;

	if (unlikely(!bytes))
		return 0;

	might_fault();
	wanted = bytes;
	iov = i->iov;
	skip = i->iov_offset;
	buf = iov->iov_base + skip;
	copy = min(bytes, iov->iov_len - skip);

	if (IS_ENABLED(CONFIG_HIGHMEM) && !fault_in_pages_readable(buf, copy)) {
		kaddr = kmap_atomic(page);
		to = kaddr + offset;

		/* first chunk, usually the only one */
		left = copyin(to, buf, copy);
		copy -= left;
		skip += copy;
		to += copy;
		bytes -= copy;

		while (unlikely(!left && bytes)) {
			iov++;
			buf = iov->iov_base;
			copy = min(bytes, iov->iov_len);
			left = copyin(to, buf, copy);
			copy -= left;
			skip = copy;
			to += copy;
			bytes -= copy;
		}
		if (likely(!bytes)) {
			kunmap_atomic(kaddr);
			goto done;
		}
		offset = to - kaddr;
		buf += copy;
		kunmap_atomic(kaddr);
		copy = min(bytes, iov->iov_len - skip);
	}
	/* Too bad - revert to non-atomic kmap */

	kaddr = kmap(page);
	to = kaddr + offset;
	left = copyin(to, buf, copy);
	copy -= left;
	skip += copy;
	to += copy;
	bytes -= copy;
	while (unlikely(!left && bytes)) {
		iov++;
		buf = iov->iov_base;
		copy = min(bytes, iov->iov_len);
		left = copyin(to, buf, copy);
		copy -= left;
		skip = copy;
		to += copy;
		bytes -= copy;
	}
	kunmap(page);

done:
	if (skip == iov->iov_len) {
		iov++;
		skip = 0;
	}
	i->count -= wanted - bytes;
	i->nr_segs -= iov - i->iov;
	i->iov = iov;
	i->iov_offset = skip;
	return wanted - bytes;
}

#ifdef PIPE_PARANOIA
static bool sanity(const struct iov_iter *i)
{
	struct pipe_inode_info *pipe = i->pipe;
	int idx = i->idx;
	int next = pipe->curbuf + pipe->nrbufs;
	if (i->iov_offset) {
		struct pipe_buffer *p;
		if (unlikely(!pipe->nrbufs))
			goto Bad;	// pipe must be non-empty
		if (unlikely(idx != ((next - 1) & (pipe->buffers - 1))))
			goto Bad;	// must be at the last buffer...

		p = &pipe->bufs[idx];
		if (unlikely(p->offset + p->len != i->iov_offset))
			goto Bad;	// ... at the end of segment
	} else {
		if (idx != (next & (pipe->buffers - 1)))
			goto Bad;	// must be right after the last buffer
	}
	return true;
Bad:
	printk(KERN_ERR "idx = %d, offset = %zd\n", i->idx, i->iov_offset);
	printk(KERN_ERR "curbuf = %d, nrbufs = %d, buffers = %d\n",
			pipe->curbuf, pipe->nrbufs, pipe->buffers);
	for (idx = 0; idx < pipe->buffers; idx++)
		printk(KERN_ERR "[%p %p %d %d]\n",
			pipe->bufs[idx].ops,
			pipe->bufs[idx].page,
			pipe->bufs[idx].offset,
			pipe->bufs[idx].len);
	WARN_ON(1);
	return false;
}
#else
#define sanity(i) true
#endif

static inline int next_idx(int idx, struct pipe_inode_info *pipe)
{
	return (idx + 1) & (pipe->buffers - 1);
}

static size_t copy_page_to_iter_pipe(struct page *page, size_t offset, size_t bytes,
			 struct iov_iter *i)
{
	struct pipe_inode_info *pipe = i->pipe;
	struct pipe_buffer *buf;
	size_t off;
	int idx;

	if (unlikely(bytes > i->count))
		bytes = i->count;

	if (unlikely(!bytes))
		return 0;

	if (!sanity(i))
		return 0;

	off = i->iov_offset;
	idx = i->idx;
	buf = &pipe->bufs[idx];
	if (off) {
		if (offset == off && buf->page == page) {
			/* merge with the last one */
			buf->len += bytes;
			i->iov_offset += bytes;
			goto out;
		}
		idx = next_idx(idx, pipe);
		buf = &pipe->bufs[idx];
	}
	if (idx == pipe->curbuf && pipe->nrbufs)
		return 0;
	pipe->nrbufs++;
	buf->ops = &page_cache_pipe_buf_ops;
	get_page(buf->page = page);
	buf->offset = offset;
	buf->len = bytes;
	i->iov_offset = offset + bytes;
	i->idx = idx;
out:
	i->count -= bytes;
	return bytes;
}

/*
 * Fault in one or more iovecs of the given iov_iter, to a maximum length of
 * bytes.  For each iovec, fault in each page that constitutes the iovec.
 *
 * Return 0 on success, or non-zero if the memory could not be accessed (i.e.
 * because it is an invalid address).
 */
int iov_iter_fault_in_readable(struct iov_iter *i, size_t bytes)
{
	size_t skip = i->iov_offset;
	const struct iovec *iov;
	int err;
	struct iovec v;

	if (!(i->type & (ITER_BVEC|ITER_KVEC))) {
		iterate_iovec(i, bytes, v, iov, skip, ({
			err = fault_in_pages_readable(v.iov_base, v.iov_len);
			if (unlikely(err))
			return err;
		0;}))
	}
	return 0;
}
EXPORT_SYMBOL(iov_iter_fault_in_readable);

void iov_iter_init(struct iov_iter *i, int direction,
			const struct iovec *iov, unsigned long nr_segs,
			size_t count)
{
	/* It will get better.  Eventually... */
	if (uaccess_kernel()) {
		direction |= ITER_KVEC;
		i->type = direction;
		i->kvec = (struct kvec *)iov;
	} else {
		i->type = direction;
		i->iov = iov;
	}
	i->nr_segs = nr_segs;
	i->iov_offset = 0;
	i->count = count;
}
EXPORT_SYMBOL(iov_iter_init);

static void memcpy_from_page(char *to, struct page *page, size_t offset, size_t len)
{
	char *from = kmap_atomic(page);
	memcpy(to, from + offset, len);
	kunmap_atomic(from);
}

static void memcpy_to_page(struct page *page, size_t offset, const char *from, size_t len)
{
	char *to = kmap_atomic(page);
	memcpy(to + offset, from, len);
	kunmap_atomic(to);
}

static void memzero_page(struct page *page, size_t offset, size_t len)
{
	char *addr = kmap_atomic(page);
	memset(addr + offset, 0, len);
	kunmap_atomic(addr);
}

static inline bool allocated(struct pipe_buffer *buf)
{
	return buf->ops == &default_pipe_buf_ops;
}

static inline void data_start(const struct iov_iter *i, int *idxp, size_t *offp)
{
	size_t off = i->iov_offset;
	int idx = i->idx;
	if (off && (!allocated(&i->pipe->bufs[idx]) || off == PAGE_SIZE)) {
		idx = next_idx(idx, i->pipe);
		off = 0;
	}
	*idxp = idx;
	*offp = off;
}

static size_t push_pipe(struct iov_iter *i, size_t size,
			int *idxp, size_t *offp)
{
	struct pipe_inode_info *pipe = i->pipe;
	size_t off;
	int idx;
	ssize_t left;

	if (unlikely(size > i->count))
		size = i->count;
	if (unlikely(!size))
		return 0;

	left = size;
	data_start(i, &idx, &off);
	*idxp = idx;
	*offp = off;
	if (off) {
		left -= PAGE_SIZE - off;
		if (left <= 0) {
			pipe->bufs[idx].len += size;
			return size;
		}
		pipe->bufs[idx].len = PAGE_SIZE;
		idx = next_idx(idx, pipe);
	}
	while (idx != pipe->curbuf || !pipe->nrbufs) {
		struct page *page = alloc_page(GFP_USER);
		if (!page)
			break;
		pipe->nrbufs++;
		pipe->bufs[idx].ops = &default_pipe_buf_ops;
		pipe->bufs[idx].page = page;
		pipe->bufs[idx].offset = 0;
		if (left <= PAGE_SIZE) {
			pipe->bufs[idx].len = left;
			return size;
		}
		pipe->bufs[idx].len = PAGE_SIZE;
		left -= PAGE_SIZE;
		idx = next_idx(idx, pipe);
	}
	return size - left;
}

static size_t copy_pipe_to_iter(const void *addr, size_t bytes,
				struct iov_iter *i)
{
	struct pipe_inode_info *pipe = i->pipe;
	size_t n, off;
	int idx;

	if (!sanity(i))
		return 0;

	bytes = n = push_pipe(i, bytes, &idx, &off);
	if (unlikely(!n))
		return 0;
	for ( ; n; idx = next_idx(idx, pipe), off = 0) {
		size_t chunk = min_t(size_t, n, PAGE_SIZE - off);
		memcpy_to_page(pipe->bufs[idx].page, off, addr, chunk);
		i->idx = idx;
		i->iov_offset = off + chunk;
		n -= chunk;
		addr += chunk;
	}
	i->count -= bytes;
	return bytes;
}

size_t _copy_to_iter(const void *addr, size_t bytes, struct iov_iter *i)
{
	const char *from = addr;
	if (unlikely(i->type & ITER_PIPE))
		return copy_pipe_to_iter(addr, bytes, i);
	if (iter_is_iovec(i))
		might_fault();
	iterate_and_advance(i, bytes, v,
		copyout(v.iov_base, (from += v.iov_len) - v.iov_len, v.iov_len),
		memcpy_to_page(v.bv_page, v.bv_offset,
			       (from += v.bv_len) - v.bv_len, v.bv_len),
		memcpy(v.iov_base, (from += v.iov_len) - v.iov_len, v.iov_len)
	)

	return bytes;
}
EXPORT_SYMBOL(_copy_to_iter);

size_t _copy_from_iter(void *addr, size_t bytes, struct iov_iter *i)
{
	char *to = addr;
	if (unlikely(i->type & ITER_PIPE)) {
		WARN_ON(1);
		return 0;
	}
	if (iter_is_iovec(i))
		might_fault();
	iterate_and_advance(i, bytes, v,
		copyin((to += v.iov_len) - v.iov_len, v.iov_base, v.iov_len),
		memcpy_from_page((to += v.bv_len) - v.bv_len, v.bv_page,
				 v.bv_offset, v.bv_len),
		memcpy((to += v.iov_len) - v.iov_len, v.iov_base, v.iov_len)
	)

	return bytes;
}
EXPORT_SYMBOL(_copy_from_iter);

bool _copy_from_iter_full(void *addr, size_t bytes, struct iov_iter *i)
{
	char *to = addr;
	if (unlikely(i->type & ITER_PIPE)) {
		WARN_ON(1);
		return false;
	}
	if (unlikely(i->count < bytes))
		return false;

	if (iter_is_iovec(i))
		might_fault();
	iterate_all_kinds(i, bytes, v, ({
		if (copyin((to += v.iov_len) - v.iov_len,
				      v.iov_base, v.iov_len))
			return false;
		0;}),
		memcpy_from_page((to += v.bv_len) - v.bv_len, v.bv_page,
				 v.bv_offset, v.bv_len),
		memcpy((to += v.iov_len) - v.iov_len, v.iov_base, v.iov_len)
	)

	iov_iter_advance(i, bytes);
	return true;
}
EXPORT_SYMBOL(_copy_from_iter_full);

size_t _copy_from_iter_nocache(void *addr, size_t bytes, struct iov_iter *i)
{
	char *to = addr;
	if (unlikely(i->type & ITER_PIPE)) {
		WARN_ON(1);
		return 0;
	}
	iterate_and_advance(i, bytes, v,
		__copy_from_user_inatomic_nocache((to += v.iov_len) - v.iov_len,
					 v.iov_base, v.iov_len),
		memcpy_from_page((to += v.bv_len) - v.bv_len, v.bv_page,
				 v.bv_offset, v.bv_len),
		memcpy((to += v.iov_len) - v.iov_len, v.iov_base, v.iov_len)
	)

	return bytes;
}
EXPORT_SYMBOL(_copy_from_iter_nocache);

<<<<<<< HEAD
#ifdef CONFIG_ARCH_HAS_UACCESS_FLUSHCACHE
size_t copy_from_iter_flushcache(void *addr, size_t bytes, struct iov_iter *i)
{
	char *to = addr;
	if (unlikely(i->type & ITER_PIPE)) {
		WARN_ON(1);
		return 0;
	}
	iterate_and_advance(i, bytes, v,
		__copy_from_user_flushcache((to += v.iov_len) - v.iov_len,
					 v.iov_base, v.iov_len),
		memcpy_page_flushcache((to += v.bv_len) - v.bv_len, v.bv_page,
				 v.bv_offset, v.bv_len),
		memcpy_flushcache((to += v.iov_len) - v.iov_len, v.iov_base,
			v.iov_len)
	)

	return bytes;
}
EXPORT_SYMBOL_GPL(copy_from_iter_flushcache);
#endif

bool copy_from_iter_full_nocache(void *addr, size_t bytes, struct iov_iter *i)
=======
bool _copy_from_iter_full_nocache(void *addr, size_t bytes, struct iov_iter *i)
>>>>>>> 09fc68dc
{
	char *to = addr;
	if (unlikely(i->type & ITER_PIPE)) {
		WARN_ON(1);
		return false;
	}
	if (unlikely(i->count < bytes))
		return false;
	iterate_all_kinds(i, bytes, v, ({
		if (__copy_from_user_inatomic_nocache((to += v.iov_len) - v.iov_len,
					     v.iov_base, v.iov_len))
			return false;
		0;}),
		memcpy_from_page((to += v.bv_len) - v.bv_len, v.bv_page,
				 v.bv_offset, v.bv_len),
		memcpy((to += v.iov_len) - v.iov_len, v.iov_base, v.iov_len)
	)

	iov_iter_advance(i, bytes);
	return true;
}
EXPORT_SYMBOL(_copy_from_iter_full_nocache);

static inline bool page_copy_sane(struct page *page, size_t offset, size_t n)
{
	size_t v = n + offset;
	if (likely(n <= v && v <= (PAGE_SIZE << compound_order(page))))
		return true;
	WARN_ON(1);
	return false;
}

size_t copy_page_to_iter(struct page *page, size_t offset, size_t bytes,
			 struct iov_iter *i)
{
	if (unlikely(!page_copy_sane(page, offset, bytes)))
		return 0;
	if (i->type & (ITER_BVEC|ITER_KVEC)) {
		void *kaddr = kmap_atomic(page);
		size_t wanted = copy_to_iter(kaddr + offset, bytes, i);
		kunmap_atomic(kaddr);
		return wanted;
	} else if (likely(!(i->type & ITER_PIPE)))
		return copy_page_to_iter_iovec(page, offset, bytes, i);
	else
		return copy_page_to_iter_pipe(page, offset, bytes, i);
}
EXPORT_SYMBOL(copy_page_to_iter);

size_t copy_page_from_iter(struct page *page, size_t offset, size_t bytes,
			 struct iov_iter *i)
{
	if (unlikely(!page_copy_sane(page, offset, bytes)))
		return 0;
	if (unlikely(i->type & ITER_PIPE)) {
		WARN_ON(1);
		return 0;
	}
	if (i->type & (ITER_BVEC|ITER_KVEC)) {
		void *kaddr = kmap_atomic(page);
		size_t wanted = _copy_from_iter(kaddr + offset, bytes, i);
		kunmap_atomic(kaddr);
		return wanted;
	} else
		return copy_page_from_iter_iovec(page, offset, bytes, i);
}
EXPORT_SYMBOL(copy_page_from_iter);

static size_t pipe_zero(size_t bytes, struct iov_iter *i)
{
	struct pipe_inode_info *pipe = i->pipe;
	size_t n, off;
	int idx;

	if (!sanity(i))
		return 0;

	bytes = n = push_pipe(i, bytes, &idx, &off);
	if (unlikely(!n))
		return 0;

	for ( ; n; idx = next_idx(idx, pipe), off = 0) {
		size_t chunk = min_t(size_t, n, PAGE_SIZE - off);
		memzero_page(pipe->bufs[idx].page, off, chunk);
		i->idx = idx;
		i->iov_offset = off + chunk;
		n -= chunk;
	}
	i->count -= bytes;
	return bytes;
}

size_t iov_iter_zero(size_t bytes, struct iov_iter *i)
{
	if (unlikely(i->type & ITER_PIPE))
		return pipe_zero(bytes, i);
	iterate_and_advance(i, bytes, v,
		clear_user(v.iov_base, v.iov_len),
		memzero_page(v.bv_page, v.bv_offset, v.bv_len),
		memset(v.iov_base, 0, v.iov_len)
	)

	return bytes;
}
EXPORT_SYMBOL(iov_iter_zero);

size_t iov_iter_copy_from_user_atomic(struct page *page,
		struct iov_iter *i, unsigned long offset, size_t bytes)
{
	char *kaddr = kmap_atomic(page), *p = kaddr + offset;
	if (unlikely(!page_copy_sane(page, offset, bytes))) {
		kunmap_atomic(kaddr);
		return 0;
	}
	if (unlikely(i->type & ITER_PIPE)) {
		kunmap_atomic(kaddr);
		WARN_ON(1);
		return 0;
	}
	iterate_all_kinds(i, bytes, v,
		copyin((p += v.iov_len) - v.iov_len, v.iov_base, v.iov_len),
		memcpy_from_page((p += v.bv_len) - v.bv_len, v.bv_page,
				 v.bv_offset, v.bv_len),
		memcpy((p += v.iov_len) - v.iov_len, v.iov_base, v.iov_len)
	)
	kunmap_atomic(kaddr);
	return bytes;
}
EXPORT_SYMBOL(iov_iter_copy_from_user_atomic);

static inline void pipe_truncate(struct iov_iter *i)
{
	struct pipe_inode_info *pipe = i->pipe;
	if (pipe->nrbufs) {
		size_t off = i->iov_offset;
		int idx = i->idx;
		int nrbufs = (idx - pipe->curbuf) & (pipe->buffers - 1);
		if (off) {
			pipe->bufs[idx].len = off - pipe->bufs[idx].offset;
			idx = next_idx(idx, pipe);
			nrbufs++;
		}
		while (pipe->nrbufs > nrbufs) {
			pipe_buf_release(pipe, &pipe->bufs[idx]);
			idx = next_idx(idx, pipe);
			pipe->nrbufs--;
		}
	}
}

static void pipe_advance(struct iov_iter *i, size_t size)
{
	struct pipe_inode_info *pipe = i->pipe;
	if (unlikely(i->count < size))
		size = i->count;
	if (size) {
		struct pipe_buffer *buf;
		size_t off = i->iov_offset, left = size;
		int idx = i->idx;
		if (off) /* make it relative to the beginning of buffer */
			left += off - pipe->bufs[idx].offset;
		while (1) {
			buf = &pipe->bufs[idx];
			if (left <= buf->len)
				break;
			left -= buf->len;
			idx = next_idx(idx, pipe);
		}
		i->idx = idx;
		i->iov_offset = buf->offset + left;
	}
	i->count -= size;
	/* ... and discard everything past that point */
	pipe_truncate(i);
}

void iov_iter_advance(struct iov_iter *i, size_t size)
{
	if (unlikely(i->type & ITER_PIPE)) {
		pipe_advance(i, size);
		return;
	}
	iterate_and_advance(i, size, v, 0, 0, 0)
}
EXPORT_SYMBOL(iov_iter_advance);

void iov_iter_revert(struct iov_iter *i, size_t unroll)
{
	if (!unroll)
		return;
	if (WARN_ON(unroll > MAX_RW_COUNT))
		return;
	i->count += unroll;
	if (unlikely(i->type & ITER_PIPE)) {
		struct pipe_inode_info *pipe = i->pipe;
		int idx = i->idx;
		size_t off = i->iov_offset;
		while (1) {
			size_t n = off - pipe->bufs[idx].offset;
			if (unroll < n) {
				off -= unroll;
				break;
			}
			unroll -= n;
			if (!unroll && idx == i->start_idx) {
				off = 0;
				break;
			}
			if (!idx--)
				idx = pipe->buffers - 1;
			off = pipe->bufs[idx].offset + pipe->bufs[idx].len;
		}
		i->iov_offset = off;
		i->idx = idx;
		pipe_truncate(i);
		return;
	}
	if (unroll <= i->iov_offset) {
		i->iov_offset -= unroll;
		return;
	}
	unroll -= i->iov_offset;
	if (i->type & ITER_BVEC) {
		const struct bio_vec *bvec = i->bvec;
		while (1) {
			size_t n = (--bvec)->bv_len;
			i->nr_segs++;
			if (unroll <= n) {
				i->bvec = bvec;
				i->iov_offset = n - unroll;
				return;
			}
			unroll -= n;
		}
	} else { /* same logics for iovec and kvec */
		const struct iovec *iov = i->iov;
		while (1) {
			size_t n = (--iov)->iov_len;
			i->nr_segs++;
			if (unroll <= n) {
				i->iov = iov;
				i->iov_offset = n - unroll;
				return;
			}
			unroll -= n;
		}
	}
}
EXPORT_SYMBOL(iov_iter_revert);

/*
 * Return the count of just the current iov_iter segment.
 */
size_t iov_iter_single_seg_count(const struct iov_iter *i)
{
	if (unlikely(i->type & ITER_PIPE))
		return i->count;	// it is a silly place, anyway
	if (i->nr_segs == 1)
		return i->count;
	else if (i->type & ITER_BVEC)
		return min(i->count, i->bvec->bv_len - i->iov_offset);
	else
		return min(i->count, i->iov->iov_len - i->iov_offset);
}
EXPORT_SYMBOL(iov_iter_single_seg_count);

void iov_iter_kvec(struct iov_iter *i, int direction,
			const struct kvec *kvec, unsigned long nr_segs,
			size_t count)
{
	BUG_ON(!(direction & ITER_KVEC));
	i->type = direction;
	i->kvec = kvec;
	i->nr_segs = nr_segs;
	i->iov_offset = 0;
	i->count = count;
}
EXPORT_SYMBOL(iov_iter_kvec);

void iov_iter_bvec(struct iov_iter *i, int direction,
			const struct bio_vec *bvec, unsigned long nr_segs,
			size_t count)
{
	BUG_ON(!(direction & ITER_BVEC));
	i->type = direction;
	i->bvec = bvec;
	i->nr_segs = nr_segs;
	i->iov_offset = 0;
	i->count = count;
}
EXPORT_SYMBOL(iov_iter_bvec);

void iov_iter_pipe(struct iov_iter *i, int direction,
			struct pipe_inode_info *pipe,
			size_t count)
{
	BUG_ON(direction != ITER_PIPE);
	WARN_ON(pipe->nrbufs == pipe->buffers);
	i->type = direction;
	i->pipe = pipe;
	i->idx = (pipe->curbuf + pipe->nrbufs) & (pipe->buffers - 1);
	i->iov_offset = 0;
	i->count = count;
	i->start_idx = i->idx;
}
EXPORT_SYMBOL(iov_iter_pipe);

unsigned long iov_iter_alignment(const struct iov_iter *i)
{
	unsigned long res = 0;
	size_t size = i->count;

	if (unlikely(i->type & ITER_PIPE)) {
		if (size && i->iov_offset && allocated(&i->pipe->bufs[i->idx]))
			return size | i->iov_offset;
		return size;
	}
	iterate_all_kinds(i, size, v,
		(res |= (unsigned long)v.iov_base | v.iov_len, 0),
		res |= v.bv_offset | v.bv_len,
		res |= (unsigned long)v.iov_base | v.iov_len
	)
	return res;
}
EXPORT_SYMBOL(iov_iter_alignment);

unsigned long iov_iter_gap_alignment(const struct iov_iter *i)
{
	unsigned long res = 0;
	size_t size = i->count;

	if (unlikely(i->type & ITER_PIPE)) {
		WARN_ON(1);
		return ~0U;
	}

	iterate_all_kinds(i, size, v,
		(res |= (!res ? 0 : (unsigned long)v.iov_base) |
			(size != v.iov_len ? size : 0), 0),
		(res |= (!res ? 0 : (unsigned long)v.bv_offset) |
			(size != v.bv_len ? size : 0)),
		(res |= (!res ? 0 : (unsigned long)v.iov_base) |
			(size != v.iov_len ? size : 0))
		);
	return res;
}
EXPORT_SYMBOL(iov_iter_gap_alignment);

static inline size_t __pipe_get_pages(struct iov_iter *i,
				size_t maxsize,
				struct page **pages,
				int idx,
				size_t *start)
{
	struct pipe_inode_info *pipe = i->pipe;
	ssize_t n = push_pipe(i, maxsize, &idx, start);
	if (!n)
		return -EFAULT;

	maxsize = n;
	n += *start;
	while (n > 0) {
		get_page(*pages++ = pipe->bufs[idx].page);
		idx = next_idx(idx, pipe);
		n -= PAGE_SIZE;
	}

	return maxsize;
}

static ssize_t pipe_get_pages(struct iov_iter *i,
		   struct page **pages, size_t maxsize, unsigned maxpages,
		   size_t *start)
{
	unsigned npages;
	size_t capacity;
	int idx;

	if (!maxsize)
		return 0;

	if (!sanity(i))
		return -EFAULT;

	data_start(i, &idx, start);
	/* some of this one + all after this one */
	npages = ((i->pipe->curbuf - idx - 1) & (i->pipe->buffers - 1)) + 1;
	capacity = min(npages,maxpages) * PAGE_SIZE - *start;

	return __pipe_get_pages(i, min(maxsize, capacity), pages, idx, start);
}

ssize_t iov_iter_get_pages(struct iov_iter *i,
		   struct page **pages, size_t maxsize, unsigned maxpages,
		   size_t *start)
{
	if (maxsize > i->count)
		maxsize = i->count;

	if (unlikely(i->type & ITER_PIPE))
		return pipe_get_pages(i, pages, maxsize, maxpages, start);
	iterate_all_kinds(i, maxsize, v, ({
		unsigned long addr = (unsigned long)v.iov_base;
		size_t len = v.iov_len + (*start = addr & (PAGE_SIZE - 1));
		int n;
		int res;

		if (len > maxpages * PAGE_SIZE)
			len = maxpages * PAGE_SIZE;
		addr &= ~(PAGE_SIZE - 1);
		n = DIV_ROUND_UP(len, PAGE_SIZE);
		res = get_user_pages_fast(addr, n, (i->type & WRITE) != WRITE, pages);
		if (unlikely(res < 0))
			return res;
		return (res == n ? len : res * PAGE_SIZE) - *start;
	0;}),({
		/* can't be more than PAGE_SIZE */
		*start = v.bv_offset;
		get_page(*pages = v.bv_page);
		return v.bv_len;
	}),({
		return -EFAULT;
	})
	)
	return 0;
}
EXPORT_SYMBOL(iov_iter_get_pages);

static struct page **get_pages_array(size_t n)
{
	return kvmalloc_array(n, sizeof(struct page *), GFP_KERNEL);
}

static ssize_t pipe_get_pages_alloc(struct iov_iter *i,
		   struct page ***pages, size_t maxsize,
		   size_t *start)
{
	struct page **p;
	size_t n;
	int idx;
	int npages;

	if (!maxsize)
		return 0;

	if (!sanity(i))
		return -EFAULT;

	data_start(i, &idx, start);
	/* some of this one + all after this one */
	npages = ((i->pipe->curbuf - idx - 1) & (i->pipe->buffers - 1)) + 1;
	n = npages * PAGE_SIZE - *start;
	if (maxsize > n)
		maxsize = n;
	else
		npages = DIV_ROUND_UP(maxsize + *start, PAGE_SIZE);
	p = get_pages_array(npages);
	if (!p)
		return -ENOMEM;
	n = __pipe_get_pages(i, maxsize, p, idx, start);
	if (n > 0)
		*pages = p;
	else
		kvfree(p);
	return n;
}

ssize_t iov_iter_get_pages_alloc(struct iov_iter *i,
		   struct page ***pages, size_t maxsize,
		   size_t *start)
{
	struct page **p;

	if (maxsize > i->count)
		maxsize = i->count;

	if (unlikely(i->type & ITER_PIPE))
		return pipe_get_pages_alloc(i, pages, maxsize, start);
	iterate_all_kinds(i, maxsize, v, ({
		unsigned long addr = (unsigned long)v.iov_base;
		size_t len = v.iov_len + (*start = addr & (PAGE_SIZE - 1));
		int n;
		int res;

		addr &= ~(PAGE_SIZE - 1);
		n = DIV_ROUND_UP(len, PAGE_SIZE);
		p = get_pages_array(n);
		if (!p)
			return -ENOMEM;
		res = get_user_pages_fast(addr, n, (i->type & WRITE) != WRITE, p);
		if (unlikely(res < 0)) {
			kvfree(p);
			return res;
		}
		*pages = p;
		return (res == n ? len : res * PAGE_SIZE) - *start;
	0;}),({
		/* can't be more than PAGE_SIZE */
		*start = v.bv_offset;
		*pages = p = get_pages_array(1);
		if (!p)
			return -ENOMEM;
		get_page(*p = v.bv_page);
		return v.bv_len;
	}),({
		return -EFAULT;
	})
	)
	return 0;
}
EXPORT_SYMBOL(iov_iter_get_pages_alloc);

size_t csum_and_copy_from_iter(void *addr, size_t bytes, __wsum *csum,
			       struct iov_iter *i)
{
	char *to = addr;
	__wsum sum, next;
	size_t off = 0;
	sum = *csum;
	if (unlikely(i->type & ITER_PIPE)) {
		WARN_ON(1);
		return 0;
	}
	iterate_and_advance(i, bytes, v, ({
		int err = 0;
		next = csum_and_copy_from_user(v.iov_base,
					       (to += v.iov_len) - v.iov_len,
					       v.iov_len, 0, &err);
		if (!err) {
			sum = csum_block_add(sum, next, off);
			off += v.iov_len;
		}
		err ? v.iov_len : 0;
	}), ({
		char *p = kmap_atomic(v.bv_page);
		next = csum_partial_copy_nocheck(p + v.bv_offset,
						 (to += v.bv_len) - v.bv_len,
						 v.bv_len, 0);
		kunmap_atomic(p);
		sum = csum_block_add(sum, next, off);
		off += v.bv_len;
	}),({
		next = csum_partial_copy_nocheck(v.iov_base,
						 (to += v.iov_len) - v.iov_len,
						 v.iov_len, 0);
		sum = csum_block_add(sum, next, off);
		off += v.iov_len;
	})
	)
	*csum = sum;
	return bytes;
}
EXPORT_SYMBOL(csum_and_copy_from_iter);

bool csum_and_copy_from_iter_full(void *addr, size_t bytes, __wsum *csum,
			       struct iov_iter *i)
{
	char *to = addr;
	__wsum sum, next;
	size_t off = 0;
	sum = *csum;
	if (unlikely(i->type & ITER_PIPE)) {
		WARN_ON(1);
		return false;
	}
	if (unlikely(i->count < bytes))
		return false;
	iterate_all_kinds(i, bytes, v, ({
		int err = 0;
		next = csum_and_copy_from_user(v.iov_base,
					       (to += v.iov_len) - v.iov_len,
					       v.iov_len, 0, &err);
		if (err)
			return false;
		sum = csum_block_add(sum, next, off);
		off += v.iov_len;
		0;
	}), ({
		char *p = kmap_atomic(v.bv_page);
		next = csum_partial_copy_nocheck(p + v.bv_offset,
						 (to += v.bv_len) - v.bv_len,
						 v.bv_len, 0);
		kunmap_atomic(p);
		sum = csum_block_add(sum, next, off);
		off += v.bv_len;
	}),({
		next = csum_partial_copy_nocheck(v.iov_base,
						 (to += v.iov_len) - v.iov_len,
						 v.iov_len, 0);
		sum = csum_block_add(sum, next, off);
		off += v.iov_len;
	})
	)
	*csum = sum;
	iov_iter_advance(i, bytes);
	return true;
}
EXPORT_SYMBOL(csum_and_copy_from_iter_full);

size_t csum_and_copy_to_iter(const void *addr, size_t bytes, __wsum *csum,
			     struct iov_iter *i)
{
	const char *from = addr;
	__wsum sum, next;
	size_t off = 0;
	sum = *csum;
	if (unlikely(i->type & ITER_PIPE)) {
		WARN_ON(1);	/* for now */
		return 0;
	}
	iterate_and_advance(i, bytes, v, ({
		int err = 0;
		next = csum_and_copy_to_user((from += v.iov_len) - v.iov_len,
					     v.iov_base,
					     v.iov_len, 0, &err);
		if (!err) {
			sum = csum_block_add(sum, next, off);
			off += v.iov_len;
		}
		err ? v.iov_len : 0;
	}), ({
		char *p = kmap_atomic(v.bv_page);
		next = csum_partial_copy_nocheck((from += v.bv_len) - v.bv_len,
						 p + v.bv_offset,
						 v.bv_len, 0);
		kunmap_atomic(p);
		sum = csum_block_add(sum, next, off);
		off += v.bv_len;
	}),({
		next = csum_partial_copy_nocheck((from += v.iov_len) - v.iov_len,
						 v.iov_base,
						 v.iov_len, 0);
		sum = csum_block_add(sum, next, off);
		off += v.iov_len;
	})
	)
	*csum = sum;
	return bytes;
}
EXPORT_SYMBOL(csum_and_copy_to_iter);

int iov_iter_npages(const struct iov_iter *i, int maxpages)
{
	size_t size = i->count;
	int npages = 0;

	if (!size)
		return 0;

	if (unlikely(i->type & ITER_PIPE)) {
		struct pipe_inode_info *pipe = i->pipe;
		size_t off;
		int idx;

		if (!sanity(i))
			return 0;

		data_start(i, &idx, &off);
		/* some of this one + all after this one */
		npages = ((pipe->curbuf - idx - 1) & (pipe->buffers - 1)) + 1;
		if (npages >= maxpages)
			return maxpages;
	} else iterate_all_kinds(i, size, v, ({
		unsigned long p = (unsigned long)v.iov_base;
		npages += DIV_ROUND_UP(p + v.iov_len, PAGE_SIZE)
			- p / PAGE_SIZE;
		if (npages >= maxpages)
			return maxpages;
	0;}),({
		npages++;
		if (npages >= maxpages)
			return maxpages;
	}),({
		unsigned long p = (unsigned long)v.iov_base;
		npages += DIV_ROUND_UP(p + v.iov_len, PAGE_SIZE)
			- p / PAGE_SIZE;
		if (npages >= maxpages)
			return maxpages;
	})
	)
	return npages;
}
EXPORT_SYMBOL(iov_iter_npages);

const void *dup_iter(struct iov_iter *new, struct iov_iter *old, gfp_t flags)
{
	*new = *old;
	if (unlikely(new->type & ITER_PIPE)) {
		WARN_ON(1);
		return NULL;
	}
	if (new->type & ITER_BVEC)
		return new->bvec = kmemdup(new->bvec,
				    new->nr_segs * sizeof(struct bio_vec),
				    flags);
	else
		/* iovec and kvec have identical layout */
		return new->iov = kmemdup(new->iov,
				   new->nr_segs * sizeof(struct iovec),
				   flags);
}
EXPORT_SYMBOL(dup_iter);

/**
 * import_iovec() - Copy an array of &struct iovec from userspace
 *     into the kernel, check that it is valid, and initialize a new
 *     &struct iov_iter iterator to access it.
 *
 * @type: One of %READ or %WRITE.
 * @uvector: Pointer to the userspace array.
 * @nr_segs: Number of elements in userspace array.
 * @fast_segs: Number of elements in @iov.
 * @iov: (input and output parameter) Pointer to pointer to (usually small
 *     on-stack) kernel array.
 * @i: Pointer to iterator that will be initialized on success.
 *
 * If the array pointed to by *@iov is large enough to hold all @nr_segs,
 * then this function places %NULL in *@iov on return. Otherwise, a new
 * array will be allocated and the result placed in *@iov. This means that
 * the caller may call kfree() on *@iov regardless of whether the small
 * on-stack array was used or not (and regardless of whether this function
 * returns an error or not).
 *
 * Return: 0 on success or negative error code on error.
 */
int import_iovec(int type, const struct iovec __user * uvector,
		 unsigned nr_segs, unsigned fast_segs,
		 struct iovec **iov, struct iov_iter *i)
{
	ssize_t n;
	struct iovec *p;
	n = rw_copy_check_uvector(type, uvector, nr_segs, fast_segs,
				  *iov, &p);
	if (n < 0) {
		if (p != *iov)
			kfree(p);
		*iov = NULL;
		return n;
	}
	iov_iter_init(i, type, p, nr_segs, n);
	*iov = p == *iov ? NULL : p;
	return 0;
}
EXPORT_SYMBOL(import_iovec);

#ifdef CONFIG_COMPAT
#include <linux/compat.h>

int compat_import_iovec(int type, const struct compat_iovec __user * uvector,
		 unsigned nr_segs, unsigned fast_segs,
		 struct iovec **iov, struct iov_iter *i)
{
	ssize_t n;
	struct iovec *p;
	n = compat_rw_copy_check_uvector(type, uvector, nr_segs, fast_segs,
				  *iov, &p);
	if (n < 0) {
		if (p != *iov)
			kfree(p);
		*iov = NULL;
		return n;
	}
	iov_iter_init(i, type, p, nr_segs, n);
	*iov = p == *iov ? NULL : p;
	return 0;
}
#endif

int import_single_range(int rw, void __user *buf, size_t len,
		 struct iovec *iov, struct iov_iter *i)
{
	if (len > MAX_RW_COUNT)
		len = MAX_RW_COUNT;
	if (unlikely(!access_ok(!rw, buf, len)))
		return -EFAULT;

	iov->iov_base = buf;
	iov->iov_len = len;
	iov_iter_init(i, rw, iov, 1, len);
	return 0;
}
EXPORT_SYMBOL(import_single_range);<|MERGE_RESOLUTION|>--- conflicted
+++ resolved
@@ -639,9 +639,8 @@
 }
 EXPORT_SYMBOL(_copy_from_iter_nocache);
 
-<<<<<<< HEAD
 #ifdef CONFIG_ARCH_HAS_UACCESS_FLUSHCACHE
-size_t copy_from_iter_flushcache(void *addr, size_t bytes, struct iov_iter *i)
+size_t _copy_from_iter_flushcache(void *addr, size_t bytes, struct iov_iter *i)
 {
 	char *to = addr;
 	if (unlikely(i->type & ITER_PIPE)) {
@@ -659,13 +658,10 @@
 
 	return bytes;
 }
-EXPORT_SYMBOL_GPL(copy_from_iter_flushcache);
+EXPORT_SYMBOL_GPL(_copy_from_iter_flushcache);
 #endif
 
-bool copy_from_iter_full_nocache(void *addr, size_t bytes, struct iov_iter *i)
-=======
 bool _copy_from_iter_full_nocache(void *addr, size_t bytes, struct iov_iter *i)
->>>>>>> 09fc68dc
 {
 	char *to = addr;
 	if (unlikely(i->type & ITER_PIPE)) {
