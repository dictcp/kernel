/*
 * CPU complex suspend & resume functions for Tegra SoCs
 *
 * Copyright (c) 2009-2012, NVIDIA Corporation. All rights reserved.
 *
 * This program is free software; you can redistribute it and/or modify it
 * under the terms and conditions of the GNU General Public License,
 * version 2, as published by the Free Software Foundation.
 *
 * This program is distributed in the hope it will be useful, but WITHOUT
 * ANY WARRANTY; without even the implied warranty of MERCHANTABILITY or
 * FITNESS FOR A PARTICULAR PURPOSE.  See the GNU General Public License for
 * more details.
 *
 * You should have received a copy of the GNU General Public License
 * along with this program.  If not, see <http://www.gnu.org/licenses/>.
 */

#include <linux/kernel.h>
#include <linux/spinlock.h>
#include <linux/io.h>
#include <linux/cpumask.h>
#include <linux/delay.h>
#include <linux/cpu_pm.h>
#include <linux/suspend.h>
#include <linux/err.h>
#include <linux/clk/tegra.h>

#include <asm/smp_plat.h>
#include <asm/cacheflush.h>
#include <asm/suspend.h>
#include <asm/idmap.h>
#include <asm/proc-fns.h>
#include <asm/tlbflush.h>

#include "iomap.h"
#include "reset.h"
#include "flowctrl.h"
#include "fuse.h"
#include "pmc.h"
#include "sleep.h"

#ifdef CONFIG_PM_SLEEP
static DEFINE_SPINLOCK(tegra_lp2_lock);
void (*tegra_tear_down_cpu)(void);

<<<<<<< HEAD
static void set_power_timers(unsigned long us_on, unsigned long us_off)
{
	unsigned long long ticks;
	unsigned long long pclk;
	unsigned long rate;
	static unsigned long tegra_last_pclk;

	if (tegra_pclk == NULL) {
		tegra_pclk = clk_get_sys(NULL, "pclk");
		WARN_ON(IS_ERR(tegra_pclk));
	}

	rate = clk_get_rate(tegra_pclk);

	if (WARN_ON_ONCE(rate <= 0))
		pclk = 100000000;
	else
		pclk = rate;

	if ((rate != tegra_last_pclk)) {
		ticks = (us_on * pclk) + 999999ull;
		do_div(ticks, 1000000);
		writel((unsigned long)ticks, pmc + PMC_CPUPWRGOOD_TIMER);

		ticks = (us_off * pclk) + 999999ull;
		do_div(ticks, 1000000);
		writel((unsigned long)ticks, pmc + PMC_CPUPWROFF_TIMER);
		wmb();
	}
	tegra_last_pclk = pclk;
}

=======
>>>>>>> e0d20b69
/*
 * restore_cpu_complex
 *
 * restores cpu clock setting, clears flow controller
 *
 * Always called on CPU 0.
 */
static void restore_cpu_complex(void)
{
	int cpu = smp_processor_id();

	BUG_ON(cpu != 0);

#ifdef CONFIG_SMP
	cpu = cpu_logical_map(cpu);
#endif

	/* Restore the CPU clock settings */
	tegra_cpu_clock_resume();

	flowctrl_cpu_suspend_exit(cpu);
}

/*
 * suspend_cpu_complex
 *
 * saves pll state for use by restart_plls, prepares flow controller for
 * transition to suspend state
 *
 * Must always be called on cpu 0.
 */
static void suspend_cpu_complex(void)
{
	int cpu = smp_processor_id();

	BUG_ON(cpu != 0);

#ifdef CONFIG_SMP
	cpu = cpu_logical_map(cpu);
#endif

	/* Save the CPU clock settings */
	tegra_cpu_clock_suspend();

	flowctrl_cpu_suspend_enter(cpu);
}

void tegra_clear_cpu_in_lp2(int phy_cpu_id)
{
	u32 *cpu_in_lp2 = tegra_cpu_lp2_mask;

	spin_lock(&tegra_lp2_lock);

	BUG_ON(!(*cpu_in_lp2 & BIT(phy_cpu_id)));
	*cpu_in_lp2 &= ~BIT(phy_cpu_id);

	spin_unlock(&tegra_lp2_lock);
}

bool tegra_set_cpu_in_lp2(int phy_cpu_id)
{
	bool last_cpu = false;
	cpumask_t *cpu_lp2_mask = tegra_cpu_lp2_mask;
	u32 *cpu_in_lp2 = tegra_cpu_lp2_mask;

	spin_lock(&tegra_lp2_lock);

	BUG_ON((*cpu_in_lp2 & BIT(phy_cpu_id)));
	*cpu_in_lp2 |= BIT(phy_cpu_id);

	if ((phy_cpu_id == 0) && cpumask_equal(cpu_lp2_mask, cpu_online_mask))
		last_cpu = true;
	else if (tegra_chip_id == TEGRA20 && phy_cpu_id == 1)
		tegra20_cpu_set_resettable_soon();

	spin_unlock(&tegra_lp2_lock);
	return last_cpu;
}

int tegra_cpu_do_idle(void)
{
<<<<<<< HEAD
	return cpu_do_idle();
}

static int tegra_sleep_cpu(unsigned long v2p)
{
=======
>>>>>>> e0d20b69
	setup_mm_for_reboot();
	tegra_sleep_cpu_finish(v2p);

	/* should never here */
	BUG();

	return 0;
}

void tegra_idle_lp2_last(void)
{
	tegra_pmc_pm_set(TEGRA_SUSPEND_LP2);

	cpu_cluster_pm_enter();
	suspend_cpu_complex();

	cpu_suspend(PHYS_OFFSET - PAGE_OFFSET, &tegra_sleep_cpu);

	restore_cpu_complex();
	cpu_cluster_pm_exit();
}

enum tegra_suspend_mode tegra_pm_validate_suspend_mode(
				enum tegra_suspend_mode mode)
{
	/* Tegra114 didn't support any suspending mode yet. */
	if (tegra_chip_id == TEGRA114)
		return TEGRA_SUSPEND_NONE;

	/*
	 * The Tegra devices only support suspending to LP2 currently.
	 */
	if (mode > TEGRA_SUSPEND_LP2)
		return TEGRA_SUSPEND_LP2;

	return mode;
}

static const char *lp_state[TEGRA_MAX_SUSPEND_MODE] = {
	[TEGRA_SUSPEND_NONE] = "none",
	[TEGRA_SUSPEND_LP2] = "LP2",
	[TEGRA_SUSPEND_LP1] = "LP1",
	[TEGRA_SUSPEND_LP0] = "LP0",
};

static int __cpuinit tegra_suspend_enter(suspend_state_t state)
{
	enum tegra_suspend_mode mode = tegra_pmc_get_suspend_mode();

	if (WARN_ON(mode < TEGRA_SUSPEND_NONE ||
		    mode >= TEGRA_MAX_SUSPEND_MODE))
		return -EINVAL;

	pr_info("Entering suspend state %s\n", lp_state[mode]);

	tegra_pmc_pm_set(mode);

	local_fiq_disable();

	suspend_cpu_complex();
	switch (mode) {
	case TEGRA_SUSPEND_LP2:
		tegra_set_cpu_in_lp2(0);
		break;
	default:
		break;
	}

	cpu_suspend(PHYS_OFFSET - PAGE_OFFSET, &tegra_sleep_cpu);

	switch (mode) {
	case TEGRA_SUSPEND_LP2:
		tegra_clear_cpu_in_lp2(0);
		break;
	default:
		break;
	}
	restore_cpu_complex();

	local_fiq_enable();

	return 0;
}

static const struct platform_suspend_ops tegra_suspend_ops = {
	.valid		= suspend_valid_only_mem,
	.enter		= tegra_suspend_enter,
};

void __init tegra_init_suspend(void)
{
	if (tegra_pmc_get_suspend_mode() == TEGRA_SUSPEND_NONE)
		return;

	tegra_pmc_suspend_init();

	suspend_set_ops(&tegra_suspend_ops);
}
#endif<|MERGE_RESOLUTION|>--- conflicted
+++ resolved
@@ -44,41 +44,6 @@
 static DEFINE_SPINLOCK(tegra_lp2_lock);
 void (*tegra_tear_down_cpu)(void);
 
-<<<<<<< HEAD
-static void set_power_timers(unsigned long us_on, unsigned long us_off)
-{
-	unsigned long long ticks;
-	unsigned long long pclk;
-	unsigned long rate;
-	static unsigned long tegra_last_pclk;
-
-	if (tegra_pclk == NULL) {
-		tegra_pclk = clk_get_sys(NULL, "pclk");
-		WARN_ON(IS_ERR(tegra_pclk));
-	}
-
-	rate = clk_get_rate(tegra_pclk);
-
-	if (WARN_ON_ONCE(rate <= 0))
-		pclk = 100000000;
-	else
-		pclk = rate;
-
-	if ((rate != tegra_last_pclk)) {
-		ticks = (us_on * pclk) + 999999ull;
-		do_div(ticks, 1000000);
-		writel((unsigned long)ticks, pmc + PMC_CPUPWRGOOD_TIMER);
-
-		ticks = (us_off * pclk) + 999999ull;
-		do_div(ticks, 1000000);
-		writel((unsigned long)ticks, pmc + PMC_CPUPWROFF_TIMER);
-		wmb();
-	}
-	tegra_last_pclk = pclk;
-}
-
-=======
->>>>>>> e0d20b69
 /*
  * restore_cpu_complex
  *
@@ -160,14 +125,11 @@
 
 int tegra_cpu_do_idle(void)
 {
-<<<<<<< HEAD
 	return cpu_do_idle();
 }
 
 static int tegra_sleep_cpu(unsigned long v2p)
 {
-=======
->>>>>>> e0d20b69
 	setup_mm_for_reboot();
 	tegra_sleep_cpu_finish(v2p);
 
