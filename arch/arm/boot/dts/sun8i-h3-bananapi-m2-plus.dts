--- conflicted
+++ resolved
@@ -119,10 +119,6 @@
 	phy-handle = <&ext_rgmii_phy>;
 	phy-mode = "rgmii";
 
-<<<<<<< HEAD
-	allwinner,leds-active-low;
-=======
->>>>>>> 661e50bc
 	status = "okay";
 };
 
