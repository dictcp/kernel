// SPDX-License-Identifier: (GPL-2.0-only OR BSD-3-Clause)
//
// This file is provided under a dual BSD/GPLv2 license.  When using or
// redistributing this file, you may do so under either license.
//
// Copyright(c) 2018 Intel Corporation. All rights reserved.
//
// Authors: Liam Girdwood <liam.r.girdwood@linux.intel.com>
//	    Ranjani Sridharan <ranjani.sridharan@linux.intel.com>
//	    Rander Wang <rander.wang@intel.com>
//          Keyon Jie <yang.jie@linux.intel.com>
//

/*
 * Hardware interface for generic Intel audio DSP HDA IP
 */

#include <linux/module.h>
#include <sound/hdaudio_ext.h>
#include <sound/hda_register.h>
#include "../sof-audio.h"
#include "../ops.h"
#include "hda.h"
#include "hda-ipc.h"

static bool hda_enable_trace_D0I3_S0;
#if IS_ENABLED(CONFIG_SND_SOC_SOF_DEBUG)
module_param_named(enable_trace_D0I3_S0, hda_enable_trace_D0I3_S0, bool, 0444);
MODULE_PARM_DESC(enable_trace_D0I3_S0,
		 "SOF HDA enable trace when the DSP is in D0I3 in S0");
#endif

/*
 * DSP Core control.
 */

int hda_dsp_core_reset_enter(struct snd_sof_dev *sdev, unsigned int core_mask)
{
	u32 adspcs;
	u32 reset;
	int ret;

	/* set reset bits for cores */
	reset = HDA_DSP_ADSPCS_CRST_MASK(core_mask);
	snd_sof_dsp_update_bits_unlocked(sdev, HDA_DSP_BAR,
					 HDA_DSP_REG_ADSPCS,
					 reset, reset),

	/* poll with timeout to check if operation successful */
	ret = snd_sof_dsp_read_poll_timeout(sdev, HDA_DSP_BAR,
					HDA_DSP_REG_ADSPCS, adspcs,
					((adspcs & reset) == reset),
					HDA_DSP_REG_POLL_INTERVAL_US,
					HDA_DSP_RESET_TIMEOUT_US);
	if (ret < 0) {
		dev_err(sdev->dev,
			"error: %s: timeout on HDA_DSP_REG_ADSPCS read\n",
			__func__);
		return ret;
	}

	/* has core entered reset ? */
	adspcs = snd_sof_dsp_read(sdev, HDA_DSP_BAR,
				  HDA_DSP_REG_ADSPCS);
	if ((adspcs & HDA_DSP_ADSPCS_CRST_MASK(core_mask)) !=
		HDA_DSP_ADSPCS_CRST_MASK(core_mask)) {
		dev_err(sdev->dev,
			"error: reset enter failed: core_mask %x adspcs 0x%x\n",
			core_mask, adspcs);
		ret = -EIO;
	}

	return ret;
}

int hda_dsp_core_reset_leave(struct snd_sof_dev *sdev, unsigned int core_mask)
{
	unsigned int crst;
	u32 adspcs;
	int ret;

	/* clear reset bits for cores */
	snd_sof_dsp_update_bits_unlocked(sdev, HDA_DSP_BAR,
					 HDA_DSP_REG_ADSPCS,
					 HDA_DSP_ADSPCS_CRST_MASK(core_mask),
					 0);

	/* poll with timeout to check if operation successful */
	crst = HDA_DSP_ADSPCS_CRST_MASK(core_mask);
	ret = snd_sof_dsp_read_poll_timeout(sdev, HDA_DSP_BAR,
					    HDA_DSP_REG_ADSPCS, adspcs,
					    !(adspcs & crst),
					    HDA_DSP_REG_POLL_INTERVAL_US,
					    HDA_DSP_RESET_TIMEOUT_US);

	if (ret < 0) {
		dev_err(sdev->dev,
			"error: %s: timeout on HDA_DSP_REG_ADSPCS read\n",
			__func__);
		return ret;
	}

	/* has core left reset ? */
	adspcs = snd_sof_dsp_read(sdev, HDA_DSP_BAR,
				  HDA_DSP_REG_ADSPCS);
	if ((adspcs & HDA_DSP_ADSPCS_CRST_MASK(core_mask)) != 0) {
		dev_err(sdev->dev,
			"error: reset leave failed: core_mask %x adspcs 0x%x\n",
			core_mask, adspcs);
		ret = -EIO;
	}

	return ret;
}

int hda_dsp_core_stall_reset(struct snd_sof_dev *sdev, unsigned int core_mask)
{
	/* stall core */
	snd_sof_dsp_update_bits_unlocked(sdev, HDA_DSP_BAR,
					 HDA_DSP_REG_ADSPCS,
					 HDA_DSP_ADSPCS_CSTALL_MASK(core_mask),
					 HDA_DSP_ADSPCS_CSTALL_MASK(core_mask));

	/* set reset state */
	return hda_dsp_core_reset_enter(sdev, core_mask);
}

int hda_dsp_core_run(struct snd_sof_dev *sdev, unsigned int core_mask)
{
	int ret;

	/* leave reset state */
	ret = hda_dsp_core_reset_leave(sdev, core_mask);
	if (ret < 0)
		return ret;

	/* run core */
	dev_dbg(sdev->dev, "unstall/run core: core_mask = %x\n", core_mask);
	snd_sof_dsp_update_bits_unlocked(sdev, HDA_DSP_BAR,
					 HDA_DSP_REG_ADSPCS,
					 HDA_DSP_ADSPCS_CSTALL_MASK(core_mask),
					 0);

	/* is core now running ? */
	if (!hda_dsp_core_is_enabled(sdev, core_mask)) {
		hda_dsp_core_stall_reset(sdev, core_mask);
		dev_err(sdev->dev, "error: DSP start core failed: core_mask %x\n",
			core_mask);
		ret = -EIO;
	}

	return ret;
}

/*
 * Power Management.
 */

int hda_dsp_core_power_up(struct snd_sof_dev *sdev, unsigned int core_mask)
{
	unsigned int cpa;
	u32 adspcs;
	int ret;

	/* update bits */
	snd_sof_dsp_update_bits(sdev, HDA_DSP_BAR, HDA_DSP_REG_ADSPCS,
				HDA_DSP_ADSPCS_SPA_MASK(core_mask),
				HDA_DSP_ADSPCS_SPA_MASK(core_mask));

	/* poll with timeout to check if operation successful */
	cpa = HDA_DSP_ADSPCS_CPA_MASK(core_mask);
	ret = snd_sof_dsp_read_poll_timeout(sdev, HDA_DSP_BAR,
					    HDA_DSP_REG_ADSPCS, adspcs,
					    (adspcs & cpa) == cpa,
					    HDA_DSP_REG_POLL_INTERVAL_US,
					    HDA_DSP_RESET_TIMEOUT_US);
	if (ret < 0) {
		dev_err(sdev->dev,
			"error: %s: timeout on HDA_DSP_REG_ADSPCS read\n",
			__func__);
		return ret;
	}

	/* did core power up ? */
	adspcs = snd_sof_dsp_read(sdev, HDA_DSP_BAR,
				  HDA_DSP_REG_ADSPCS);
	if ((adspcs & HDA_DSP_ADSPCS_CPA_MASK(core_mask)) !=
		HDA_DSP_ADSPCS_CPA_MASK(core_mask)) {
		dev_err(sdev->dev,
			"error: power up core failed core_mask %xadspcs 0x%x\n",
			core_mask, adspcs);
		ret = -EIO;
	}

	return ret;
}

int hda_dsp_core_power_down(struct snd_sof_dev *sdev, unsigned int core_mask)
{
	u32 adspcs;
	int ret;

	/* update bits */
	snd_sof_dsp_update_bits_unlocked(sdev, HDA_DSP_BAR,
					 HDA_DSP_REG_ADSPCS,
					 HDA_DSP_ADSPCS_SPA_MASK(core_mask), 0);

	ret = snd_sof_dsp_read_poll_timeout(sdev, HDA_DSP_BAR,
				HDA_DSP_REG_ADSPCS, adspcs,
				!(adspcs & HDA_DSP_ADSPCS_CPA_MASK(core_mask)),
				HDA_DSP_REG_POLL_INTERVAL_US,
				HDA_DSP_PD_TIMEOUT * USEC_PER_MSEC);
	if (ret < 0)
		dev_err(sdev->dev,
			"error: %s: timeout on HDA_DSP_REG_ADSPCS read\n",
			__func__);

	return ret;
}

bool hda_dsp_core_is_enabled(struct snd_sof_dev *sdev,
			     unsigned int core_mask)
{
	int val;
	bool is_enable;

	val = snd_sof_dsp_read(sdev, HDA_DSP_BAR, HDA_DSP_REG_ADSPCS);

<<<<<<< HEAD
	is_enable = (val & HDA_DSP_ADSPCS_CPA_MASK(core_mask)) &&
		    (val & HDA_DSP_ADSPCS_SPA_MASK(core_mask)) &&
		    !(val & HDA_DSP_ADSPCS_CRST_MASK(core_mask)) &&
		    !(val & HDA_DSP_ADSPCS_CSTALL_MASK(core_mask));
=======
#define MASK_IS_EQUAL(v, m, field) ({	\
	u32 _m = field(m);		\
	((v) & _m) == _m;		\
})

	is_enable = MASK_IS_EQUAL(val, core_mask, HDA_DSP_ADSPCS_CPA_MASK) &&
		MASK_IS_EQUAL(val, core_mask, HDA_DSP_ADSPCS_SPA_MASK) &&
		!(val & HDA_DSP_ADSPCS_CRST_MASK(core_mask)) &&
		!(val & HDA_DSP_ADSPCS_CSTALL_MASK(core_mask));

#undef MASK_IS_EQUAL
>>>>>>> 8f55ad4d

	dev_dbg(sdev->dev, "DSP core(s) enabled? %d : core_mask %x\n",
		is_enable, core_mask);

	return is_enable;
}

int hda_dsp_enable_core(struct snd_sof_dev *sdev, unsigned int core_mask)
{
	struct sof_intel_hda_dev *hda = sdev->pdata->hw_pdata;
	const struct sof_intel_dsp_desc *chip = hda->desc;
	int ret;

	/* restrict core_mask to host managed cores mask */
	core_mask &= chip->host_managed_cores_mask;

	/* return if core_mask is not valid or cores are already enabled */
	if (!core_mask || hda_dsp_core_is_enabled(sdev, core_mask))
		return 0;

	/* power up */
	ret = hda_dsp_core_power_up(sdev, core_mask);
	if (ret < 0) {
		dev_err(sdev->dev, "error: dsp core power up failed: core_mask %x\n",
			core_mask);
		return ret;
	}

	return hda_dsp_core_run(sdev, core_mask);
}

int hda_dsp_core_reset_power_down(struct snd_sof_dev *sdev,
				  unsigned int core_mask)
{
	struct sof_intel_hda_dev *hda = sdev->pdata->hw_pdata;
	const struct sof_intel_dsp_desc *chip = hda->desc;
	int ret;

	/* restrict core_mask to host managed cores mask */
	core_mask &= chip->host_managed_cores_mask;

	/* return if core_mask is not valid */
	if (!core_mask)
		return 0;

	/* place core in reset prior to power down */
	ret = hda_dsp_core_stall_reset(sdev, core_mask);
	if (ret < 0) {
		dev_err(sdev->dev, "error: dsp core reset failed: core_mask %x\n",
			core_mask);
		return ret;
	}

	/* power down core */
	ret = hda_dsp_core_power_down(sdev, core_mask);
	if (ret < 0) {
		dev_err(sdev->dev, "error: dsp core power down fail mask %x: %d\n",
			core_mask, ret);
		return ret;
	}

	/* make sure we are in OFF state */
	if (hda_dsp_core_is_enabled(sdev, core_mask)) {
		dev_err(sdev->dev, "error: dsp core disable fail mask %x: %d\n",
			core_mask, ret);
		ret = -EIO;
	}

	return ret;
}

void hda_dsp_ipc_int_enable(struct snd_sof_dev *sdev)
{
	struct sof_intel_hda_dev *hda = sdev->pdata->hw_pdata;
	const struct sof_intel_dsp_desc *chip = hda->desc;

	/* enable IPC DONE and BUSY interrupts */
	snd_sof_dsp_update_bits(sdev, HDA_DSP_BAR, chip->ipc_ctl,
			HDA_DSP_REG_HIPCCTL_DONE | HDA_DSP_REG_HIPCCTL_BUSY,
			HDA_DSP_REG_HIPCCTL_DONE | HDA_DSP_REG_HIPCCTL_BUSY);

	/* enable IPC interrupt */
	snd_sof_dsp_update_bits(sdev, HDA_DSP_BAR, HDA_DSP_REG_ADSPIC,
				HDA_DSP_ADSPIC_IPC, HDA_DSP_ADSPIC_IPC);
}

void hda_dsp_ipc_int_disable(struct snd_sof_dev *sdev)
{
	struct sof_intel_hda_dev *hda = sdev->pdata->hw_pdata;
	const struct sof_intel_dsp_desc *chip = hda->desc;

	/* disable IPC interrupt */
	snd_sof_dsp_update_bits(sdev, HDA_DSP_BAR, HDA_DSP_REG_ADSPIC,
				HDA_DSP_ADSPIC_IPC, 0);

	/* disable IPC BUSY and DONE interrupt */
	snd_sof_dsp_update_bits(sdev, HDA_DSP_BAR, chip->ipc_ctl,
			HDA_DSP_REG_HIPCCTL_BUSY | HDA_DSP_REG_HIPCCTL_DONE, 0);
}

static int hda_dsp_wait_d0i3c_done(struct snd_sof_dev *sdev)
{
	struct hdac_bus *bus = sof_to_bus(sdev);
	int retry = HDA_DSP_REG_POLL_RETRY_COUNT;

	while (snd_hdac_chip_readb(bus, VS_D0I3C) & SOF_HDA_VS_D0I3C_CIP) {
		if (!retry--)
			return -ETIMEDOUT;
		usleep_range(10, 15);
	}

	return 0;
}

static int hda_dsp_send_pm_gate_ipc(struct snd_sof_dev *sdev, u32 flags)
{
	struct sof_ipc_pm_gate pm_gate;
	struct sof_ipc_reply reply;

	memset(&pm_gate, 0, sizeof(pm_gate));

	/* configure pm_gate ipc message */
	pm_gate.hdr.size = sizeof(pm_gate);
	pm_gate.hdr.cmd = SOF_IPC_GLB_PM_MSG | SOF_IPC_PM_GATE;
	pm_gate.flags = flags;

	/* send pm_gate ipc to dsp */
	return sof_ipc_tx_message_no_pm(sdev->ipc, pm_gate.hdr.cmd,
					&pm_gate, sizeof(pm_gate), &reply,
					sizeof(reply));
}

static int hda_dsp_update_d0i3c_register(struct snd_sof_dev *sdev, u8 value)
{
	struct hdac_bus *bus = sof_to_bus(sdev);
	int ret;

	/* Write to D0I3C after Command-In-Progress bit is cleared */
	ret = hda_dsp_wait_d0i3c_done(sdev);
	if (ret < 0) {
		dev_err(bus->dev, "CIP timeout before D0I3C update!\n");
		return ret;
	}

	/* Update D0I3C register */
	snd_hdac_chip_updateb(bus, VS_D0I3C, SOF_HDA_VS_D0I3C_I3, value);

	/* Wait for cmd in progress to be cleared before exiting the function */
	ret = hda_dsp_wait_d0i3c_done(sdev);
	if (ret < 0) {
		dev_err(bus->dev, "CIP timeout after D0I3C update!\n");
		return ret;
	}

	dev_vdbg(bus->dev, "D0I3C updated, register = 0x%x\n",
		 snd_hdac_chip_readb(bus, VS_D0I3C));

	return 0;
}

static int hda_dsp_set_D0_state(struct snd_sof_dev *sdev,
				const struct sof_dsp_power_state *target_state)
{
	u32 flags = 0;
	int ret;
	u8 value = 0;

	/*
	 * Sanity check for illegal state transitions
	 * The only allowed transitions are:
	 * 1. D3 -> D0I0
	 * 2. D0I0 -> D0I3
	 * 3. D0I3 -> D0I0
	 */
	switch (sdev->dsp_power_state.state) {
	case SOF_DSP_PM_D0:
		/* Follow the sequence below for D0 substate transitions */
		break;
	case SOF_DSP_PM_D3:
		/* Follow regular flow for D3 -> D0 transition */
		return 0;
	default:
		dev_err(sdev->dev, "error: transition from %d to %d not allowed\n",
			sdev->dsp_power_state.state, target_state->state);
		return -EINVAL;
	}

	/* Set flags and register value for D0 target substate */
	if (target_state->substate == SOF_HDA_DSP_PM_D0I3) {
		value = SOF_HDA_VS_D0I3C_I3;

		/*
		 * Trace DMA need to be disabled when the DSP enters
		 * D0I3 for S0Ix suspend, but it can be kept enabled
		 * when the DSP enters D0I3 while the system is in S0
		 * for debug purpose.
		 */
		if (!sdev->dtrace_is_supported ||
		    !hda_enable_trace_D0I3_S0 ||
		    sdev->system_suspend_target != SOF_SUSPEND_NONE)
			flags = HDA_PM_NO_DMA_TRACE;
	} else {
		/* prevent power gating in D0I0 */
		flags = HDA_PM_PPG;
	}

	/* update D0I3C register */
	ret = hda_dsp_update_d0i3c_register(sdev, value);
	if (ret < 0)
		return ret;

	/*
	 * Notify the DSP of the state change.
	 * If this IPC fails, revert the D0I3C register update in order
	 * to prevent partial state change.
	 */
	ret = hda_dsp_send_pm_gate_ipc(sdev, flags);
	if (ret < 0) {
		dev_err(sdev->dev,
			"error: PM_GATE ipc error %d\n", ret);
		goto revert;
	}

	return ret;

revert:
	/* fallback to the previous register value */
	value = value ? 0 : SOF_HDA_VS_D0I3C_I3;

	/*
	 * This can fail but return the IPC error to signal that
	 * the state change failed.
	 */
	hda_dsp_update_d0i3c_register(sdev, value);

	return ret;
}

/* helper to log DSP state */
static void hda_dsp_state_log(struct snd_sof_dev *sdev)
{
	switch (sdev->dsp_power_state.state) {
	case SOF_DSP_PM_D0:
		switch (sdev->dsp_power_state.substate) {
		case SOF_HDA_DSP_PM_D0I0:
			dev_dbg(sdev->dev, "Current DSP power state: D0I0\n");
			break;
		case SOF_HDA_DSP_PM_D0I3:
			dev_dbg(sdev->dev, "Current DSP power state: D0I3\n");
			break;
		default:
			dev_dbg(sdev->dev, "Unknown DSP D0 substate: %d\n",
				sdev->dsp_power_state.substate);
			break;
		}
		break;
	case SOF_DSP_PM_D1:
		dev_dbg(sdev->dev, "Current DSP power state: D1\n");
		break;
	case SOF_DSP_PM_D2:
		dev_dbg(sdev->dev, "Current DSP power state: D2\n");
		break;
	case SOF_DSP_PM_D3_HOT:
		dev_dbg(sdev->dev, "Current DSP power state: D3_HOT\n");
		break;
	case SOF_DSP_PM_D3:
		dev_dbg(sdev->dev, "Current DSP power state: D3\n");
		break;
	case SOF_DSP_PM_D3_COLD:
		dev_dbg(sdev->dev, "Current DSP power state: D3_COLD\n");
		break;
	default:
		dev_dbg(sdev->dev, "Unknown DSP power state: %d\n",
			sdev->dsp_power_state.state);
		break;
	}
}

/*
 * All DSP power state transitions are initiated by the driver.
 * If the requested state change fails, the error is simply returned.
 * Further state transitions are attempted only when the set_power_save() op
 * is called again either because of a new IPC sent to the DSP or
 * during system suspend/resume.
 */
int hda_dsp_set_power_state(struct snd_sof_dev *sdev,
			    const struct sof_dsp_power_state *target_state)
{
	int ret = 0;

	/*
	 * When the DSP is already in D0I3 and the target state is D0I3,
	 * it could be the case that the DSP is in D0I3 during S0
	 * and the system is suspending to S0Ix. Therefore,
	 * hda_dsp_set_D0_state() must be called to disable trace DMA
	 * by sending the PM_GATE IPC to the FW.
	 */
	if (target_state->substate == SOF_HDA_DSP_PM_D0I3 &&
	    sdev->system_suspend_target == SOF_SUSPEND_S0IX)
		goto set_state;

	/*
	 * For all other cases, return without doing anything if
	 * the DSP is already in the target state.
	 */
	if (target_state->state == sdev->dsp_power_state.state &&
	    target_state->substate == sdev->dsp_power_state.substate)
		return 0;

set_state:
	switch (target_state->state) {
	case SOF_DSP_PM_D0:
		ret = hda_dsp_set_D0_state(sdev, target_state);
		break;
	case SOF_DSP_PM_D3:
		/* The only allowed transition is: D0I0 -> D3 */
		if (sdev->dsp_power_state.state == SOF_DSP_PM_D0 &&
		    sdev->dsp_power_state.substate == SOF_HDA_DSP_PM_D0I0)
			break;

		dev_err(sdev->dev,
			"error: transition from %d to %d not allowed\n",
			sdev->dsp_power_state.state, target_state->state);
		return -EINVAL;
	default:
		dev_err(sdev->dev, "error: target state unsupported %d\n",
			target_state->state);
		return -EINVAL;
	}
	if (ret < 0) {
		dev_err(sdev->dev,
			"failed to set requested target DSP state %d substate %d\n",
			target_state->state, target_state->substate);
		return ret;
	}

	sdev->dsp_power_state = *target_state;
	hda_dsp_state_log(sdev);
	return ret;
}

/*
 * Audio DSP states may transform as below:-
 *
 *                                         Opportunistic D0I3 in S0
 *     Runtime    +---------------------+  Delayed D0i3 work timeout
 *     suspend    |                     +--------------------+
 *   +------------+       D0I0(active)  |                    |
 *   |            |                     <---------------+    |
 *   |   +-------->                     |    New IPC	|    |
 *   |   |Runtime +--^--+---------^--+--+ (via mailbox)	|    |
 *   |   |resume     |  |         |  |			|    |
 *   |   |           |  |         |  |			|    |
 *   |   |     System|  |         |  |			|    |
 *   |   |     resume|  | S3/S0IX |  |                  |    |
 *   |   |	     |  | suspend |  | S0IX             |    |
 *   |   |           |  |         |  |suspend           |    |
 *   |   |           |  |         |  |                  |    |
 *   |   |           |  |         |  |                  |    |
 * +-v---+-----------+--v-------+ |  |           +------+----v----+
 * |                            | |  +----------->                |
 * |       D3 (suspended)       | |              |      D0I3      |
 * |                            | +--------------+                |
 * |                            |  System resume |                |
 * +----------------------------+		 +----------------+
 *
 * S0IX suspend: The DSP is in D0I3 if any D0I3-compatible streams
 *		 ignored the suspend trigger. Otherwise the DSP
 *		 is in D3.
 */

static int hda_suspend(struct snd_sof_dev *sdev, bool runtime_suspend)
{
	struct sof_intel_hda_dev *hda = sdev->pdata->hw_pdata;
	const struct sof_intel_dsp_desc *chip = hda->desc;
#if IS_ENABLED(CONFIG_SND_SOC_SOF_HDA)
	struct hdac_bus *bus = sof_to_bus(sdev);
#endif
	int ret;

	hda_sdw_int_enable(sdev, false);

	/* disable IPC interrupts */
	hda_dsp_ipc_int_disable(sdev);

#if IS_ENABLED(CONFIG_SND_SOC_SOF_HDA)
	if (runtime_suspend)
		hda_codec_jack_wake_enable(sdev);

	/* power down all hda link */
	snd_hdac_ext_bus_link_power_down_all(bus);
#endif

	/* power down DSP */
	ret = hda_dsp_core_reset_power_down(sdev, chip->host_managed_cores_mask);
	if (ret < 0) {
		dev_err(sdev->dev,
			"error: failed to power down core during suspend\n");
		return ret;
	}

	/* disable ppcap interrupt */
	hda_dsp_ctrl_ppcap_enable(sdev, false);
	hda_dsp_ctrl_ppcap_int_enable(sdev, false);

	/* disable hda bus irq and streams */
	hda_dsp_ctrl_stop_chip(sdev);

	/* disable LP retention mode */
	snd_sof_pci_update_bits(sdev, PCI_PGCTL,
				PCI_PGCTL_LSRMD_MASK, PCI_PGCTL_LSRMD_MASK);

	/* reset controller */
	ret = hda_dsp_ctrl_link_reset(sdev, true);
	if (ret < 0) {
		dev_err(sdev->dev,
			"error: failed to reset controller during suspend\n");
		return ret;
	}

	/* display codec can powered off after link reset */
	hda_codec_i915_display_power(sdev, false);

	return 0;
}

static int hda_resume(struct snd_sof_dev *sdev, bool runtime_resume)
{
#if IS_ENABLED(CONFIG_SND_SOC_SOF_HDA)
	struct hdac_bus *bus = sof_to_bus(sdev);
	struct hdac_ext_link *hlink = NULL;
#endif
	int ret;

	/* display codec must be powered before link reset */
	hda_codec_i915_display_power(sdev, true);

	/*
	 * clear TCSEL to clear playback on some HD Audio
	 * codecs. PCI TCSEL is defined in the Intel manuals.
	 */
	snd_sof_pci_update_bits(sdev, PCI_TCSEL, 0x07, 0);

	/* reset and start hda controller */
	ret = hda_dsp_ctrl_init_chip(sdev, true);
	if (ret < 0) {
		dev_err(sdev->dev,
			"error: failed to start controller after resume\n");
		goto cleanup;
	}

#if IS_ENABLED(CONFIG_SND_SOC_SOF_HDA)
	/* check jack status */
	if (runtime_resume)
		hda_codec_jack_check(sdev);

	/* turn off the links that were off before suspend */
	list_for_each_entry(hlink, &bus->hlink_list, list) {
		if (!hlink->ref_count)
			snd_hdac_ext_bus_link_power_down(hlink);
	}

	/* check dma status and clean up CORB/RIRB buffers */
	if (!bus->cmd_dma_state)
		snd_hdac_bus_stop_cmd_io(bus);
#endif

	/* enable ppcap interrupt */
	hda_dsp_ctrl_ppcap_enable(sdev, true);
	hda_dsp_ctrl_ppcap_int_enable(sdev, true);

cleanup:
	/* display codec can powered off after controller init */
	hda_codec_i915_display_power(sdev, false);

	return 0;
}

int hda_dsp_resume(struct snd_sof_dev *sdev)
{
	struct sof_intel_hda_dev *hda = sdev->pdata->hw_pdata;
	struct pci_dev *pci = to_pci_dev(sdev->dev);
	const struct sof_dsp_power_state target_state = {
		.state = SOF_DSP_PM_D0,
		.substate = SOF_HDA_DSP_PM_D0I0,
	};
#if IS_ENABLED(CONFIG_SND_SOC_SOF_HDA)
	struct hdac_bus *bus = sof_to_bus(sdev);
	struct hdac_ext_link *hlink = NULL;
#endif
	int ret;

	/* resume from D0I3 */
	if (sdev->dsp_power_state.state == SOF_DSP_PM_D0) {
		hda_codec_i915_display_power(sdev, true);

#if IS_ENABLED(CONFIG_SND_SOC_SOF_HDA)
		/* power up links that were active before suspend */
		list_for_each_entry(hlink, &bus->hlink_list, list) {
			if (hlink->ref_count) {
				ret = snd_hdac_ext_bus_link_power_up(hlink);
				if (ret < 0) {
					dev_dbg(sdev->dev,
						"error %x in %s: failed to power up links",
						ret, __func__);
					return ret;
				}
			}
		}

		/* set up CORB/RIRB buffers if was on before suspend */
		if (bus->cmd_dma_state)
			snd_hdac_bus_init_cmd_io(bus);
#endif

		/* Set DSP power state */
		ret = snd_sof_dsp_set_power_state(sdev, &target_state);
		if (ret < 0) {
			dev_err(sdev->dev, "error: setting dsp state %d substate %d\n",
				target_state.state, target_state.substate);
			return ret;
		}

		/* restore L1SEN bit */
		if (hda->l1_support_changed)
			snd_sof_dsp_update_bits(sdev, HDA_DSP_HDA_BAR,
						HDA_VS_INTEL_EM2,
						HDA_VS_INTEL_EM2_L1SEN, 0);

		/* restore and disable the system wakeup */
		pci_restore_state(pci);
		disable_irq_wake(pci->irq);
		return 0;
	}

	/* init hda controller. DSP cores will be powered up during fw boot */
	ret = hda_resume(sdev, false);
	if (ret < 0)
		return ret;

	return snd_sof_dsp_set_power_state(sdev, &target_state);
}

int hda_dsp_runtime_resume(struct snd_sof_dev *sdev)
{
	const struct sof_dsp_power_state target_state = {
		.state = SOF_DSP_PM_D0,
	};
	int ret;

	/* init hda controller. DSP cores will be powered up during fw boot */
	ret = hda_resume(sdev, true);
	if (ret < 0)
		return ret;

	return snd_sof_dsp_set_power_state(sdev, &target_state);
}

int hda_dsp_runtime_idle(struct snd_sof_dev *sdev)
{
	struct hdac_bus *hbus = sof_to_bus(sdev);

	if (hbus->codec_powered) {
		dev_dbg(sdev->dev, "some codecs still powered (%08X), not idle\n",
			(unsigned int)hbus->codec_powered);
		return -EBUSY;
	}

	return 0;
}

int hda_dsp_runtime_suspend(struct snd_sof_dev *sdev)
{
	struct sof_intel_hda_dev *hda = sdev->pdata->hw_pdata;
	const struct sof_dsp_power_state target_state = {
		.state = SOF_DSP_PM_D3,
	};
	int ret;

	/* cancel any attempt for DSP D0I3 */
	cancel_delayed_work_sync(&hda->d0i3_work);

	/* stop hda controller and power dsp off */
	ret = hda_suspend(sdev, true);
	if (ret < 0)
		return ret;

	return snd_sof_dsp_set_power_state(sdev, &target_state);
}

int hda_dsp_suspend(struct snd_sof_dev *sdev, u32 target_state)
{
	struct sof_intel_hda_dev *hda = sdev->pdata->hw_pdata;
	struct hdac_bus *bus = sof_to_bus(sdev);
	struct pci_dev *pci = to_pci_dev(sdev->dev);
	const struct sof_dsp_power_state target_dsp_state = {
		.state = target_state,
		.substate = target_state == SOF_DSP_PM_D0 ?
				SOF_HDA_DSP_PM_D0I3 : 0,
	};
	int ret;

	/* cancel any attempt for DSP D0I3 */
	cancel_delayed_work_sync(&hda->d0i3_work);

	if (target_state == SOF_DSP_PM_D0) {
		/* we can't keep a wakeref to display driver at suspend */
		hda_codec_i915_display_power(sdev, false);

		/* Set DSP power state */
		ret = snd_sof_dsp_set_power_state(sdev, &target_dsp_state);
		if (ret < 0) {
			dev_err(sdev->dev, "error: setting dsp state %d substate %d\n",
				target_dsp_state.state,
				target_dsp_state.substate);
			return ret;
		}

		/* enable L1SEN to make sure the system can enter S0Ix */
		hda->l1_support_changed =
			snd_sof_dsp_update_bits(sdev, HDA_DSP_HDA_BAR,
						HDA_VS_INTEL_EM2,
						HDA_VS_INTEL_EM2_L1SEN,
						HDA_VS_INTEL_EM2_L1SEN);

#if IS_ENABLED(CONFIG_SND_SOC_SOF_HDA)
		/* stop the CORB/RIRB DMA if it is On */
		if (bus->cmd_dma_state)
			snd_hdac_bus_stop_cmd_io(bus);

		/* no link can be powered in s0ix state */
		ret = snd_hdac_ext_bus_link_power_down_all(bus);
		if (ret < 0) {
			dev_dbg(sdev->dev,
				"error %d in %s: failed to power down links",
				ret, __func__);
			return ret;
		}
#endif

		/* enable the system waking up via IPC IRQ */
		enable_irq_wake(pci->irq);
		pci_save_state(pci);
		return 0;
	}

	/* stop hda controller and power dsp off */
	ret = hda_suspend(sdev, false);
	if (ret < 0) {
		dev_err(bus->dev, "error: suspending dsp\n");
		return ret;
	}

	return snd_sof_dsp_set_power_state(sdev, &target_dsp_state);
}

int hda_dsp_shutdown(struct snd_sof_dev *sdev)
{
	sdev->system_suspend_target = SOF_SUSPEND_S3;
	return snd_sof_suspend(sdev->dev);
}

int hda_dsp_set_hw_params_upon_resume(struct snd_sof_dev *sdev)
{
#if IS_ENABLED(CONFIG_SND_SOC_SOF_HDA)
	struct hdac_bus *bus = sof_to_bus(sdev);
	struct snd_soc_pcm_runtime *rtd;
	struct hdac_ext_stream *stream;
	struct hdac_ext_link *link;
	struct hdac_stream *s;
	const char *name;
	int stream_tag;

	/* set internal flag for BE */
	list_for_each_entry(s, &bus->stream_list, list) {
		stream = stream_to_hdac_ext_stream(s);

		/*
		 * clear stream. This should already be taken care for running
		 * streams when the SUSPEND trigger is called. But paused
		 * streams do not get suspended, so this needs to be done
		 * explicitly during suspend.
		 */
		if (stream->link_substream) {
			rtd = asoc_substream_to_rtd(stream->link_substream);
			name = asoc_rtd_to_codec(rtd, 0)->component->name;
			link = snd_hdac_ext_bus_get_link(bus, name);
			if (!link)
				return -EINVAL;

			stream->link_prepared = 0;

			if (hdac_stream(stream)->direction ==
				SNDRV_PCM_STREAM_CAPTURE)
				continue;

			stream_tag = hdac_stream(stream)->stream_tag;
			snd_hdac_ext_link_clear_stream_id(link, stream_tag);
		}
	}
#endif
	return 0;
}

void hda_dsp_d0i3_work(struct work_struct *work)
{
	struct sof_intel_hda_dev *hdev = container_of(work,
						      struct sof_intel_hda_dev,
						      d0i3_work.work);
	struct hdac_bus *bus = &hdev->hbus.core;
	struct snd_sof_dev *sdev = dev_get_drvdata(bus->dev);
	struct sof_dsp_power_state target_state;
	int ret;

	target_state.state = SOF_DSP_PM_D0;

	/* DSP can enter D0I3 iff only D0I3-compatible streams are active */
	if (snd_sof_dsp_only_d0i3_compatible_stream_active(sdev))
		target_state.substate = SOF_HDA_DSP_PM_D0I3;
	else
		target_state.substate = SOF_HDA_DSP_PM_D0I0;

	/* remain in D0I0 */
	if (target_state.substate == SOF_HDA_DSP_PM_D0I0)
		return;

	/* This can fail but error cannot be propagated */
	ret = snd_sof_dsp_set_power_state(sdev, &target_state);
	if (ret < 0)
		dev_err_ratelimited(sdev->dev,
				    "error: failed to set DSP state %d substate %d\n",
				    target_state.state, target_state.substate);
}<|MERGE_RESOLUTION|>--- conflicted
+++ resolved
@@ -226,12 +226,6 @@
 
 	val = snd_sof_dsp_read(sdev, HDA_DSP_BAR, HDA_DSP_REG_ADSPCS);
 
-<<<<<<< HEAD
-	is_enable = (val & HDA_DSP_ADSPCS_CPA_MASK(core_mask)) &&
-		    (val & HDA_DSP_ADSPCS_SPA_MASK(core_mask)) &&
-		    !(val & HDA_DSP_ADSPCS_CRST_MASK(core_mask)) &&
-		    !(val & HDA_DSP_ADSPCS_CSTALL_MASK(core_mask));
-=======
 #define MASK_IS_EQUAL(v, m, field) ({	\
 	u32 _m = field(m);		\
 	((v) & _m) == _m;		\
@@ -243,7 +237,6 @@
 		!(val & HDA_DSP_ADSPCS_CSTALL_MASK(core_mask));
 
 #undef MASK_IS_EQUAL
->>>>>>> 8f55ad4d
 
 	dev_dbg(sdev->dev, "DSP core(s) enabled? %d : core_mask %x\n",
 		is_enable, core_mask);
