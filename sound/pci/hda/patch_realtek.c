/*
 * Universal Interface for Intel High Definition Audio Codec
 *
 * HD audio interface patch for Realtek ALC codecs
 *
 * Copyright (c) 2004 Kailang Yang <kailang@realtek.com.tw>
 *                    PeiSen Hou <pshou@realtek.com.tw>
 *                    Takashi Iwai <tiwai@suse.de>
 *                    Jonathan Woithe <jwoithe@just42.net>
 *
 *  This driver is free software; you can redistribute it and/or modify
 *  it under the terms of the GNU General Public License as published by
 *  the Free Software Foundation; either version 2 of the License, or
 *  (at your option) any later version.
 *
 *  This driver is distributed in the hope that it will be useful,
 *  but WITHOUT ANY WARRANTY; without even the implied warranty of
 *  MERCHANTABILITY or FITNESS FOR A PARTICULAR PURPOSE.  See the
 *  GNU General Public License for more details.
 *
 *  You should have received a copy of the GNU General Public License
 *  along with this program; if not, write to the Free Software
 *  Foundation, Inc., 59 Temple Place, Suite 330, Boston, MA  02111-1307 USA
 */

#include <linux/init.h>
#include <linux/delay.h>
#include <linux/slab.h>
#include <linux/pci.h>
#include <linux/dmi.h>
#include <linux/module.h>
#include <linux/input.h>
#include <sound/core.h>
#include <sound/jack.h>
#include <sound/hda_codec.h>
#include "hda_local.h"
#include "hda_auto_parser.h"
#include "hda_jack.h"
#include "hda_generic.h"

/* keep halting ALC5505 DSP, for power saving */
#define HALT_REALTEK_ALC5505

/* extra amp-initialization sequence types */
enum {
	ALC_INIT_UNDEFINED,
	ALC_INIT_NONE,
	ALC_INIT_DEFAULT,
};

enum {
	ALC_HEADSET_MODE_UNKNOWN,
	ALC_HEADSET_MODE_UNPLUGGED,
	ALC_HEADSET_MODE_HEADSET,
	ALC_HEADSET_MODE_MIC,
	ALC_HEADSET_MODE_HEADPHONE,
};

enum {
	ALC_HEADSET_TYPE_UNKNOWN,
	ALC_HEADSET_TYPE_CTIA,
	ALC_HEADSET_TYPE_OMTP,
};

enum {
	ALC_KEY_MICMUTE_INDEX,
};

struct alc_customize_define {
	unsigned int  sku_cfg;
	unsigned char port_connectivity;
	unsigned char check_sum;
	unsigned char customization;
	unsigned char external_amp;
	unsigned int  enable_pcbeep:1;
	unsigned int  platform_type:1;
	unsigned int  swap:1;
	unsigned int  override:1;
	unsigned int  fixup:1; /* Means that this sku is set by driver, not read from hw */
};

struct alc_spec {
	struct hda_gen_spec gen; /* must be at head */

	/* codec parameterization */
	struct alc_customize_define cdefine;
	unsigned int parse_flags; /* flag for snd_hda_parse_pin_defcfg() */

	/* GPIO bits */
	unsigned int gpio_mask;
	unsigned int gpio_dir;
	unsigned int gpio_data;
	bool gpio_write_delay;	/* add a delay before writing gpio_data */

	/* mute LED for HP laptops, see alc269_fixup_mic_mute_hook() */
	int mute_led_polarity;
	hda_nid_t mute_led_nid;
	hda_nid_t cap_mute_led_nid;

	unsigned int gpio_mute_led_mask;
	unsigned int gpio_mic_led_mask;

	hda_nid_t headset_mic_pin;
	hda_nid_t headphone_mic_pin;
	int current_headset_mode;
	int current_headset_type;

	/* hooks */
	void (*init_hook)(struct hda_codec *codec);
#ifdef CONFIG_PM
	void (*power_hook)(struct hda_codec *codec);
#endif
	void (*shutup)(struct hda_codec *codec);
	void (*reboot_notify)(struct hda_codec *codec);

	int init_amp;
	int codec_variant;	/* flag for other variants */
	unsigned int has_alc5505_dsp:1;
	unsigned int no_depop_delay:1;
	unsigned int done_hp_init:1;
	unsigned int no_shutup_pins:1;
	unsigned int ultra_low_power:1;

	/* for PLL fix */
	hda_nid_t pll_nid;
	unsigned int pll_coef_idx, pll_coef_bit;
	unsigned int coef0;
	struct input_dev *kb_dev;
	u8 alc_mute_keycode_map[1];
};

/*
 * COEF access helper functions
 */

static int alc_read_coefex_idx(struct hda_codec *codec, hda_nid_t nid,
			       unsigned int coef_idx)
{
	unsigned int val;

	snd_hda_codec_write(codec, nid, 0, AC_VERB_SET_COEF_INDEX, coef_idx);
	val = snd_hda_codec_read(codec, nid, 0, AC_VERB_GET_PROC_COEF, 0);
	return val;
}

#define alc_read_coef_idx(codec, coef_idx) \
	alc_read_coefex_idx(codec, 0x20, coef_idx)

static void alc_write_coefex_idx(struct hda_codec *codec, hda_nid_t nid,
				 unsigned int coef_idx, unsigned int coef_val)
{
	snd_hda_codec_write(codec, nid, 0, AC_VERB_SET_COEF_INDEX, coef_idx);
	snd_hda_codec_write(codec, nid, 0, AC_VERB_SET_PROC_COEF, coef_val);
}

#define alc_write_coef_idx(codec, coef_idx, coef_val) \
	alc_write_coefex_idx(codec, 0x20, coef_idx, coef_val)

static void alc_update_coefex_idx(struct hda_codec *codec, hda_nid_t nid,
				  unsigned int coef_idx, unsigned int mask,
				  unsigned int bits_set)
{
	unsigned int val = alc_read_coefex_idx(codec, nid, coef_idx);

	if (val != -1)
		alc_write_coefex_idx(codec, nid, coef_idx,
				     (val & ~mask) | bits_set);
}

#define alc_update_coef_idx(codec, coef_idx, mask, bits_set)	\
	alc_update_coefex_idx(codec, 0x20, coef_idx, mask, bits_set)

/* a special bypass for COEF 0; read the cached value at the second time */
static unsigned int alc_get_coef0(struct hda_codec *codec)
{
	struct alc_spec *spec = codec->spec;

	if (!spec->coef0)
		spec->coef0 = alc_read_coef_idx(codec, 0);
	return spec->coef0;
}

/* coef writes/updates batch */
struct coef_fw {
	unsigned char nid;
	unsigned char idx;
	unsigned short mask;
	unsigned short val;
};

#define UPDATE_COEFEX(_nid, _idx, _mask, _val) \
	{ .nid = (_nid), .idx = (_idx), .mask = (_mask), .val = (_val) }
#define WRITE_COEFEX(_nid, _idx, _val) UPDATE_COEFEX(_nid, _idx, -1, _val)
#define WRITE_COEF(_idx, _val) WRITE_COEFEX(0x20, _idx, _val)
#define UPDATE_COEF(_idx, _mask, _val) UPDATE_COEFEX(0x20, _idx, _mask, _val)

static void alc_process_coef_fw(struct hda_codec *codec,
				const struct coef_fw *fw)
{
	for (; fw->nid; fw++) {
		if (fw->mask == (unsigned short)-1)
			alc_write_coefex_idx(codec, fw->nid, fw->idx, fw->val);
		else
			alc_update_coefex_idx(codec, fw->nid, fw->idx,
					      fw->mask, fw->val);
	}
}

/*
 * GPIO setup tables, used in initialization
 */

/* Enable GPIO mask and set output */
static void alc_setup_gpio(struct hda_codec *codec, unsigned int mask)
{
	struct alc_spec *spec = codec->spec;

	spec->gpio_mask |= mask;
	spec->gpio_dir |= mask;
	spec->gpio_data |= mask;
}

static void alc_write_gpio_data(struct hda_codec *codec)
{
	struct alc_spec *spec = codec->spec;

	snd_hda_codec_write(codec, 0x01, 0, AC_VERB_SET_GPIO_DATA,
			    spec->gpio_data);
}

static void alc_update_gpio_data(struct hda_codec *codec, unsigned int mask,
				 bool on)
{
	struct alc_spec *spec = codec->spec;
	unsigned int oldval = spec->gpio_data;

	if (on)
		spec->gpio_data |= mask;
	else
		spec->gpio_data &= ~mask;
	if (oldval != spec->gpio_data)
		alc_write_gpio_data(codec);
}

static void alc_write_gpio(struct hda_codec *codec)
{
	struct alc_spec *spec = codec->spec;

	if (!spec->gpio_mask)
		return;

	snd_hda_codec_write(codec, codec->core.afg, 0,
			    AC_VERB_SET_GPIO_MASK, spec->gpio_mask);
	snd_hda_codec_write(codec, codec->core.afg, 0,
			    AC_VERB_SET_GPIO_DIRECTION, spec->gpio_dir);
	if (spec->gpio_write_delay)
		msleep(1);
	alc_write_gpio_data(codec);
}

static void alc_fixup_gpio(struct hda_codec *codec, int action,
			   unsigned int mask)
{
	if (action == HDA_FIXUP_ACT_PRE_PROBE)
		alc_setup_gpio(codec, mask);
}

static void alc_fixup_gpio1(struct hda_codec *codec,
			    const struct hda_fixup *fix, int action)
{
	alc_fixup_gpio(codec, action, 0x01);
}

static void alc_fixup_gpio2(struct hda_codec *codec,
			    const struct hda_fixup *fix, int action)
{
	alc_fixup_gpio(codec, action, 0x02);
}

static void alc_fixup_gpio3(struct hda_codec *codec,
			    const struct hda_fixup *fix, int action)
{
	alc_fixup_gpio(codec, action, 0x03);
}

static void alc_fixup_gpio4(struct hda_codec *codec,
			    const struct hda_fixup *fix, int action)
{
	alc_fixup_gpio(codec, action, 0x04);
}

/*
 * Fix hardware PLL issue
 * On some codecs, the analog PLL gating control must be off while
 * the default value is 1.
 */
static void alc_fix_pll(struct hda_codec *codec)
{
	struct alc_spec *spec = codec->spec;

	if (spec->pll_nid)
		alc_update_coefex_idx(codec, spec->pll_nid, spec->pll_coef_idx,
				      1 << spec->pll_coef_bit, 0);
}

static void alc_fix_pll_init(struct hda_codec *codec, hda_nid_t nid,
			     unsigned int coef_idx, unsigned int coef_bit)
{
	struct alc_spec *spec = codec->spec;
	spec->pll_nid = nid;
	spec->pll_coef_idx = coef_idx;
	spec->pll_coef_bit = coef_bit;
	alc_fix_pll(codec);
}

/* update the master volume per volume-knob's unsol event */
static void alc_update_knob_master(struct hda_codec *codec,
				   struct hda_jack_callback *jack)
{
	unsigned int val;
	struct snd_kcontrol *kctl;
	struct snd_ctl_elem_value *uctl;

	kctl = snd_hda_find_mixer_ctl(codec, "Master Playback Volume");
	if (!kctl)
		return;
	uctl = kzalloc(sizeof(*uctl), GFP_KERNEL);
	if (!uctl)
		return;
	val = snd_hda_codec_read(codec, jack->nid, 0,
				 AC_VERB_GET_VOLUME_KNOB_CONTROL, 0);
	val &= HDA_AMP_VOLMASK;
	uctl->value.integer.value[0] = val;
	uctl->value.integer.value[1] = val;
	kctl->put(kctl, uctl);
	kfree(uctl);
}

static void alc880_unsol_event(struct hda_codec *codec, unsigned int res)
{
	/* For some reason, the res given from ALC880 is broken.
	   Here we adjust it properly. */
	snd_hda_jack_unsol_event(codec, res >> 2);
}

/* Change EAPD to verb control */
static void alc_fill_eapd_coef(struct hda_codec *codec)
{
	int coef;

	coef = alc_get_coef0(codec);

	switch (codec->core.vendor_id) {
	case 0x10ec0262:
		alc_update_coef_idx(codec, 0x7, 0, 1<<5);
		break;
	case 0x10ec0267:
	case 0x10ec0268:
		alc_update_coef_idx(codec, 0x7, 0, 1<<13);
		break;
	case 0x10ec0269:
		if ((coef & 0x00f0) == 0x0010)
			alc_update_coef_idx(codec, 0xd, 0, 1<<14);
		if ((coef & 0x00f0) == 0x0020)
			alc_update_coef_idx(codec, 0x4, 1<<15, 0);
		if ((coef & 0x00f0) == 0x0030)
			alc_update_coef_idx(codec, 0x10, 1<<9, 0);
		break;
	case 0x10ec0280:
	case 0x10ec0284:
	case 0x10ec0290:
	case 0x10ec0292:
		alc_update_coef_idx(codec, 0x4, 1<<15, 0);
		break;
	case 0x10ec0225:
	case 0x10ec0295:
	case 0x10ec0299:
		alc_update_coef_idx(codec, 0x67, 0xf000, 0x3000);
		/* fallthrough */
	case 0x10ec0215:
	case 0x10ec0233:
	case 0x10ec0235:
	case 0x10ec0236:
	case 0x10ec0255:
	case 0x10ec0256:
	case 0x10ec0257:
	case 0x10ec0282:
	case 0x10ec0283:
	case 0x10ec0286:
	case 0x10ec0288:
	case 0x10ec0285:
	case 0x10ec0298:
	case 0x10ec0289:
	case 0x10ec0300:
		alc_update_coef_idx(codec, 0x10, 1<<9, 0);
		break;
	case 0x10ec0275:
		alc_update_coef_idx(codec, 0xe, 0, 1<<0);
		break;
	case 0x10ec0293:
		alc_update_coef_idx(codec, 0xa, 1<<13, 0);
		break;
	case 0x10ec0234:
	case 0x10ec0274:
	case 0x10ec0294:
	case 0x10ec0700:
	case 0x10ec0701:
	case 0x10ec0703:
	case 0x10ec0711:
		alc_update_coef_idx(codec, 0x10, 1<<15, 0);
		break;
	case 0x10ec0662:
		if ((coef & 0x00f0) == 0x0030)
			alc_update_coef_idx(codec, 0x4, 1<<10, 0); /* EAPD Ctrl */
		break;
	case 0x10ec0272:
	case 0x10ec0273:
	case 0x10ec0663:
	case 0x10ec0665:
	case 0x10ec0670:
	case 0x10ec0671:
	case 0x10ec0672:
		alc_update_coef_idx(codec, 0xd, 0, 1<<14); /* EAPD Ctrl */
		break;
	case 0x10ec0623:
		alc_update_coef_idx(codec, 0x19, 1<<13, 0);
		break;
	case 0x10ec0668:
		alc_update_coef_idx(codec, 0x7, 3<<13, 0);
		break;
	case 0x10ec0867:
		alc_update_coef_idx(codec, 0x4, 1<<10, 0);
		break;
	case 0x10ec0888:
		if ((coef & 0x00f0) == 0x0020 || (coef & 0x00f0) == 0x0030)
			alc_update_coef_idx(codec, 0x7, 1<<5, 0);
		break;
	case 0x10ec0892:
		alc_update_coef_idx(codec, 0x7, 1<<5, 0);
		break;
	case 0x10ec0899:
	case 0x10ec0900:
	case 0x10ec1168:
	case 0x10ec1220:
		alc_update_coef_idx(codec, 0x7, 1<<1, 0);
		break;
	}
}

/* additional initialization for ALC888 variants */
static void alc888_coef_init(struct hda_codec *codec)
{
	switch (alc_get_coef0(codec) & 0x00f0) {
	/* alc888-VA */
	case 0x00:
	/* alc888-VB */
	case 0x10:
		alc_update_coef_idx(codec, 7, 0, 0x2030); /* Turn EAPD to High */
		break;
	}
}

/* turn on/off EAPD control (only if available) */
static void set_eapd(struct hda_codec *codec, hda_nid_t nid, int on)
{
	if (get_wcaps_type(get_wcaps(codec, nid)) != AC_WID_PIN)
		return;
	if (snd_hda_query_pin_caps(codec, nid) & AC_PINCAP_EAPD)
		snd_hda_codec_write(codec, nid, 0, AC_VERB_SET_EAPD_BTLENABLE,
				    on ? 2 : 0);
}

/* turn on/off EAPD controls of the codec */
static void alc_auto_setup_eapd(struct hda_codec *codec, bool on)
{
	/* We currently only handle front, HP */
	static hda_nid_t pins[] = {
		0x0f, 0x10, 0x14, 0x15, 0x17, 0
	};
	hda_nid_t *p;
	for (p = pins; *p; p++)
		set_eapd(codec, *p, on);
}

static int find_ext_mic_pin(struct hda_codec *codec);

static void alc_headset_mic_no_shutup(struct hda_codec *codec)
{
	const struct hda_pincfg *pin;
	int mic_pin = find_ext_mic_pin(codec);
	int i;

	/* don't shut up pins when unloading the driver; otherwise it breaks
	 * the default pin setup at the next load of the driver
	 */
	if (codec->bus->shutdown)
		return;

	snd_array_for_each(&codec->init_pins, i, pin) {
		/* use read here for syncing after issuing each verb */
		if (pin->nid != mic_pin)
			snd_hda_codec_read(codec, pin->nid, 0,
					AC_VERB_SET_PIN_WIDGET_CONTROL, 0);
	}

	codec->pins_shutup = 1;
}

static void alc_shutup_pins(struct hda_codec *codec)
{
	struct alc_spec *spec = codec->spec;

	switch (codec->core.vendor_id) {
	case 0x10ec0286:
	case 0x10ec0288:
	case 0x10ec0298:
		alc_headset_mic_no_shutup(codec);
		break;
	default:
		if (!spec->no_shutup_pins)
			snd_hda_shutup_pins(codec);
		break;
	}
}

/* generic shutup callback;
 * just turning off EAPD and a little pause for avoiding pop-noise
 */
static void alc_eapd_shutup(struct hda_codec *codec)
{
	struct alc_spec *spec = codec->spec;

	alc_auto_setup_eapd(codec, false);
	if (!spec->no_depop_delay)
		msleep(200);
	alc_shutup_pins(codec);
}

/* generic EAPD initialization */
static void alc_auto_init_amp(struct hda_codec *codec, int type)
{
	alc_fill_eapd_coef(codec);
	alc_auto_setup_eapd(codec, true);
	alc_write_gpio(codec);
	switch (type) {
	case ALC_INIT_DEFAULT:
		switch (codec->core.vendor_id) {
		case 0x10ec0260:
			alc_update_coefex_idx(codec, 0x1a, 7, 0, 0x2010);
			break;
		case 0x10ec0880:
		case 0x10ec0882:
		case 0x10ec0883:
		case 0x10ec0885:
			alc_update_coef_idx(codec, 7, 0, 0x2030);
			break;
		case 0x10ec0888:
			alc888_coef_init(codec);
			break;
		}
		break;
	}
}

/* get a primary headphone pin if available */
static hda_nid_t alc_get_hp_pin(struct alc_spec *spec)
{
	if (spec->gen.autocfg.hp_pins[0])
		return spec->gen.autocfg.hp_pins[0];
	if (spec->gen.autocfg.line_out_type == AC_JACK_HP_OUT)
		return spec->gen.autocfg.line_out_pins[0];
	return 0;
}

/*
 * Realtek SSID verification
 */

/* Could be any non-zero and even value. When used as fixup, tells
 * the driver to ignore any present sku defines.
 */
#define ALC_FIXUP_SKU_IGNORE (2)

static void alc_fixup_sku_ignore(struct hda_codec *codec,
				 const struct hda_fixup *fix, int action)
{
	struct alc_spec *spec = codec->spec;
	if (action == HDA_FIXUP_ACT_PRE_PROBE) {
		spec->cdefine.fixup = 1;
		spec->cdefine.sku_cfg = ALC_FIXUP_SKU_IGNORE;
	}
}

static void alc_fixup_no_depop_delay(struct hda_codec *codec,
				    const struct hda_fixup *fix, int action)
{
	struct alc_spec *spec = codec->spec;

	if (action == HDA_FIXUP_ACT_PROBE) {
		spec->no_depop_delay = 1;
		codec->depop_delay = 0;
	}
}

static int alc_auto_parse_customize_define(struct hda_codec *codec)
{
	unsigned int ass, tmp, i;
	unsigned nid = 0;
	struct alc_spec *spec = codec->spec;

	spec->cdefine.enable_pcbeep = 1; /* assume always enabled */

	if (spec->cdefine.fixup) {
		ass = spec->cdefine.sku_cfg;
		if (ass == ALC_FIXUP_SKU_IGNORE)
			return -1;
		goto do_sku;
	}

	if (!codec->bus->pci)
		return -1;
	ass = codec->core.subsystem_id & 0xffff;
	if (ass != codec->bus->pci->subsystem_device && (ass & 1))
		goto do_sku;

	nid = 0x1d;
	if (codec->core.vendor_id == 0x10ec0260)
		nid = 0x17;
	ass = snd_hda_codec_get_pincfg(codec, nid);

	if (!(ass & 1)) {
		codec_info(codec, "%s: SKU not ready 0x%08x\n",
			   codec->core.chip_name, ass);
		return -1;
	}

	/* check sum */
	tmp = 0;
	for (i = 1; i < 16; i++) {
		if ((ass >> i) & 1)
			tmp++;
	}
	if (((ass >> 16) & 0xf) != tmp)
		return -1;

	spec->cdefine.port_connectivity = ass >> 30;
	spec->cdefine.enable_pcbeep = (ass & 0x100000) >> 20;
	spec->cdefine.check_sum = (ass >> 16) & 0xf;
	spec->cdefine.customization = ass >> 8;
do_sku:
	spec->cdefine.sku_cfg = ass;
	spec->cdefine.external_amp = (ass & 0x38) >> 3;
	spec->cdefine.platform_type = (ass & 0x4) >> 2;
	spec->cdefine.swap = (ass & 0x2) >> 1;
	spec->cdefine.override = ass & 0x1;

	codec_dbg(codec, "SKU: Nid=0x%x sku_cfg=0x%08x\n",
		   nid, spec->cdefine.sku_cfg);
	codec_dbg(codec, "SKU: port_connectivity=0x%x\n",
		   spec->cdefine.port_connectivity);
	codec_dbg(codec, "SKU: enable_pcbeep=0x%x\n", spec->cdefine.enable_pcbeep);
	codec_dbg(codec, "SKU: check_sum=0x%08x\n", spec->cdefine.check_sum);
	codec_dbg(codec, "SKU: customization=0x%08x\n", spec->cdefine.customization);
	codec_dbg(codec, "SKU: external_amp=0x%x\n", spec->cdefine.external_amp);
	codec_dbg(codec, "SKU: platform_type=0x%x\n", spec->cdefine.platform_type);
	codec_dbg(codec, "SKU: swap=0x%x\n", spec->cdefine.swap);
	codec_dbg(codec, "SKU: override=0x%x\n", spec->cdefine.override);

	return 0;
}

/* return the position of NID in the list, or -1 if not found */
static int find_idx_in_nid_list(hda_nid_t nid, const hda_nid_t *list, int nums)
{
	int i;
	for (i = 0; i < nums; i++)
		if (list[i] == nid)
			return i;
	return -1;
}
/* return true if the given NID is found in the list */
static bool found_in_nid_list(hda_nid_t nid, const hda_nid_t *list, int nums)
{
	return find_idx_in_nid_list(nid, list, nums) >= 0;
}

/* check subsystem ID and set up device-specific initialization;
 * return 1 if initialized, 0 if invalid SSID
 */
/* 32-bit subsystem ID for BIOS loading in HD Audio codec.
 *	31 ~ 16 :	Manufacture ID
 *	15 ~ 8	:	SKU ID
 *	7  ~ 0	:	Assembly ID
 *	port-A --> pin 39/41, port-E --> pin 14/15, port-D --> pin 35/36
 */
static int alc_subsystem_id(struct hda_codec *codec, const hda_nid_t *ports)
{
	unsigned int ass, tmp, i;
	unsigned nid;
	struct alc_spec *spec = codec->spec;

	if (spec->cdefine.fixup) {
		ass = spec->cdefine.sku_cfg;
		if (ass == ALC_FIXUP_SKU_IGNORE)
			return 0;
		goto do_sku;
	}

	ass = codec->core.subsystem_id & 0xffff;
	if (codec->bus->pci &&
	    ass != codec->bus->pci->subsystem_device && (ass & 1))
		goto do_sku;

	/* invalid SSID, check the special NID pin defcfg instead */
	/*
	 * 31~30	: port connectivity
	 * 29~21	: reserve
	 * 20		: PCBEEP input
	 * 19~16	: Check sum (15:1)
	 * 15~1		: Custom
	 * 0		: override
	*/
	nid = 0x1d;
	if (codec->core.vendor_id == 0x10ec0260)
		nid = 0x17;
	ass = snd_hda_codec_get_pincfg(codec, nid);
	codec_dbg(codec,
		  "realtek: No valid SSID, checking pincfg 0x%08x for NID 0x%x\n",
		   ass, nid);
	if (!(ass & 1))
		return 0;
	if ((ass >> 30) != 1)	/* no physical connection */
		return 0;

	/* check sum */
	tmp = 0;
	for (i = 1; i < 16; i++) {
		if ((ass >> i) & 1)
			tmp++;
	}
	if (((ass >> 16) & 0xf) != tmp)
		return 0;
do_sku:
	codec_dbg(codec, "realtek: Enabling init ASM_ID=0x%04x CODEC_ID=%08x\n",
		   ass & 0xffff, codec->core.vendor_id);
	/*
	 * 0 : override
	 * 1 :	Swap Jack
	 * 2 : 0 --> Desktop, 1 --> Laptop
	 * 3~5 : External Amplifier control
	 * 7~6 : Reserved
	*/
	tmp = (ass & 0x38) >> 3;	/* external Amp control */
	if (spec->init_amp == ALC_INIT_UNDEFINED) {
		switch (tmp) {
		case 1:
			alc_setup_gpio(codec, 0x01);
			break;
		case 3:
			alc_setup_gpio(codec, 0x02);
			break;
		case 7:
			alc_setup_gpio(codec, 0x03);
			break;
		case 5:
		default:
			spec->init_amp = ALC_INIT_DEFAULT;
			break;
		}
	}

	/* is laptop or Desktop and enable the function "Mute internal speaker
	 * when the external headphone out jack is plugged"
	 */
	if (!(ass & 0x8000))
		return 1;
	/*
	 * 10~8 : Jack location
	 * 12~11: Headphone out -> 00: PortA, 01: PortE, 02: PortD, 03: Resvered
	 * 14~13: Resvered
	 * 15   : 1 --> enable the function "Mute internal speaker
	 *	        when the external headphone out jack is plugged"
	 */
	if (!alc_get_hp_pin(spec)) {
		hda_nid_t nid;
		tmp = (ass >> 11) & 0x3;	/* HP to chassis */
		nid = ports[tmp];
		if (found_in_nid_list(nid, spec->gen.autocfg.line_out_pins,
				      spec->gen.autocfg.line_outs))
			return 1;
		spec->gen.autocfg.hp_pins[0] = nid;
	}
	return 1;
}

/* Check the validity of ALC subsystem-id
 * ports contains an array of 4 pin NIDs for port-A, E, D and I */
static void alc_ssid_check(struct hda_codec *codec, const hda_nid_t *ports)
{
	if (!alc_subsystem_id(codec, ports)) {
		struct alc_spec *spec = codec->spec;
		codec_dbg(codec,
			  "realtek: Enable default setup for auto mode as fallback\n");
		spec->init_amp = ALC_INIT_DEFAULT;
	}
}

/*
 */

static void alc_fixup_inv_dmic(struct hda_codec *codec,
			       const struct hda_fixup *fix, int action)
{
	struct alc_spec *spec = codec->spec;

	spec->gen.inv_dmic_split = 1;
}


static int alc_build_controls(struct hda_codec *codec)
{
	int err;

	err = snd_hda_gen_build_controls(codec);
	if (err < 0)
		return err;

	snd_hda_apply_fixup(codec, HDA_FIXUP_ACT_BUILD);
	return 0;
}


/*
 * Common callbacks
 */

static int alc_init(struct hda_codec *codec)
{
	struct alc_spec *spec = codec->spec;

	if (spec->init_hook)
		spec->init_hook(codec);

	spec->gen.skip_verbs = 1; /* applied in below */
	snd_hda_gen_init(codec);
	alc_fix_pll(codec);
	alc_auto_init_amp(codec, spec->init_amp);
	snd_hda_apply_verbs(codec); /* apply verbs here after own init */

	snd_hda_apply_fixup(codec, HDA_FIXUP_ACT_INIT);

	return 0;
}

static inline void alc_shutup(struct hda_codec *codec)
{
	struct alc_spec *spec = codec->spec;

	if (!snd_hda_get_bool_hint(codec, "shutup"))
		return; /* disabled explicitly by hints */

	if (spec && spec->shutup)
		spec->shutup(codec);
	else
		alc_shutup_pins(codec);
}

static void alc_reboot_notify(struct hda_codec *codec)
{
	struct alc_spec *spec = codec->spec;

	if (spec && spec->reboot_notify)
		spec->reboot_notify(codec);
	else
		alc_shutup(codec);
}

#define alc_free	snd_hda_gen_free

#ifdef CONFIG_PM
static void alc_power_eapd(struct hda_codec *codec)
{
	alc_auto_setup_eapd(codec, false);
}

static int alc_suspend(struct hda_codec *codec)
{
	struct alc_spec *spec = codec->spec;
	alc_shutup(codec);
	if (spec && spec->power_hook)
		spec->power_hook(codec);
	return 0;
}
#endif

#ifdef CONFIG_PM
static int alc_resume(struct hda_codec *codec)
{
	struct alc_spec *spec = codec->spec;

	if (!spec->no_depop_delay)
		msleep(150); /* to avoid pop noise */
	codec->patch_ops.init(codec);
	regcache_sync(codec->core.regmap);
	hda_call_check_power_status(codec, 0x01);
	return 0;
}
#endif

/*
 */
static const struct hda_codec_ops alc_patch_ops = {
	.build_controls = alc_build_controls,
	.build_pcms = snd_hda_gen_build_pcms,
	.init = alc_init,
	.free = alc_free,
	.unsol_event = snd_hda_jack_unsol_event,
#ifdef CONFIG_PM
	.resume = alc_resume,
	.suspend = alc_suspend,
	.check_power_status = snd_hda_gen_check_power_status,
#endif
	.reboot_notify = alc_reboot_notify,
};


#define alc_codec_rename(codec, name) snd_hda_codec_set_name(codec, name)

/*
 * Rename codecs appropriately from COEF value or subvendor id
 */
struct alc_codec_rename_table {
	unsigned int vendor_id;
	unsigned short coef_mask;
	unsigned short coef_bits;
	const char *name;
};

struct alc_codec_rename_pci_table {
	unsigned int codec_vendor_id;
	unsigned short pci_subvendor;
	unsigned short pci_subdevice;
	const char *name;
};

static struct alc_codec_rename_table rename_tbl[] = {
	{ 0x10ec0221, 0xf00f, 0x1003, "ALC231" },
	{ 0x10ec0269, 0xfff0, 0x3010, "ALC277" },
	{ 0x10ec0269, 0xf0f0, 0x2010, "ALC259" },
	{ 0x10ec0269, 0xf0f0, 0x3010, "ALC258" },
	{ 0x10ec0269, 0x00f0, 0x0010, "ALC269VB" },
	{ 0x10ec0269, 0xffff, 0xa023, "ALC259" },
	{ 0x10ec0269, 0xffff, 0x6023, "ALC281X" },
	{ 0x10ec0269, 0x00f0, 0x0020, "ALC269VC" },
	{ 0x10ec0269, 0x00f0, 0x0030, "ALC269VD" },
	{ 0x10ec0662, 0xffff, 0x4020, "ALC656" },
	{ 0x10ec0887, 0x00f0, 0x0030, "ALC887-VD" },
	{ 0x10ec0888, 0x00f0, 0x0030, "ALC888-VD" },
	{ 0x10ec0888, 0xf0f0, 0x3020, "ALC886" },
	{ 0x10ec0899, 0x2000, 0x2000, "ALC899" },
	{ 0x10ec0892, 0xffff, 0x8020, "ALC661" },
	{ 0x10ec0892, 0xffff, 0x8011, "ALC661" },
	{ 0x10ec0892, 0xffff, 0x4011, "ALC656" },
	{ } /* terminator */
};

static struct alc_codec_rename_pci_table rename_pci_tbl[] = {
	{ 0x10ec0280, 0x1028, 0, "ALC3220" },
	{ 0x10ec0282, 0x1028, 0, "ALC3221" },
	{ 0x10ec0283, 0x1028, 0, "ALC3223" },
	{ 0x10ec0288, 0x1028, 0, "ALC3263" },
	{ 0x10ec0292, 0x1028, 0, "ALC3226" },
	{ 0x10ec0293, 0x1028, 0, "ALC3235" },
	{ 0x10ec0255, 0x1028, 0, "ALC3234" },
	{ 0x10ec0668, 0x1028, 0, "ALC3661" },
	{ 0x10ec0275, 0x1028, 0, "ALC3260" },
	{ 0x10ec0899, 0x1028, 0, "ALC3861" },
	{ 0x10ec0298, 0x1028, 0, "ALC3266" },
	{ 0x10ec0236, 0x1028, 0, "ALC3204" },
	{ 0x10ec0256, 0x1028, 0, "ALC3246" },
	{ 0x10ec0225, 0x1028, 0, "ALC3253" },
	{ 0x10ec0295, 0x1028, 0, "ALC3254" },
	{ 0x10ec0299, 0x1028, 0, "ALC3271" },
	{ 0x10ec0670, 0x1025, 0, "ALC669X" },
	{ 0x10ec0676, 0x1025, 0, "ALC679X" },
	{ 0x10ec0282, 0x1043, 0, "ALC3229" },
	{ 0x10ec0233, 0x1043, 0, "ALC3236" },
	{ 0x10ec0280, 0x103c, 0, "ALC3228" },
	{ 0x10ec0282, 0x103c, 0, "ALC3227" },
	{ 0x10ec0286, 0x103c, 0, "ALC3242" },
	{ 0x10ec0290, 0x103c, 0, "ALC3241" },
	{ 0x10ec0668, 0x103c, 0, "ALC3662" },
	{ 0x10ec0283, 0x17aa, 0, "ALC3239" },
	{ 0x10ec0292, 0x17aa, 0, "ALC3232" },
	{ } /* terminator */
};

static int alc_codec_rename_from_preset(struct hda_codec *codec)
{
	const struct alc_codec_rename_table *p;
	const struct alc_codec_rename_pci_table *q;

	for (p = rename_tbl; p->vendor_id; p++) {
		if (p->vendor_id != codec->core.vendor_id)
			continue;
		if ((alc_get_coef0(codec) & p->coef_mask) == p->coef_bits)
			return alc_codec_rename(codec, p->name);
	}

	if (!codec->bus->pci)
		return 0;
	for (q = rename_pci_tbl; q->codec_vendor_id; q++) {
		if (q->codec_vendor_id != codec->core.vendor_id)
			continue;
		if (q->pci_subvendor != codec->bus->pci->subsystem_vendor)
			continue;
		if (!q->pci_subdevice ||
		    q->pci_subdevice == codec->bus->pci->subsystem_device)
			return alc_codec_rename(codec, q->name);
	}

	return 0;
}


/*
 * Digital-beep handlers
 */
#ifdef CONFIG_SND_HDA_INPUT_BEEP

/* additional beep mixers; private_value will be overwritten */
static const struct snd_kcontrol_new alc_beep_mixer[] = {
	HDA_CODEC_VOLUME("Beep Playback Volume", 0, 0, HDA_INPUT),
	HDA_CODEC_MUTE_BEEP("Beep Playback Switch", 0, 0, HDA_INPUT),
};

/* set up and create beep controls */
static int set_beep_amp(struct alc_spec *spec, hda_nid_t nid,
			int idx, int dir)
{
	struct snd_kcontrol_new *knew;
	unsigned int beep_amp = HDA_COMPOSE_AMP_VAL(nid, 3, idx, dir);
	int i;

	for (i = 0; i < ARRAY_SIZE(alc_beep_mixer); i++) {
		knew = snd_hda_gen_add_kctl(&spec->gen, NULL,
					    &alc_beep_mixer[i]);
		if (!knew)
			return -ENOMEM;
		knew->private_value = beep_amp;
	}
	return 0;
}

static const struct snd_pci_quirk beep_white_list[] = {
	SND_PCI_QUIRK(0x1043, 0x103c, "ASUS", 1),
	SND_PCI_QUIRK(0x1043, 0x115d, "ASUS", 1),
	SND_PCI_QUIRK(0x1043, 0x829f, "ASUS", 1),
	SND_PCI_QUIRK(0x1043, 0x8376, "EeePC", 1),
	SND_PCI_QUIRK(0x1043, 0x83ce, "EeePC", 1),
	SND_PCI_QUIRK(0x1043, 0x831a, "EeePC", 1),
	SND_PCI_QUIRK(0x1043, 0x834a, "EeePC", 1),
	SND_PCI_QUIRK(0x1458, 0xa002, "GA-MA790X", 1),
	SND_PCI_QUIRK(0x8086, 0xd613, "Intel", 1),
	/* blacklist -- no beep available */
	SND_PCI_QUIRK(0x17aa, 0x309e, "Lenovo ThinkCentre M73", 0),
	SND_PCI_QUIRK(0x17aa, 0x30a3, "Lenovo ThinkCentre M93", 0),
	{}
};

static inline int has_cdefine_beep(struct hda_codec *codec)
{
	struct alc_spec *spec = codec->spec;
	const struct snd_pci_quirk *q;
	q = snd_pci_quirk_lookup(codec->bus->pci, beep_white_list);
	if (q)
		return q->value;
	return spec->cdefine.enable_pcbeep;
}
#else
#define set_beep_amp(spec, nid, idx, dir)	0
#define has_cdefine_beep(codec)		0
#endif

/* parse the BIOS configuration and set up the alc_spec */
/* return 1 if successful, 0 if the proper config is not found,
 * or a negative error code
 */
static int alc_parse_auto_config(struct hda_codec *codec,
				 const hda_nid_t *ignore_nids,
				 const hda_nid_t *ssid_nids)
{
	struct alc_spec *spec = codec->spec;
	struct auto_pin_cfg *cfg = &spec->gen.autocfg;
	int err;

	err = snd_hda_parse_pin_defcfg(codec, cfg, ignore_nids,
				       spec->parse_flags);
	if (err < 0)
		return err;

	if (ssid_nids)
		alc_ssid_check(codec, ssid_nids);

	err = snd_hda_gen_parse_auto_config(codec, cfg);
	if (err < 0)
		return err;

	return 1;
}

/* common preparation job for alc_spec */
static int alc_alloc_spec(struct hda_codec *codec, hda_nid_t mixer_nid)
{
	struct alc_spec *spec = kzalloc(sizeof(*spec), GFP_KERNEL);
	int err;

	if (!spec)
		return -ENOMEM;
	codec->spec = spec;
	snd_hda_gen_spec_init(&spec->gen);
	spec->gen.mixer_nid = mixer_nid;
	spec->gen.own_eapd_ctl = 1;
	codec->single_adc_amp = 1;
	/* FIXME: do we need this for all Realtek codec models? */
	codec->spdif_status_reset = 1;
	codec->patch_ops = alc_patch_ops;

	err = alc_codec_rename_from_preset(codec);
	if (err < 0) {
		kfree(spec);
		return err;
	}
	return 0;
}

static int alc880_parse_auto_config(struct hda_codec *codec)
{
	static const hda_nid_t alc880_ignore[] = { 0x1d, 0 };
	static const hda_nid_t alc880_ssids[] = { 0x15, 0x1b, 0x14, 0 };
	return alc_parse_auto_config(codec, alc880_ignore, alc880_ssids);
}

/*
 * ALC880 fix-ups
 */
enum {
	ALC880_FIXUP_GPIO1,
	ALC880_FIXUP_GPIO2,
	ALC880_FIXUP_MEDION_RIM,
	ALC880_FIXUP_LG,
	ALC880_FIXUP_LG_LW25,
	ALC880_FIXUP_W810,
	ALC880_FIXUP_EAPD_COEF,
	ALC880_FIXUP_TCL_S700,
	ALC880_FIXUP_VOL_KNOB,
	ALC880_FIXUP_FUJITSU,
	ALC880_FIXUP_F1734,
	ALC880_FIXUP_UNIWILL,
	ALC880_FIXUP_UNIWILL_DIG,
	ALC880_FIXUP_Z71V,
	ALC880_FIXUP_ASUS_W5A,
	ALC880_FIXUP_3ST_BASE,
	ALC880_FIXUP_3ST,
	ALC880_FIXUP_3ST_DIG,
	ALC880_FIXUP_5ST_BASE,
	ALC880_FIXUP_5ST,
	ALC880_FIXUP_5ST_DIG,
	ALC880_FIXUP_6ST_BASE,
	ALC880_FIXUP_6ST,
	ALC880_FIXUP_6ST_DIG,
	ALC880_FIXUP_6ST_AUTOMUTE,
};

/* enable the volume-knob widget support on NID 0x21 */
static void alc880_fixup_vol_knob(struct hda_codec *codec,
				  const struct hda_fixup *fix, int action)
{
	if (action == HDA_FIXUP_ACT_PROBE)
		snd_hda_jack_detect_enable_callback(codec, 0x21,
						    alc_update_knob_master);
}

static const struct hda_fixup alc880_fixups[] = {
	[ALC880_FIXUP_GPIO1] = {
		.type = HDA_FIXUP_FUNC,
		.v.func = alc_fixup_gpio1,
	},
	[ALC880_FIXUP_GPIO2] = {
		.type = HDA_FIXUP_FUNC,
		.v.func = alc_fixup_gpio2,
	},
	[ALC880_FIXUP_MEDION_RIM] = {
		.type = HDA_FIXUP_VERBS,
		.v.verbs = (const struct hda_verb[]) {
			{ 0x20, AC_VERB_SET_COEF_INDEX, 0x07 },
			{ 0x20, AC_VERB_SET_PROC_COEF,  0x3060 },
			{ }
		},
		.chained = true,
		.chain_id = ALC880_FIXUP_GPIO2,
	},
	[ALC880_FIXUP_LG] = {
		.type = HDA_FIXUP_PINS,
		.v.pins = (const struct hda_pintbl[]) {
			/* disable bogus unused pins */
			{ 0x16, 0x411111f0 },
			{ 0x18, 0x411111f0 },
			{ 0x1a, 0x411111f0 },
			{ }
		}
	},
	[ALC880_FIXUP_LG_LW25] = {
		.type = HDA_FIXUP_PINS,
		.v.pins = (const struct hda_pintbl[]) {
			{ 0x1a, 0x0181344f }, /* line-in */
			{ 0x1b, 0x0321403f }, /* headphone */
			{ }
		}
	},
	[ALC880_FIXUP_W810] = {
		.type = HDA_FIXUP_PINS,
		.v.pins = (const struct hda_pintbl[]) {
			/* disable bogus unused pins */
			{ 0x17, 0x411111f0 },
			{ }
		},
		.chained = true,
		.chain_id = ALC880_FIXUP_GPIO2,
	},
	[ALC880_FIXUP_EAPD_COEF] = {
		.type = HDA_FIXUP_VERBS,
		.v.verbs = (const struct hda_verb[]) {
			/* change to EAPD mode */
			{ 0x20, AC_VERB_SET_COEF_INDEX, 0x07 },
			{ 0x20, AC_VERB_SET_PROC_COEF,  0x3060 },
			{}
		},
	},
	[ALC880_FIXUP_TCL_S700] = {
		.type = HDA_FIXUP_VERBS,
		.v.verbs = (const struct hda_verb[]) {
			/* change to EAPD mode */
			{ 0x20, AC_VERB_SET_COEF_INDEX, 0x07 },
			{ 0x20, AC_VERB_SET_PROC_COEF,  0x3070 },
			{}
		},
		.chained = true,
		.chain_id = ALC880_FIXUP_GPIO2,
	},
	[ALC880_FIXUP_VOL_KNOB] = {
		.type = HDA_FIXUP_FUNC,
		.v.func = alc880_fixup_vol_knob,
	},
	[ALC880_FIXUP_FUJITSU] = {
		/* override all pins as BIOS on old Amilo is broken */
		.type = HDA_FIXUP_PINS,
		.v.pins = (const struct hda_pintbl[]) {
			{ 0x14, 0x0121401f }, /* HP */
			{ 0x15, 0x99030120 }, /* speaker */
			{ 0x16, 0x99030130 }, /* bass speaker */
			{ 0x17, 0x411111f0 }, /* N/A */
			{ 0x18, 0x411111f0 }, /* N/A */
			{ 0x19, 0x01a19950 }, /* mic-in */
			{ 0x1a, 0x411111f0 }, /* N/A */
			{ 0x1b, 0x411111f0 }, /* N/A */
			{ 0x1c, 0x411111f0 }, /* N/A */
			{ 0x1d, 0x411111f0 }, /* N/A */
			{ 0x1e, 0x01454140 }, /* SPDIF out */
			{ }
		},
		.chained = true,
		.chain_id = ALC880_FIXUP_VOL_KNOB,
	},
	[ALC880_FIXUP_F1734] = {
		/* almost compatible with FUJITSU, but no bass and SPDIF */
		.type = HDA_FIXUP_PINS,
		.v.pins = (const struct hda_pintbl[]) {
			{ 0x14, 0x0121401f }, /* HP */
			{ 0x15, 0x99030120 }, /* speaker */
			{ 0x16, 0x411111f0 }, /* N/A */
			{ 0x17, 0x411111f0 }, /* N/A */
			{ 0x18, 0x411111f0 }, /* N/A */
			{ 0x19, 0x01a19950 }, /* mic-in */
			{ 0x1a, 0x411111f0 }, /* N/A */
			{ 0x1b, 0x411111f0 }, /* N/A */
			{ 0x1c, 0x411111f0 }, /* N/A */
			{ 0x1d, 0x411111f0 }, /* N/A */
			{ 0x1e, 0x411111f0 }, /* N/A */
			{ }
		},
		.chained = true,
		.chain_id = ALC880_FIXUP_VOL_KNOB,
	},
	[ALC880_FIXUP_UNIWILL] = {
		/* need to fix HP and speaker pins to be parsed correctly */
		.type = HDA_FIXUP_PINS,
		.v.pins = (const struct hda_pintbl[]) {
			{ 0x14, 0x0121411f }, /* HP */
			{ 0x15, 0x99030120 }, /* speaker */
			{ 0x16, 0x99030130 }, /* bass speaker */
			{ }
		},
	},
	[ALC880_FIXUP_UNIWILL_DIG] = {
		.type = HDA_FIXUP_PINS,
		.v.pins = (const struct hda_pintbl[]) {
			/* disable bogus unused pins */
			{ 0x17, 0x411111f0 },
			{ 0x19, 0x411111f0 },
			{ 0x1b, 0x411111f0 },
			{ 0x1f, 0x411111f0 },
			{ }
		}
	},
	[ALC880_FIXUP_Z71V] = {
		.type = HDA_FIXUP_PINS,
		.v.pins = (const struct hda_pintbl[]) {
			/* set up the whole pins as BIOS is utterly broken */
			{ 0x14, 0x99030120 }, /* speaker */
			{ 0x15, 0x0121411f }, /* HP */
			{ 0x16, 0x411111f0 }, /* N/A */
			{ 0x17, 0x411111f0 }, /* N/A */
			{ 0x18, 0x01a19950 }, /* mic-in */
			{ 0x19, 0x411111f0 }, /* N/A */
			{ 0x1a, 0x01813031 }, /* line-in */
			{ 0x1b, 0x411111f0 }, /* N/A */
			{ 0x1c, 0x411111f0 }, /* N/A */
			{ 0x1d, 0x411111f0 }, /* N/A */
			{ 0x1e, 0x0144111e }, /* SPDIF */
			{ }
		}
	},
	[ALC880_FIXUP_ASUS_W5A] = {
		.type = HDA_FIXUP_PINS,
		.v.pins = (const struct hda_pintbl[]) {
			/* set up the whole pins as BIOS is utterly broken */
			{ 0x14, 0x0121411f }, /* HP */
			{ 0x15, 0x411111f0 }, /* N/A */
			{ 0x16, 0x411111f0 }, /* N/A */
			{ 0x17, 0x411111f0 }, /* N/A */
			{ 0x18, 0x90a60160 }, /* mic */
			{ 0x19, 0x411111f0 }, /* N/A */
			{ 0x1a, 0x411111f0 }, /* N/A */
			{ 0x1b, 0x411111f0 }, /* N/A */
			{ 0x1c, 0x411111f0 }, /* N/A */
			{ 0x1d, 0x411111f0 }, /* N/A */
			{ 0x1e, 0xb743111e }, /* SPDIF out */
			{ }
		},
		.chained = true,
		.chain_id = ALC880_FIXUP_GPIO1,
	},
	[ALC880_FIXUP_3ST_BASE] = {
		.type = HDA_FIXUP_PINS,
		.v.pins = (const struct hda_pintbl[]) {
			{ 0x14, 0x01014010 }, /* line-out */
			{ 0x15, 0x411111f0 }, /* N/A */
			{ 0x16, 0x411111f0 }, /* N/A */
			{ 0x17, 0x411111f0 }, /* N/A */
			{ 0x18, 0x01a19c30 }, /* mic-in */
			{ 0x19, 0x0121411f }, /* HP */
			{ 0x1a, 0x01813031 }, /* line-in */
			{ 0x1b, 0x02a19c40 }, /* front-mic */
			{ 0x1c, 0x411111f0 }, /* N/A */
			{ 0x1d, 0x411111f0 }, /* N/A */
			/* 0x1e is filled in below */
			{ 0x1f, 0x411111f0 }, /* N/A */
			{ }
		}
	},
	[ALC880_FIXUP_3ST] = {
		.type = HDA_FIXUP_PINS,
		.v.pins = (const struct hda_pintbl[]) {
			{ 0x1e, 0x411111f0 }, /* N/A */
			{ }
		},
		.chained = true,
		.chain_id = ALC880_FIXUP_3ST_BASE,
	},
	[ALC880_FIXUP_3ST_DIG] = {
		.type = HDA_FIXUP_PINS,
		.v.pins = (const struct hda_pintbl[]) {
			{ 0x1e, 0x0144111e }, /* SPDIF */
			{ }
		},
		.chained = true,
		.chain_id = ALC880_FIXUP_3ST_BASE,
	},
	[ALC880_FIXUP_5ST_BASE] = {
		.type = HDA_FIXUP_PINS,
		.v.pins = (const struct hda_pintbl[]) {
			{ 0x14, 0x01014010 }, /* front */
			{ 0x15, 0x411111f0 }, /* N/A */
			{ 0x16, 0x01011411 }, /* CLFE */
			{ 0x17, 0x01016412 }, /* surr */
			{ 0x18, 0x01a19c30 }, /* mic-in */
			{ 0x19, 0x0121411f }, /* HP */
			{ 0x1a, 0x01813031 }, /* line-in */
			{ 0x1b, 0x02a19c40 }, /* front-mic */
			{ 0x1c, 0x411111f0 }, /* N/A */
			{ 0x1d, 0x411111f0 }, /* N/A */
			/* 0x1e is filled in below */
			{ 0x1f, 0x411111f0 }, /* N/A */
			{ }
		}
	},
	[ALC880_FIXUP_5ST] = {
		.type = HDA_FIXUP_PINS,
		.v.pins = (const struct hda_pintbl[]) {
			{ 0x1e, 0x411111f0 }, /* N/A */
			{ }
		},
		.chained = true,
		.chain_id = ALC880_FIXUP_5ST_BASE,
	},
	[ALC880_FIXUP_5ST_DIG] = {
		.type = HDA_FIXUP_PINS,
		.v.pins = (const struct hda_pintbl[]) {
			{ 0x1e, 0x0144111e }, /* SPDIF */
			{ }
		},
		.chained = true,
		.chain_id = ALC880_FIXUP_5ST_BASE,
	},
	[ALC880_FIXUP_6ST_BASE] = {
		.type = HDA_FIXUP_PINS,
		.v.pins = (const struct hda_pintbl[]) {
			{ 0x14, 0x01014010 }, /* front */
			{ 0x15, 0x01016412 }, /* surr */
			{ 0x16, 0x01011411 }, /* CLFE */
			{ 0x17, 0x01012414 }, /* side */
			{ 0x18, 0x01a19c30 }, /* mic-in */
			{ 0x19, 0x02a19c40 }, /* front-mic */
			{ 0x1a, 0x01813031 }, /* line-in */
			{ 0x1b, 0x0121411f }, /* HP */
			{ 0x1c, 0x411111f0 }, /* N/A */
			{ 0x1d, 0x411111f0 }, /* N/A */
			/* 0x1e is filled in below */
			{ 0x1f, 0x411111f0 }, /* N/A */
			{ }
		}
	},
	[ALC880_FIXUP_6ST] = {
		.type = HDA_FIXUP_PINS,
		.v.pins = (const struct hda_pintbl[]) {
			{ 0x1e, 0x411111f0 }, /* N/A */
			{ }
		},
		.chained = true,
		.chain_id = ALC880_FIXUP_6ST_BASE,
	},
	[ALC880_FIXUP_6ST_DIG] = {
		.type = HDA_FIXUP_PINS,
		.v.pins = (const struct hda_pintbl[]) {
			{ 0x1e, 0x0144111e }, /* SPDIF */
			{ }
		},
		.chained = true,
		.chain_id = ALC880_FIXUP_6ST_BASE,
	},
	[ALC880_FIXUP_6ST_AUTOMUTE] = {
		.type = HDA_FIXUP_PINS,
		.v.pins = (const struct hda_pintbl[]) {
			{ 0x1b, 0x0121401f }, /* HP with jack detect */
			{ }
		},
		.chained_before = true,
		.chain_id = ALC880_FIXUP_6ST_BASE,
	},
};

static const struct snd_pci_quirk alc880_fixup_tbl[] = {
	SND_PCI_QUIRK(0x1019, 0x0f69, "Coeus G610P", ALC880_FIXUP_W810),
	SND_PCI_QUIRK(0x1043, 0x10c3, "ASUS W5A", ALC880_FIXUP_ASUS_W5A),
	SND_PCI_QUIRK(0x1043, 0x1964, "ASUS Z71V", ALC880_FIXUP_Z71V),
	SND_PCI_QUIRK_VENDOR(0x1043, "ASUS", ALC880_FIXUP_GPIO1),
	SND_PCI_QUIRK(0x147b, 0x1045, "ABit AA8XE", ALC880_FIXUP_6ST_AUTOMUTE),
	SND_PCI_QUIRK(0x1558, 0x5401, "Clevo GPIO2", ALC880_FIXUP_GPIO2),
	SND_PCI_QUIRK_VENDOR(0x1558, "Clevo", ALC880_FIXUP_EAPD_COEF),
	SND_PCI_QUIRK(0x1584, 0x9050, "Uniwill", ALC880_FIXUP_UNIWILL_DIG),
	SND_PCI_QUIRK(0x1584, 0x9054, "Uniwill", ALC880_FIXUP_F1734),
	SND_PCI_QUIRK(0x1584, 0x9070, "Uniwill", ALC880_FIXUP_UNIWILL),
	SND_PCI_QUIRK(0x1584, 0x9077, "Uniwill P53", ALC880_FIXUP_VOL_KNOB),
	SND_PCI_QUIRK(0x161f, 0x203d, "W810", ALC880_FIXUP_W810),
	SND_PCI_QUIRK(0x161f, 0x205d, "Medion Rim 2150", ALC880_FIXUP_MEDION_RIM),
	SND_PCI_QUIRK(0x1631, 0xe011, "PB 13201056", ALC880_FIXUP_6ST_AUTOMUTE),
	SND_PCI_QUIRK(0x1734, 0x107c, "FSC Amilo M1437", ALC880_FIXUP_FUJITSU),
	SND_PCI_QUIRK(0x1734, 0x1094, "FSC Amilo M1451G", ALC880_FIXUP_FUJITSU),
	SND_PCI_QUIRK(0x1734, 0x10ac, "FSC AMILO Xi 1526", ALC880_FIXUP_F1734),
	SND_PCI_QUIRK(0x1734, 0x10b0, "FSC Amilo Pi1556", ALC880_FIXUP_FUJITSU),
	SND_PCI_QUIRK(0x1854, 0x003b, "LG", ALC880_FIXUP_LG),
	SND_PCI_QUIRK(0x1854, 0x005f, "LG P1 Express", ALC880_FIXUP_LG),
	SND_PCI_QUIRK(0x1854, 0x0068, "LG w1", ALC880_FIXUP_LG),
	SND_PCI_QUIRK(0x1854, 0x0077, "LG LW25", ALC880_FIXUP_LG_LW25),
	SND_PCI_QUIRK(0x19db, 0x4188, "TCL S700", ALC880_FIXUP_TCL_S700),

	/* Below is the copied entries from alc880_quirks.c.
	 * It's not quite sure whether BIOS sets the correct pin-config table
	 * on these machines, thus they are kept to be compatible with
	 * the old static quirks.  Once when it's confirmed to work without
	 * these overrides, it'd be better to remove.
	 */
	SND_PCI_QUIRK(0x1019, 0xa880, "ECS", ALC880_FIXUP_5ST_DIG),
	SND_PCI_QUIRK(0x1019, 0xa884, "Acer APFV", ALC880_FIXUP_6ST),
	SND_PCI_QUIRK(0x1025, 0x0070, "ULI", ALC880_FIXUP_3ST_DIG),
	SND_PCI_QUIRK(0x1025, 0x0077, "ULI", ALC880_FIXUP_6ST_DIG),
	SND_PCI_QUIRK(0x1025, 0x0078, "ULI", ALC880_FIXUP_6ST_DIG),
	SND_PCI_QUIRK(0x1025, 0x0087, "ULI", ALC880_FIXUP_6ST_DIG),
	SND_PCI_QUIRK(0x1025, 0xe309, "ULI", ALC880_FIXUP_3ST_DIG),
	SND_PCI_QUIRK(0x1025, 0xe310, "ULI", ALC880_FIXUP_3ST),
	SND_PCI_QUIRK(0x1039, 0x1234, NULL, ALC880_FIXUP_6ST_DIG),
	SND_PCI_QUIRK(0x104d, 0x81a0, "Sony", ALC880_FIXUP_3ST),
	SND_PCI_QUIRK(0x104d, 0x81d6, "Sony", ALC880_FIXUP_3ST),
	SND_PCI_QUIRK(0x107b, 0x3032, "Gateway", ALC880_FIXUP_5ST),
	SND_PCI_QUIRK(0x107b, 0x3033, "Gateway", ALC880_FIXUP_5ST),
	SND_PCI_QUIRK(0x107b, 0x4039, "Gateway", ALC880_FIXUP_5ST),
	SND_PCI_QUIRK(0x1297, 0xc790, "Shuttle ST20G5", ALC880_FIXUP_6ST_DIG),
	SND_PCI_QUIRK(0x1458, 0xa102, "Gigabyte K8", ALC880_FIXUP_6ST_DIG),
	SND_PCI_QUIRK(0x1462, 0x1150, "MSI", ALC880_FIXUP_6ST_DIG),
	SND_PCI_QUIRK(0x1509, 0x925d, "FIC P4M", ALC880_FIXUP_6ST_DIG),
	SND_PCI_QUIRK(0x1565, 0x8202, "Biostar", ALC880_FIXUP_5ST_DIG),
	SND_PCI_QUIRK(0x1695, 0x400d, "EPoX", ALC880_FIXUP_5ST_DIG),
	SND_PCI_QUIRK(0x1695, 0x4012, "EPox EP-5LDA", ALC880_FIXUP_5ST_DIG),
	SND_PCI_QUIRK(0x2668, 0x8086, NULL, ALC880_FIXUP_6ST_DIG), /* broken BIOS */
	SND_PCI_QUIRK(0x8086, 0x2668, NULL, ALC880_FIXUP_6ST_DIG),
	SND_PCI_QUIRK(0x8086, 0xa100, "Intel mobo", ALC880_FIXUP_5ST_DIG),
	SND_PCI_QUIRK(0x8086, 0xd400, "Intel mobo", ALC880_FIXUP_5ST_DIG),
	SND_PCI_QUIRK(0x8086, 0xd401, "Intel mobo", ALC880_FIXUP_5ST_DIG),
	SND_PCI_QUIRK(0x8086, 0xd402, "Intel mobo", ALC880_FIXUP_3ST_DIG),
	SND_PCI_QUIRK(0x8086, 0xe224, "Intel mobo", ALC880_FIXUP_5ST_DIG),
	SND_PCI_QUIRK(0x8086, 0xe305, "Intel mobo", ALC880_FIXUP_3ST_DIG),
	SND_PCI_QUIRK(0x8086, 0xe308, "Intel mobo", ALC880_FIXUP_3ST_DIG),
	SND_PCI_QUIRK(0x8086, 0xe400, "Intel mobo", ALC880_FIXUP_5ST_DIG),
	SND_PCI_QUIRK(0x8086, 0xe401, "Intel mobo", ALC880_FIXUP_5ST_DIG),
	SND_PCI_QUIRK(0x8086, 0xe402, "Intel mobo", ALC880_FIXUP_5ST_DIG),
	/* default Intel */
	SND_PCI_QUIRK_VENDOR(0x8086, "Intel mobo", ALC880_FIXUP_3ST),
	SND_PCI_QUIRK(0xa0a0, 0x0560, "AOpen i915GMm-HFS", ALC880_FIXUP_5ST_DIG),
	SND_PCI_QUIRK(0xe803, 0x1019, NULL, ALC880_FIXUP_6ST_DIG),
	{}
};

static const struct hda_model_fixup alc880_fixup_models[] = {
	{.id = ALC880_FIXUP_3ST, .name = "3stack"},
	{.id = ALC880_FIXUP_3ST_DIG, .name = "3stack-digout"},
	{.id = ALC880_FIXUP_5ST, .name = "5stack"},
	{.id = ALC880_FIXUP_5ST_DIG, .name = "5stack-digout"},
	{.id = ALC880_FIXUP_6ST, .name = "6stack"},
	{.id = ALC880_FIXUP_6ST_DIG, .name = "6stack-digout"},
	{.id = ALC880_FIXUP_6ST_AUTOMUTE, .name = "6stack-automute"},
	{}
};


/*
 * OK, here we have finally the patch for ALC880
 */
static int patch_alc880(struct hda_codec *codec)
{
	struct alc_spec *spec;
	int err;

	err = alc_alloc_spec(codec, 0x0b);
	if (err < 0)
		return err;

	spec = codec->spec;
	spec->gen.need_dac_fix = 1;
	spec->gen.beep_nid = 0x01;

	codec->patch_ops.unsol_event = alc880_unsol_event;

	snd_hda_pick_fixup(codec, alc880_fixup_models, alc880_fixup_tbl,
		       alc880_fixups);
	snd_hda_apply_fixup(codec, HDA_FIXUP_ACT_PRE_PROBE);

	/* automatic parse from the BIOS config */
	err = alc880_parse_auto_config(codec);
	if (err < 0)
		goto error;

	if (!spec->gen.no_analog) {
		err = set_beep_amp(spec, 0x0b, 0x05, HDA_INPUT);
		if (err < 0)
			goto error;
	}

	snd_hda_apply_fixup(codec, HDA_FIXUP_ACT_PROBE);

	return 0;

 error:
	alc_free(codec);
	return err;
}


/*
 * ALC260 support
 */
static int alc260_parse_auto_config(struct hda_codec *codec)
{
	static const hda_nid_t alc260_ignore[] = { 0x17, 0 };
	static const hda_nid_t alc260_ssids[] = { 0x10, 0x15, 0x0f, 0 };
	return alc_parse_auto_config(codec, alc260_ignore, alc260_ssids);
}

/*
 * Pin config fixes
 */
enum {
	ALC260_FIXUP_HP_DC5750,
	ALC260_FIXUP_HP_PIN_0F,
	ALC260_FIXUP_COEF,
	ALC260_FIXUP_GPIO1,
	ALC260_FIXUP_GPIO1_TOGGLE,
	ALC260_FIXUP_REPLACER,
	ALC260_FIXUP_HP_B1900,
	ALC260_FIXUP_KN1,
	ALC260_FIXUP_FSC_S7020,
	ALC260_FIXUP_FSC_S7020_JWSE,
	ALC260_FIXUP_VAIO_PINS,
};

static void alc260_gpio1_automute(struct hda_codec *codec)
{
	struct alc_spec *spec = codec->spec;

	alc_update_gpio_data(codec, 0x01, spec->gen.hp_jack_present);
}

static void alc260_fixup_gpio1_toggle(struct hda_codec *codec,
				      const struct hda_fixup *fix, int action)
{
	struct alc_spec *spec = codec->spec;
	if (action == HDA_FIXUP_ACT_PROBE) {
		/* although the machine has only one output pin, we need to
		 * toggle GPIO1 according to the jack state
		 */
		spec->gen.automute_hook = alc260_gpio1_automute;
		spec->gen.detect_hp = 1;
		spec->gen.automute_speaker = 1;
		spec->gen.autocfg.hp_pins[0] = 0x0f; /* copy it for automute */
		snd_hda_jack_detect_enable_callback(codec, 0x0f,
						    snd_hda_gen_hp_automute);
		alc_setup_gpio(codec, 0x01);
	}
}

static void alc260_fixup_kn1(struct hda_codec *codec,
			     const struct hda_fixup *fix, int action)
{
	struct alc_spec *spec = codec->spec;
	static const struct hda_pintbl pincfgs[] = {
		{ 0x0f, 0x02214000 }, /* HP/speaker */
		{ 0x12, 0x90a60160 }, /* int mic */
		{ 0x13, 0x02a19000 }, /* ext mic */
		{ 0x18, 0x01446000 }, /* SPDIF out */
		/* disable bogus I/O pins */
		{ 0x10, 0x411111f0 },
		{ 0x11, 0x411111f0 },
		{ 0x14, 0x411111f0 },
		{ 0x15, 0x411111f0 },
		{ 0x16, 0x411111f0 },
		{ 0x17, 0x411111f0 },
		{ 0x19, 0x411111f0 },
		{ }
	};

	switch (action) {
	case HDA_FIXUP_ACT_PRE_PROBE:
		snd_hda_apply_pincfgs(codec, pincfgs);
		spec->init_amp = ALC_INIT_NONE;
		break;
	}
}

static void alc260_fixup_fsc_s7020(struct hda_codec *codec,
				   const struct hda_fixup *fix, int action)
{
	struct alc_spec *spec = codec->spec;
	if (action == HDA_FIXUP_ACT_PRE_PROBE)
		spec->init_amp = ALC_INIT_NONE;
}

static void alc260_fixup_fsc_s7020_jwse(struct hda_codec *codec,
				   const struct hda_fixup *fix, int action)
{
	struct alc_spec *spec = codec->spec;
	if (action == HDA_FIXUP_ACT_PRE_PROBE) {
		spec->gen.add_jack_modes = 1;
		spec->gen.hp_mic = 1;
	}
}

static const struct hda_fixup alc260_fixups[] = {
	[ALC260_FIXUP_HP_DC5750] = {
		.type = HDA_FIXUP_PINS,
		.v.pins = (const struct hda_pintbl[]) {
			{ 0x11, 0x90130110 }, /* speaker */
			{ }
		}
	},
	[ALC260_FIXUP_HP_PIN_0F] = {
		.type = HDA_FIXUP_PINS,
		.v.pins = (const struct hda_pintbl[]) {
			{ 0x0f, 0x01214000 }, /* HP */
			{ }
		}
	},
	[ALC260_FIXUP_COEF] = {
		.type = HDA_FIXUP_VERBS,
		.v.verbs = (const struct hda_verb[]) {
			{ 0x1a, AC_VERB_SET_COEF_INDEX, 0x07 },
			{ 0x1a, AC_VERB_SET_PROC_COEF,  0x3040 },
			{ }
		},
	},
	[ALC260_FIXUP_GPIO1] = {
		.type = HDA_FIXUP_FUNC,
		.v.func = alc_fixup_gpio1,
	},
	[ALC260_FIXUP_GPIO1_TOGGLE] = {
		.type = HDA_FIXUP_FUNC,
		.v.func = alc260_fixup_gpio1_toggle,
		.chained = true,
		.chain_id = ALC260_FIXUP_HP_PIN_0F,
	},
	[ALC260_FIXUP_REPLACER] = {
		.type = HDA_FIXUP_VERBS,
		.v.verbs = (const struct hda_verb[]) {
			{ 0x1a, AC_VERB_SET_COEF_INDEX, 0x07 },
			{ 0x1a, AC_VERB_SET_PROC_COEF,  0x3050 },
			{ }
		},
		.chained = true,
		.chain_id = ALC260_FIXUP_GPIO1_TOGGLE,
	},
	[ALC260_FIXUP_HP_B1900] = {
		.type = HDA_FIXUP_FUNC,
		.v.func = alc260_fixup_gpio1_toggle,
		.chained = true,
		.chain_id = ALC260_FIXUP_COEF,
	},
	[ALC260_FIXUP_KN1] = {
		.type = HDA_FIXUP_FUNC,
		.v.func = alc260_fixup_kn1,
	},
	[ALC260_FIXUP_FSC_S7020] = {
		.type = HDA_FIXUP_FUNC,
		.v.func = alc260_fixup_fsc_s7020,
	},
	[ALC260_FIXUP_FSC_S7020_JWSE] = {
		.type = HDA_FIXUP_FUNC,
		.v.func = alc260_fixup_fsc_s7020_jwse,
		.chained = true,
		.chain_id = ALC260_FIXUP_FSC_S7020,
	},
	[ALC260_FIXUP_VAIO_PINS] = {
		.type = HDA_FIXUP_PINS,
		.v.pins = (const struct hda_pintbl[]) {
			/* Pin configs are missing completely on some VAIOs */
			{ 0x0f, 0x01211020 },
			{ 0x10, 0x0001003f },
			{ 0x11, 0x411111f0 },
			{ 0x12, 0x01a15930 },
			{ 0x13, 0x411111f0 },
			{ 0x14, 0x411111f0 },
			{ 0x15, 0x411111f0 },
			{ 0x16, 0x411111f0 },
			{ 0x17, 0x411111f0 },
			{ 0x18, 0x411111f0 },
			{ 0x19, 0x411111f0 },
			{ }
		}
	},
};

static const struct snd_pci_quirk alc260_fixup_tbl[] = {
	SND_PCI_QUIRK(0x1025, 0x007b, "Acer C20x", ALC260_FIXUP_GPIO1),
	SND_PCI_QUIRK(0x1025, 0x007f, "Acer Aspire 9500", ALC260_FIXUP_COEF),
	SND_PCI_QUIRK(0x1025, 0x008f, "Acer", ALC260_FIXUP_GPIO1),
	SND_PCI_QUIRK(0x103c, 0x280a, "HP dc5750", ALC260_FIXUP_HP_DC5750),
	SND_PCI_QUIRK(0x103c, 0x30ba, "HP Presario B1900", ALC260_FIXUP_HP_B1900),
	SND_PCI_QUIRK(0x104d, 0x81bb, "Sony VAIO", ALC260_FIXUP_VAIO_PINS),
	SND_PCI_QUIRK(0x104d, 0x81e2, "Sony VAIO TX", ALC260_FIXUP_HP_PIN_0F),
	SND_PCI_QUIRK(0x10cf, 0x1326, "FSC LifeBook S7020", ALC260_FIXUP_FSC_S7020),
	SND_PCI_QUIRK(0x1509, 0x4540, "Favorit 100XS", ALC260_FIXUP_GPIO1),
	SND_PCI_QUIRK(0x152d, 0x0729, "Quanta KN1", ALC260_FIXUP_KN1),
	SND_PCI_QUIRK(0x161f, 0x2057, "Replacer 672V", ALC260_FIXUP_REPLACER),
	SND_PCI_QUIRK(0x1631, 0xc017, "PB V7900", ALC260_FIXUP_COEF),
	{}
};

static const struct hda_model_fixup alc260_fixup_models[] = {
	{.id = ALC260_FIXUP_GPIO1, .name = "gpio1"},
	{.id = ALC260_FIXUP_COEF, .name = "coef"},
	{.id = ALC260_FIXUP_FSC_S7020, .name = "fujitsu"},
	{.id = ALC260_FIXUP_FSC_S7020_JWSE, .name = "fujitsu-jwse"},
	{}
};

/*
 */
static int patch_alc260(struct hda_codec *codec)
{
	struct alc_spec *spec;
	int err;

	err = alc_alloc_spec(codec, 0x07);
	if (err < 0)
		return err;

	spec = codec->spec;
	/* as quite a few machines require HP amp for speaker outputs,
	 * it's easier to enable it unconditionally; even if it's unneeded,
	 * it's almost harmless.
	 */
	spec->gen.prefer_hp_amp = 1;
	spec->gen.beep_nid = 0x01;

	spec->shutup = alc_eapd_shutup;

	snd_hda_pick_fixup(codec, alc260_fixup_models, alc260_fixup_tbl,
			   alc260_fixups);
	snd_hda_apply_fixup(codec, HDA_FIXUP_ACT_PRE_PROBE);

	/* automatic parse from the BIOS config */
	err = alc260_parse_auto_config(codec);
	if (err < 0)
		goto error;

	if (!spec->gen.no_analog) {
		err = set_beep_amp(spec, 0x07, 0x05, HDA_INPUT);
		if (err < 0)
			goto error;
	}

	snd_hda_apply_fixup(codec, HDA_FIXUP_ACT_PROBE);

	return 0;

 error:
	alc_free(codec);
	return err;
}


/*
 * ALC882/883/885/888/889 support
 *
 * ALC882 is almost identical with ALC880 but has cleaner and more flexible
 * configuration.  Each pin widget can choose any input DACs and a mixer.
 * Each ADC is connected from a mixer of all inputs.  This makes possible
 * 6-channel independent captures.
 *
 * In addition, an independent DAC for the multi-playback (not used in this
 * driver yet).
 */

/*
 * Pin config fixes
 */
enum {
	ALC882_FIXUP_ABIT_AW9D_MAX,
	ALC882_FIXUP_LENOVO_Y530,
	ALC882_FIXUP_PB_M5210,
	ALC882_FIXUP_ACER_ASPIRE_7736,
	ALC882_FIXUP_ASUS_W90V,
	ALC889_FIXUP_CD,
	ALC889_FIXUP_FRONT_HP_NO_PRESENCE,
	ALC889_FIXUP_VAIO_TT,
	ALC888_FIXUP_EEE1601,
	ALC882_FIXUP_EAPD,
	ALC883_FIXUP_EAPD,
	ALC883_FIXUP_ACER_EAPD,
	ALC882_FIXUP_GPIO1,
	ALC882_FIXUP_GPIO2,
	ALC882_FIXUP_GPIO3,
	ALC889_FIXUP_COEF,
	ALC882_FIXUP_ASUS_W2JC,
	ALC882_FIXUP_ACER_ASPIRE_4930G,
	ALC882_FIXUP_ACER_ASPIRE_8930G,
	ALC882_FIXUP_ASPIRE_8930G_VERBS,
	ALC885_FIXUP_MACPRO_GPIO,
	ALC889_FIXUP_DAC_ROUTE,
	ALC889_FIXUP_MBP_VREF,
	ALC889_FIXUP_IMAC91_VREF,
	ALC889_FIXUP_MBA11_VREF,
	ALC889_FIXUP_MBA21_VREF,
	ALC889_FIXUP_MP11_VREF,
	ALC889_FIXUP_MP41_VREF,
	ALC882_FIXUP_INV_DMIC,
	ALC882_FIXUP_NO_PRIMARY_HP,
	ALC887_FIXUP_ASUS_BASS,
	ALC887_FIXUP_BASS_CHMAP,
	ALC1220_FIXUP_GB_DUAL_CODECS,
	ALC1220_FIXUP_CLEVO_P950,
	ALC1220_FIXUP_CLEVO_PB51ED,
	ALC1220_FIXUP_CLEVO_PB51ED_PINS,
};

static void alc889_fixup_coef(struct hda_codec *codec,
			      const struct hda_fixup *fix, int action)
{
	if (action != HDA_FIXUP_ACT_INIT)
		return;
	alc_update_coef_idx(codec, 7, 0, 0x2030);
}

/* set up GPIO at initialization */
static void alc885_fixup_macpro_gpio(struct hda_codec *codec,
				     const struct hda_fixup *fix, int action)
{
	struct alc_spec *spec = codec->spec;

	spec->gpio_write_delay = true;
	alc_fixup_gpio3(codec, fix, action);
}

/* Fix the connection of some pins for ALC889:
 * At least, Acer Aspire 5935 shows the connections to DAC3/4 don't
 * work correctly (bko#42740)
 */
static void alc889_fixup_dac_route(struct hda_codec *codec,
				   const struct hda_fixup *fix, int action)
{
	if (action == HDA_FIXUP_ACT_PRE_PROBE) {
		/* fake the connections during parsing the tree */
		hda_nid_t conn1[2] = { 0x0c, 0x0d };
		hda_nid_t conn2[2] = { 0x0e, 0x0f };
		snd_hda_override_conn_list(codec, 0x14, 2, conn1);
		snd_hda_override_conn_list(codec, 0x15, 2, conn1);
		snd_hda_override_conn_list(codec, 0x18, 2, conn2);
		snd_hda_override_conn_list(codec, 0x1a, 2, conn2);
	} else if (action == HDA_FIXUP_ACT_PROBE) {
		/* restore the connections */
		hda_nid_t conn[5] = { 0x0c, 0x0d, 0x0e, 0x0f, 0x26 };
		snd_hda_override_conn_list(codec, 0x14, 5, conn);
		snd_hda_override_conn_list(codec, 0x15, 5, conn);
		snd_hda_override_conn_list(codec, 0x18, 5, conn);
		snd_hda_override_conn_list(codec, 0x1a, 5, conn);
	}
}

/* Set VREF on HP pin */
static void alc889_fixup_mbp_vref(struct hda_codec *codec,
				  const struct hda_fixup *fix, int action)
{
	struct alc_spec *spec = codec->spec;
	static hda_nid_t nids[3] = { 0x14, 0x15, 0x19 };
	int i;

	if (action != HDA_FIXUP_ACT_INIT)
		return;
	for (i = 0; i < ARRAY_SIZE(nids); i++) {
		unsigned int val = snd_hda_codec_get_pincfg(codec, nids[i]);
		if (get_defcfg_device(val) != AC_JACK_HP_OUT)
			continue;
		val = snd_hda_codec_get_pin_target(codec, nids[i]);
		val |= AC_PINCTL_VREF_80;
		snd_hda_set_pin_ctl(codec, nids[i], val);
		spec->gen.keep_vref_in_automute = 1;
		break;
	}
}

static void alc889_fixup_mac_pins(struct hda_codec *codec,
				  const hda_nid_t *nids, int num_nids)
{
	struct alc_spec *spec = codec->spec;
	int i;

	for (i = 0; i < num_nids; i++) {
		unsigned int val;
		val = snd_hda_codec_get_pin_target(codec, nids[i]);
		val |= AC_PINCTL_VREF_50;
		snd_hda_set_pin_ctl(codec, nids[i], val);
	}
	spec->gen.keep_vref_in_automute = 1;
}

/* Set VREF on speaker pins on imac91 */
static void alc889_fixup_imac91_vref(struct hda_codec *codec,
				     const struct hda_fixup *fix, int action)
{
	static hda_nid_t nids[2] = { 0x18, 0x1a };

	if (action == HDA_FIXUP_ACT_INIT)
		alc889_fixup_mac_pins(codec, nids, ARRAY_SIZE(nids));
}

/* Set VREF on speaker pins on mba11 */
static void alc889_fixup_mba11_vref(struct hda_codec *codec,
				    const struct hda_fixup *fix, int action)
{
	static hda_nid_t nids[1] = { 0x18 };

	if (action == HDA_FIXUP_ACT_INIT)
		alc889_fixup_mac_pins(codec, nids, ARRAY_SIZE(nids));
}

/* Set VREF on speaker pins on mba21 */
static void alc889_fixup_mba21_vref(struct hda_codec *codec,
				    const struct hda_fixup *fix, int action)
{
	static hda_nid_t nids[2] = { 0x18, 0x19 };

	if (action == HDA_FIXUP_ACT_INIT)
		alc889_fixup_mac_pins(codec, nids, ARRAY_SIZE(nids));
}

/* Don't take HP output as primary
 * Strangely, the speaker output doesn't work on Vaio Z and some Vaio
 * all-in-one desktop PCs (for example VGC-LN51JGB) through DAC 0x05
 */
static void alc882_fixup_no_primary_hp(struct hda_codec *codec,
				       const struct hda_fixup *fix, int action)
{
	struct alc_spec *spec = codec->spec;
	if (action == HDA_FIXUP_ACT_PRE_PROBE) {
		spec->gen.no_primary_hp = 1;
		spec->gen.no_multi_io = 1;
	}
}

static void alc_fixup_bass_chmap(struct hda_codec *codec,
				 const struct hda_fixup *fix, int action);

/* For dual-codec configuration, we need to disable some features to avoid
 * conflicts of kctls and PCM streams
 */
static void alc_fixup_dual_codecs(struct hda_codec *codec,
				  const struct hda_fixup *fix, int action)
{
	struct alc_spec *spec = codec->spec;

	if (action != HDA_FIXUP_ACT_PRE_PROBE)
		return;
	/* disable vmaster */
	spec->gen.suppress_vmaster = 1;
	/* auto-mute and auto-mic switch don't work with multiple codecs */
	spec->gen.suppress_auto_mute = 1;
	spec->gen.suppress_auto_mic = 1;
	/* disable aamix as well */
	spec->gen.mixer_nid = 0;
	/* add location prefix to avoid conflicts */
	codec->force_pin_prefix = 1;
}

static void rename_ctl(struct hda_codec *codec, const char *oldname,
		       const char *newname)
{
	struct snd_kcontrol *kctl;

	kctl = snd_hda_find_mixer_ctl(codec, oldname);
	if (kctl)
		strcpy(kctl->id.name, newname);
}

static void alc1220_fixup_gb_dual_codecs(struct hda_codec *codec,
					 const struct hda_fixup *fix,
					 int action)
{
	alc_fixup_dual_codecs(codec, fix, action);
	switch (action) {
	case HDA_FIXUP_ACT_PRE_PROBE:
		/* override card longname to provide a unique UCM profile */
		strcpy(codec->card->longname, "HDAudio-Gigabyte-ALC1220DualCodecs");
		break;
	case HDA_FIXUP_ACT_BUILD:
		/* rename Capture controls depending on the codec */
		rename_ctl(codec, "Capture Volume",
			   codec->addr == 0 ?
			   "Rear-Panel Capture Volume" :
			   "Front-Panel Capture Volume");
		rename_ctl(codec, "Capture Switch",
			   codec->addr == 0 ?
			   "Rear-Panel Capture Switch" :
			   "Front-Panel Capture Switch");
		break;
	}
}

static void alc1220_fixup_clevo_p950(struct hda_codec *codec,
				     const struct hda_fixup *fix,
				     int action)
{
	hda_nid_t conn1[1] = { 0x0c };

	if (action != HDA_FIXUP_ACT_PRE_PROBE)
		return;

	alc_update_coef_idx(codec, 0x7, 0, 0x3c3);
	/* We therefore want to make sure 0x14 (front headphone) and
	 * 0x1b (speakers) use the stereo DAC 0x02
	 */
	snd_hda_override_conn_list(codec, 0x14, 1, conn1);
	snd_hda_override_conn_list(codec, 0x1b, 1, conn1);
}

static void alc_fixup_headset_mode_no_hp_mic(struct hda_codec *codec,
				const struct hda_fixup *fix, int action);

static void alc1220_fixup_clevo_pb51ed(struct hda_codec *codec,
				     const struct hda_fixup *fix,
				     int action)
{
	alc1220_fixup_clevo_p950(codec, fix, action);
	alc_fixup_headset_mode_no_hp_mic(codec, fix, action);
}

static const struct hda_fixup alc882_fixups[] = {
	[ALC882_FIXUP_ABIT_AW9D_MAX] = {
		.type = HDA_FIXUP_PINS,
		.v.pins = (const struct hda_pintbl[]) {
			{ 0x15, 0x01080104 }, /* side */
			{ 0x16, 0x01011012 }, /* rear */
			{ 0x17, 0x01016011 }, /* clfe */
			{ }
		}
	},
	[ALC882_FIXUP_LENOVO_Y530] = {
		.type = HDA_FIXUP_PINS,
		.v.pins = (const struct hda_pintbl[]) {
			{ 0x15, 0x99130112 }, /* rear int speakers */
			{ 0x16, 0x99130111 }, /* subwoofer */
			{ }
		}
	},
	[ALC882_FIXUP_PB_M5210] = {
		.type = HDA_FIXUP_PINCTLS,
		.v.pins = (const struct hda_pintbl[]) {
			{ 0x19, PIN_VREF50 },
			{}
		}
	},
	[ALC882_FIXUP_ACER_ASPIRE_7736] = {
		.type = HDA_FIXUP_FUNC,
		.v.func = alc_fixup_sku_ignore,
	},
	[ALC882_FIXUP_ASUS_W90V] = {
		.type = HDA_FIXUP_PINS,
		.v.pins = (const struct hda_pintbl[]) {
			{ 0x16, 0x99130110 }, /* fix sequence for CLFE */
			{ }
		}
	},
	[ALC889_FIXUP_CD] = {
		.type = HDA_FIXUP_PINS,
		.v.pins = (const struct hda_pintbl[]) {
			{ 0x1c, 0x993301f0 }, /* CD */
			{ }
		}
	},
	[ALC889_FIXUP_FRONT_HP_NO_PRESENCE] = {
		.type = HDA_FIXUP_PINS,
		.v.pins = (const struct hda_pintbl[]) {
			{ 0x1b, 0x02214120 }, /* Front HP jack is flaky, disable jack detect */
			{ }
		},
		.chained = true,
		.chain_id = ALC889_FIXUP_CD,
	},
	[ALC889_FIXUP_VAIO_TT] = {
		.type = HDA_FIXUP_PINS,
		.v.pins = (const struct hda_pintbl[]) {
			{ 0x17, 0x90170111 }, /* hidden surround speaker */
			{ }
		}
	},
	[ALC888_FIXUP_EEE1601] = {
		.type = HDA_FIXUP_VERBS,
		.v.verbs = (const struct hda_verb[]) {
			{ 0x20, AC_VERB_SET_COEF_INDEX, 0x0b },
			{ 0x20, AC_VERB_SET_PROC_COEF,  0x0838 },
			{ }
		}
	},
	[ALC882_FIXUP_EAPD] = {
		.type = HDA_FIXUP_VERBS,
		.v.verbs = (const struct hda_verb[]) {
			/* change to EAPD mode */
			{ 0x20, AC_VERB_SET_COEF_INDEX, 0x07 },
			{ 0x20, AC_VERB_SET_PROC_COEF, 0x3060 },
			{ }
		}
	},
	[ALC883_FIXUP_EAPD] = {
		.type = HDA_FIXUP_VERBS,
		.v.verbs = (const struct hda_verb[]) {
			/* change to EAPD mode */
			{ 0x20, AC_VERB_SET_COEF_INDEX, 0x07 },
			{ 0x20, AC_VERB_SET_PROC_COEF, 0x3070 },
			{ }
		}
	},
	[ALC883_FIXUP_ACER_EAPD] = {
		.type = HDA_FIXUP_VERBS,
		.v.verbs = (const struct hda_verb[]) {
			/* eanable EAPD on Acer laptops */
			{ 0x20, AC_VERB_SET_COEF_INDEX, 0x07 },
			{ 0x20, AC_VERB_SET_PROC_COEF, 0x3050 },
			{ }
		}
	},
	[ALC882_FIXUP_GPIO1] = {
		.type = HDA_FIXUP_FUNC,
		.v.func = alc_fixup_gpio1,
	},
	[ALC882_FIXUP_GPIO2] = {
		.type = HDA_FIXUP_FUNC,
		.v.func = alc_fixup_gpio2,
	},
	[ALC882_FIXUP_GPIO3] = {
		.type = HDA_FIXUP_FUNC,
		.v.func = alc_fixup_gpio3,
	},
	[ALC882_FIXUP_ASUS_W2JC] = {
		.type = HDA_FIXUP_FUNC,
		.v.func = alc_fixup_gpio1,
		.chained = true,
		.chain_id = ALC882_FIXUP_EAPD,
	},
	[ALC889_FIXUP_COEF] = {
		.type = HDA_FIXUP_FUNC,
		.v.func = alc889_fixup_coef,
	},
	[ALC882_FIXUP_ACER_ASPIRE_4930G] = {
		.type = HDA_FIXUP_PINS,
		.v.pins = (const struct hda_pintbl[]) {
			{ 0x16, 0x99130111 }, /* CLFE speaker */
			{ 0x17, 0x99130112 }, /* surround speaker */
			{ }
		},
		.chained = true,
		.chain_id = ALC882_FIXUP_GPIO1,
	},
	[ALC882_FIXUP_ACER_ASPIRE_8930G] = {
		.type = HDA_FIXUP_PINS,
		.v.pins = (const struct hda_pintbl[]) {
			{ 0x16, 0x99130111 }, /* CLFE speaker */
			{ 0x1b, 0x99130112 }, /* surround speaker */
			{ }
		},
		.chained = true,
		.chain_id = ALC882_FIXUP_ASPIRE_8930G_VERBS,
	},
	[ALC882_FIXUP_ASPIRE_8930G_VERBS] = {
		/* additional init verbs for Acer Aspire 8930G */
		.type = HDA_FIXUP_VERBS,
		.v.verbs = (const struct hda_verb[]) {
			/* Enable all DACs */
			/* DAC DISABLE/MUTE 1? */
			/*  setting bits 1-5 disables DAC nids 0x02-0x06
			 *  apparently. Init=0x38 */
			{ 0x20, AC_VERB_SET_COEF_INDEX, 0x03 },
			{ 0x20, AC_VERB_SET_PROC_COEF, 0x0000 },
			/* DAC DISABLE/MUTE 2? */
			/*  some bit here disables the other DACs.
			 *  Init=0x4900 */
			{ 0x20, AC_VERB_SET_COEF_INDEX, 0x08 },
			{ 0x20, AC_VERB_SET_PROC_COEF, 0x0000 },
			/* DMIC fix
			 * This laptop has a stereo digital microphone.
			 * The mics are only 1cm apart which makes the stereo
			 * useless. However, either the mic or the ALC889
			 * makes the signal become a difference/sum signal
			 * instead of standard stereo, which is annoying.
			 * So instead we flip this bit which makes the
			 * codec replicate the sum signal to both channels,
			 * turning it into a normal mono mic.
			 */
			/* DMIC_CONTROL? Init value = 0x0001 */
			{ 0x20, AC_VERB_SET_COEF_INDEX, 0x0b },
			{ 0x20, AC_VERB_SET_PROC_COEF, 0x0003 },
			{ 0x20, AC_VERB_SET_COEF_INDEX, 0x07 },
			{ 0x20, AC_VERB_SET_PROC_COEF, 0x3050 },
			{ }
		},
		.chained = true,
		.chain_id = ALC882_FIXUP_GPIO1,
	},
	[ALC885_FIXUP_MACPRO_GPIO] = {
		.type = HDA_FIXUP_FUNC,
		.v.func = alc885_fixup_macpro_gpio,
	},
	[ALC889_FIXUP_DAC_ROUTE] = {
		.type = HDA_FIXUP_FUNC,
		.v.func = alc889_fixup_dac_route,
	},
	[ALC889_FIXUP_MBP_VREF] = {
		.type = HDA_FIXUP_FUNC,
		.v.func = alc889_fixup_mbp_vref,
		.chained = true,
		.chain_id = ALC882_FIXUP_GPIO1,
	},
	[ALC889_FIXUP_IMAC91_VREF] = {
		.type = HDA_FIXUP_FUNC,
		.v.func = alc889_fixup_imac91_vref,
		.chained = true,
		.chain_id = ALC882_FIXUP_GPIO1,
	},
	[ALC889_FIXUP_MBA11_VREF] = {
		.type = HDA_FIXUP_FUNC,
		.v.func = alc889_fixup_mba11_vref,
		.chained = true,
		.chain_id = ALC889_FIXUP_MBP_VREF,
	},
	[ALC889_FIXUP_MBA21_VREF] = {
		.type = HDA_FIXUP_FUNC,
		.v.func = alc889_fixup_mba21_vref,
		.chained = true,
		.chain_id = ALC889_FIXUP_MBP_VREF,
	},
	[ALC889_FIXUP_MP11_VREF] = {
		.type = HDA_FIXUP_FUNC,
		.v.func = alc889_fixup_mba11_vref,
		.chained = true,
		.chain_id = ALC885_FIXUP_MACPRO_GPIO,
	},
	[ALC889_FIXUP_MP41_VREF] = {
		.type = HDA_FIXUP_FUNC,
		.v.func = alc889_fixup_mbp_vref,
		.chained = true,
		.chain_id = ALC885_FIXUP_MACPRO_GPIO,
	},
	[ALC882_FIXUP_INV_DMIC] = {
		.type = HDA_FIXUP_FUNC,
		.v.func = alc_fixup_inv_dmic,
	},
	[ALC882_FIXUP_NO_PRIMARY_HP] = {
		.type = HDA_FIXUP_FUNC,
		.v.func = alc882_fixup_no_primary_hp,
	},
	[ALC887_FIXUP_ASUS_BASS] = {
		.type = HDA_FIXUP_PINS,
		.v.pins = (const struct hda_pintbl[]) {
			{0x16, 0x99130130}, /* bass speaker */
			{}
		},
		.chained = true,
		.chain_id = ALC887_FIXUP_BASS_CHMAP,
	},
	[ALC887_FIXUP_BASS_CHMAP] = {
		.type = HDA_FIXUP_FUNC,
		.v.func = alc_fixup_bass_chmap,
	},
	[ALC1220_FIXUP_GB_DUAL_CODECS] = {
		.type = HDA_FIXUP_FUNC,
		.v.func = alc1220_fixup_gb_dual_codecs,
	},
	[ALC1220_FIXUP_CLEVO_P950] = {
		.type = HDA_FIXUP_FUNC,
		.v.func = alc1220_fixup_clevo_p950,
	},
	[ALC1220_FIXUP_CLEVO_PB51ED] = {
		.type = HDA_FIXUP_FUNC,
		.v.func = alc1220_fixup_clevo_pb51ed,
	},
	[ALC1220_FIXUP_CLEVO_PB51ED_PINS] = {
		.type = HDA_FIXUP_PINS,
		.v.pins = (const struct hda_pintbl[]) {
			{ 0x19, 0x01a1913c }, /* use as headset mic, without its own jack detect */
			{}
		},
		.chained = true,
		.chain_id = ALC1220_FIXUP_CLEVO_PB51ED,
	},
};

static const struct snd_pci_quirk alc882_fixup_tbl[] = {
	SND_PCI_QUIRK(0x1025, 0x006c, "Acer Aspire 9810", ALC883_FIXUP_ACER_EAPD),
	SND_PCI_QUIRK(0x1025, 0x0090, "Acer Aspire", ALC883_FIXUP_ACER_EAPD),
	SND_PCI_QUIRK(0x1025, 0x0107, "Acer Aspire", ALC883_FIXUP_ACER_EAPD),
	SND_PCI_QUIRK(0x1025, 0x010a, "Acer Ferrari 5000", ALC883_FIXUP_ACER_EAPD),
	SND_PCI_QUIRK(0x1025, 0x0110, "Acer Aspire", ALC883_FIXUP_ACER_EAPD),
	SND_PCI_QUIRK(0x1025, 0x0112, "Acer Aspire 9303", ALC883_FIXUP_ACER_EAPD),
	SND_PCI_QUIRK(0x1025, 0x0121, "Acer Aspire 5920G", ALC883_FIXUP_ACER_EAPD),
	SND_PCI_QUIRK(0x1025, 0x013e, "Acer Aspire 4930G",
		      ALC882_FIXUP_ACER_ASPIRE_4930G),
	SND_PCI_QUIRK(0x1025, 0x013f, "Acer Aspire 5930G",
		      ALC882_FIXUP_ACER_ASPIRE_4930G),
	SND_PCI_QUIRK(0x1025, 0x0145, "Acer Aspire 8930G",
		      ALC882_FIXUP_ACER_ASPIRE_8930G),
	SND_PCI_QUIRK(0x1025, 0x0146, "Acer Aspire 6935G",
		      ALC882_FIXUP_ACER_ASPIRE_8930G),
	SND_PCI_QUIRK(0x1025, 0x015e, "Acer Aspire 6930G",
		      ALC882_FIXUP_ACER_ASPIRE_4930G),
	SND_PCI_QUIRK(0x1025, 0x0166, "Acer Aspire 6530G",
		      ALC882_FIXUP_ACER_ASPIRE_4930G),
	SND_PCI_QUIRK(0x1025, 0x0142, "Acer Aspire 7730G",
		      ALC882_FIXUP_ACER_ASPIRE_4930G),
	SND_PCI_QUIRK(0x1025, 0x0155, "Packard-Bell M5120", ALC882_FIXUP_PB_M5210),
	SND_PCI_QUIRK(0x1025, 0x021e, "Acer Aspire 5739G",
		      ALC882_FIXUP_ACER_ASPIRE_4930G),
	SND_PCI_QUIRK(0x1025, 0x0259, "Acer Aspire 5935", ALC889_FIXUP_DAC_ROUTE),
	SND_PCI_QUIRK(0x1025, 0x026b, "Acer Aspire 8940G", ALC882_FIXUP_ACER_ASPIRE_8930G),
	SND_PCI_QUIRK(0x1025, 0x0296, "Acer Aspire 7736z", ALC882_FIXUP_ACER_ASPIRE_7736),
	SND_PCI_QUIRK(0x1043, 0x13c2, "Asus A7M", ALC882_FIXUP_EAPD),
	SND_PCI_QUIRK(0x1043, 0x1873, "ASUS W90V", ALC882_FIXUP_ASUS_W90V),
	SND_PCI_QUIRK(0x1043, 0x1971, "Asus W2JC", ALC882_FIXUP_ASUS_W2JC),
	SND_PCI_QUIRK(0x1043, 0x835f, "Asus Eee 1601", ALC888_FIXUP_EEE1601),
	SND_PCI_QUIRK(0x1043, 0x84bc, "ASUS ET2700", ALC887_FIXUP_ASUS_BASS),
	SND_PCI_QUIRK(0x1043, 0x8691, "ASUS ROG Ranger VIII", ALC882_FIXUP_GPIO3),
	SND_PCI_QUIRK(0x104d, 0x9047, "Sony Vaio TT", ALC889_FIXUP_VAIO_TT),
	SND_PCI_QUIRK(0x104d, 0x905a, "Sony Vaio Z", ALC882_FIXUP_NO_PRIMARY_HP),
	SND_PCI_QUIRK(0x104d, 0x9060, "Sony Vaio VPCL14M1R", ALC882_FIXUP_NO_PRIMARY_HP),
	SND_PCI_QUIRK(0x104d, 0x9043, "Sony Vaio VGC-LN51JGB", ALC882_FIXUP_NO_PRIMARY_HP),
	SND_PCI_QUIRK(0x104d, 0x9044, "Sony VAIO AiO", ALC882_FIXUP_NO_PRIMARY_HP),

	/* All Apple entries are in codec SSIDs */
	SND_PCI_QUIRK(0x106b, 0x00a0, "MacBookPro 3,1", ALC889_FIXUP_MBP_VREF),
	SND_PCI_QUIRK(0x106b, 0x00a1, "Macbook", ALC889_FIXUP_MBP_VREF),
	SND_PCI_QUIRK(0x106b, 0x00a4, "MacbookPro 4,1", ALC889_FIXUP_MBP_VREF),
	SND_PCI_QUIRK(0x106b, 0x0c00, "Mac Pro", ALC889_FIXUP_MP11_VREF),
	SND_PCI_QUIRK(0x106b, 0x1000, "iMac 24", ALC885_FIXUP_MACPRO_GPIO),
	SND_PCI_QUIRK(0x106b, 0x2800, "AppleTV", ALC885_FIXUP_MACPRO_GPIO),
	SND_PCI_QUIRK(0x106b, 0x2c00, "MacbookPro rev3", ALC889_FIXUP_MBP_VREF),
	SND_PCI_QUIRK(0x106b, 0x3000, "iMac", ALC889_FIXUP_MBP_VREF),
	SND_PCI_QUIRK(0x106b, 0x3200, "iMac 7,1 Aluminum", ALC882_FIXUP_EAPD),
	SND_PCI_QUIRK(0x106b, 0x3400, "MacBookAir 1,1", ALC889_FIXUP_MBA11_VREF),
	SND_PCI_QUIRK(0x106b, 0x3500, "MacBookAir 2,1", ALC889_FIXUP_MBA21_VREF),
	SND_PCI_QUIRK(0x106b, 0x3600, "Macbook 3,1", ALC889_FIXUP_MBP_VREF),
	SND_PCI_QUIRK(0x106b, 0x3800, "MacbookPro 4,1", ALC889_FIXUP_MBP_VREF),
	SND_PCI_QUIRK(0x106b, 0x3e00, "iMac 24 Aluminum", ALC885_FIXUP_MACPRO_GPIO),
	SND_PCI_QUIRK(0x106b, 0x3f00, "Macbook 5,1", ALC889_FIXUP_IMAC91_VREF),
	SND_PCI_QUIRK(0x106b, 0x4000, "MacbookPro 5,1", ALC889_FIXUP_IMAC91_VREF),
	SND_PCI_QUIRK(0x106b, 0x4100, "Macmini 3,1", ALC889_FIXUP_IMAC91_VREF),
	SND_PCI_QUIRK(0x106b, 0x4200, "Mac Pro 4,1/5,1", ALC889_FIXUP_MP41_VREF),
	SND_PCI_QUIRK(0x106b, 0x4300, "iMac 9,1", ALC889_FIXUP_IMAC91_VREF),
	SND_PCI_QUIRK(0x106b, 0x4600, "MacbookPro 5,2", ALC889_FIXUP_IMAC91_VREF),
	SND_PCI_QUIRK(0x106b, 0x4900, "iMac 9,1 Aluminum", ALC889_FIXUP_IMAC91_VREF),
	SND_PCI_QUIRK(0x106b, 0x4a00, "Macbook 5,2", ALC889_FIXUP_MBA11_VREF),

	SND_PCI_QUIRK(0x1071, 0x8258, "Evesham Voyaeger", ALC882_FIXUP_EAPD),
	SND_PCI_QUIRK(0x1458, 0xa002, "Gigabyte EP45-DS3/Z87X-UD3H", ALC889_FIXUP_FRONT_HP_NO_PRESENCE),
	SND_PCI_QUIRK(0x1458, 0xa0b8, "Gigabyte AZ370-Gaming", ALC1220_FIXUP_GB_DUAL_CODECS),
	SND_PCI_QUIRK(0x1462, 0x7350, "MSI-7350", ALC889_FIXUP_CD),
	SND_PCI_QUIRK(0x1462, 0xda57, "MSI Z270-Gaming", ALC1220_FIXUP_GB_DUAL_CODECS),
	SND_PCI_QUIRK_VENDOR(0x1462, "MSI", ALC882_FIXUP_GPIO3),
	SND_PCI_QUIRK(0x147b, 0x107a, "Abit AW9D-MAX", ALC882_FIXUP_ABIT_AW9D_MAX),
	SND_PCI_QUIRK(0x1558, 0x9501, "Clevo P950HR", ALC1220_FIXUP_CLEVO_P950),
	SND_PCI_QUIRK(0x1558, 0x95e1, "Clevo P95xER", ALC1220_FIXUP_CLEVO_P950),
	SND_PCI_QUIRK(0x1558, 0x95e2, "Clevo P950ER", ALC1220_FIXUP_CLEVO_P950),
	SND_PCI_QUIRK(0x1558, 0x96e1, "Clevo P960[ER][CDFN]-K", ALC1220_FIXUP_CLEVO_P950),
	SND_PCI_QUIRK(0x1558, 0x97e1, "Clevo P970[ER][CDFN]", ALC1220_FIXUP_CLEVO_P950),
	SND_PCI_QUIRK(0x1558, 0x65d1, "Clevo PB51[ER][CDF]", ALC1220_FIXUP_CLEVO_PB51ED_PINS),
	SND_PCI_QUIRK(0x1558, 0x67d1, "Clevo PB71[ER][CDF]", ALC1220_FIXUP_CLEVO_PB51ED_PINS),
	SND_PCI_QUIRK_VENDOR(0x1558, "Clevo laptop", ALC882_FIXUP_EAPD),
	SND_PCI_QUIRK(0x161f, 0x2054, "Medion laptop", ALC883_FIXUP_EAPD),
	SND_PCI_QUIRK(0x17aa, 0x3a0d, "Lenovo Y530", ALC882_FIXUP_LENOVO_Y530),
	SND_PCI_QUIRK(0x8086, 0x0022, "DX58SO", ALC889_FIXUP_COEF),
	{}
};

static const struct hda_model_fixup alc882_fixup_models[] = {
	{.id = ALC882_FIXUP_ABIT_AW9D_MAX, .name = "abit-aw9d"},
	{.id = ALC882_FIXUP_LENOVO_Y530, .name = "lenovo-y530"},
	{.id = ALC882_FIXUP_ACER_ASPIRE_7736, .name = "acer-aspire-7736"},
	{.id = ALC882_FIXUP_ASUS_W90V, .name = "asus-w90v"},
	{.id = ALC889_FIXUP_CD, .name = "cd"},
	{.id = ALC889_FIXUP_FRONT_HP_NO_PRESENCE, .name = "no-front-hp"},
	{.id = ALC889_FIXUP_VAIO_TT, .name = "vaio-tt"},
	{.id = ALC888_FIXUP_EEE1601, .name = "eee1601"},
	{.id = ALC882_FIXUP_EAPD, .name = "alc882-eapd"},
	{.id = ALC883_FIXUP_EAPD, .name = "alc883-eapd"},
	{.id = ALC882_FIXUP_GPIO1, .name = "gpio1"},
	{.id = ALC882_FIXUP_GPIO2, .name = "gpio2"},
	{.id = ALC882_FIXUP_GPIO3, .name = "gpio3"},
	{.id = ALC889_FIXUP_COEF, .name = "alc889-coef"},
	{.id = ALC882_FIXUP_ASUS_W2JC, .name = "asus-w2jc"},
	{.id = ALC882_FIXUP_ACER_ASPIRE_4930G, .name = "acer-aspire-4930g"},
	{.id = ALC882_FIXUP_ACER_ASPIRE_8930G, .name = "acer-aspire-8930g"},
	{.id = ALC883_FIXUP_ACER_EAPD, .name = "acer-aspire"},
	{.id = ALC885_FIXUP_MACPRO_GPIO, .name = "macpro-gpio"},
	{.id = ALC889_FIXUP_DAC_ROUTE, .name = "dac-route"},
	{.id = ALC889_FIXUP_MBP_VREF, .name = "mbp-vref"},
	{.id = ALC889_FIXUP_IMAC91_VREF, .name = "imac91-vref"},
	{.id = ALC889_FIXUP_MBA11_VREF, .name = "mba11-vref"},
	{.id = ALC889_FIXUP_MBA21_VREF, .name = "mba21-vref"},
	{.id = ALC889_FIXUP_MP11_VREF, .name = "mp11-vref"},
	{.id = ALC889_FIXUP_MP41_VREF, .name = "mp41-vref"},
	{.id = ALC882_FIXUP_INV_DMIC, .name = "inv-dmic"},
	{.id = ALC882_FIXUP_NO_PRIMARY_HP, .name = "no-primary-hp"},
	{.id = ALC887_FIXUP_ASUS_BASS, .name = "asus-bass"},
	{.id = ALC1220_FIXUP_GB_DUAL_CODECS, .name = "dual-codecs"},
	{.id = ALC1220_FIXUP_CLEVO_P950, .name = "clevo-p950"},
	{}
};

/*
 * BIOS auto configuration
 */
/* almost identical with ALC880 parser... */
static int alc882_parse_auto_config(struct hda_codec *codec)
{
	static const hda_nid_t alc882_ignore[] = { 0x1d, 0 };
	static const hda_nid_t alc882_ssids[] = { 0x15, 0x1b, 0x14, 0 };
	return alc_parse_auto_config(codec, alc882_ignore, alc882_ssids);
}

/*
 */
static int patch_alc882(struct hda_codec *codec)
{
	struct alc_spec *spec;
	int err;

	err = alc_alloc_spec(codec, 0x0b);
	if (err < 0)
		return err;

	spec = codec->spec;

	switch (codec->core.vendor_id) {
	case 0x10ec0882:
	case 0x10ec0885:
	case 0x10ec0900:
	case 0x10ec1220:
		break;
	default:
		/* ALC883 and variants */
		alc_fix_pll_init(codec, 0x20, 0x0a, 10);
		break;
	}

	snd_hda_pick_fixup(codec, alc882_fixup_models, alc882_fixup_tbl,
		       alc882_fixups);
	snd_hda_apply_fixup(codec, HDA_FIXUP_ACT_PRE_PROBE);

	alc_auto_parse_customize_define(codec);

	if (has_cdefine_beep(codec))
		spec->gen.beep_nid = 0x01;

	/* automatic parse from the BIOS config */
	err = alc882_parse_auto_config(codec);
	if (err < 0)
		goto error;

	if (!spec->gen.no_analog && spec->gen.beep_nid) {
		err = set_beep_amp(spec, 0x0b, 0x05, HDA_INPUT);
		if (err < 0)
			goto error;
	}

	snd_hda_apply_fixup(codec, HDA_FIXUP_ACT_PROBE);

	return 0;

 error:
	alc_free(codec);
	return err;
}


/*
 * ALC262 support
 */
static int alc262_parse_auto_config(struct hda_codec *codec)
{
	static const hda_nid_t alc262_ignore[] = { 0x1d, 0 };
	static const hda_nid_t alc262_ssids[] = { 0x15, 0x1b, 0x14, 0 };
	return alc_parse_auto_config(codec, alc262_ignore, alc262_ssids);
}

/*
 * Pin config fixes
 */
enum {
	ALC262_FIXUP_FSC_H270,
	ALC262_FIXUP_FSC_S7110,
	ALC262_FIXUP_HP_Z200,
	ALC262_FIXUP_TYAN,
	ALC262_FIXUP_LENOVO_3000,
	ALC262_FIXUP_BENQ,
	ALC262_FIXUP_BENQ_T31,
	ALC262_FIXUP_INV_DMIC,
	ALC262_FIXUP_INTEL_BAYLEYBAY,
};

static const struct hda_fixup alc262_fixups[] = {
	[ALC262_FIXUP_FSC_H270] = {
		.type = HDA_FIXUP_PINS,
		.v.pins = (const struct hda_pintbl[]) {
			{ 0x14, 0x99130110 }, /* speaker */
			{ 0x15, 0x0221142f }, /* front HP */
			{ 0x1b, 0x0121141f }, /* rear HP */
			{ }
		}
	},
	[ALC262_FIXUP_FSC_S7110] = {
		.type = HDA_FIXUP_PINS,
		.v.pins = (const struct hda_pintbl[]) {
			{ 0x15, 0x90170110 }, /* speaker */
			{ }
		},
		.chained = true,
		.chain_id = ALC262_FIXUP_BENQ,
	},
	[ALC262_FIXUP_HP_Z200] = {
		.type = HDA_FIXUP_PINS,
		.v.pins = (const struct hda_pintbl[]) {
			{ 0x16, 0x99130120 }, /* internal speaker */
			{ }
		}
	},
	[ALC262_FIXUP_TYAN] = {
		.type = HDA_FIXUP_PINS,
		.v.pins = (const struct hda_pintbl[]) {
			{ 0x14, 0x1993e1f0 }, /* int AUX */
			{ }
		}
	},
	[ALC262_FIXUP_LENOVO_3000] = {
		.type = HDA_FIXUP_PINCTLS,
		.v.pins = (const struct hda_pintbl[]) {
			{ 0x19, PIN_VREF50 },
			{}
		},
		.chained = true,
		.chain_id = ALC262_FIXUP_BENQ,
	},
	[ALC262_FIXUP_BENQ] = {
		.type = HDA_FIXUP_VERBS,
		.v.verbs = (const struct hda_verb[]) {
			{ 0x20, AC_VERB_SET_COEF_INDEX, 0x07 },
			{ 0x20, AC_VERB_SET_PROC_COEF, 0x3070 },
			{}
		}
	},
	[ALC262_FIXUP_BENQ_T31] = {
		.type = HDA_FIXUP_VERBS,
		.v.verbs = (const struct hda_verb[]) {
			{ 0x20, AC_VERB_SET_COEF_INDEX, 0x07 },
			{ 0x20, AC_VERB_SET_PROC_COEF, 0x3050 },
			{}
		}
	},
	[ALC262_FIXUP_INV_DMIC] = {
		.type = HDA_FIXUP_FUNC,
		.v.func = alc_fixup_inv_dmic,
	},
	[ALC262_FIXUP_INTEL_BAYLEYBAY] = {
		.type = HDA_FIXUP_FUNC,
		.v.func = alc_fixup_no_depop_delay,
	},
};

static const struct snd_pci_quirk alc262_fixup_tbl[] = {
	SND_PCI_QUIRK(0x103c, 0x170b, "HP Z200", ALC262_FIXUP_HP_Z200),
	SND_PCI_QUIRK(0x10cf, 0x1397, "Fujitsu Lifebook S7110", ALC262_FIXUP_FSC_S7110),
	SND_PCI_QUIRK(0x10cf, 0x142d, "Fujitsu Lifebook E8410", ALC262_FIXUP_BENQ),
	SND_PCI_QUIRK(0x10f1, 0x2915, "Tyan Thunder n6650W", ALC262_FIXUP_TYAN),
	SND_PCI_QUIRK(0x1734, 0x1141, "FSC ESPRIMO U9210", ALC262_FIXUP_FSC_H270),
	SND_PCI_QUIRK(0x1734, 0x1147, "FSC Celsius H270", ALC262_FIXUP_FSC_H270),
	SND_PCI_QUIRK(0x17aa, 0x384e, "Lenovo 3000", ALC262_FIXUP_LENOVO_3000),
	SND_PCI_QUIRK(0x17ff, 0x0560, "Benq ED8", ALC262_FIXUP_BENQ),
	SND_PCI_QUIRK(0x17ff, 0x058d, "Benq T31-16", ALC262_FIXUP_BENQ_T31),
	SND_PCI_QUIRK(0x8086, 0x7270, "BayleyBay", ALC262_FIXUP_INTEL_BAYLEYBAY),
	{}
};

static const struct hda_model_fixup alc262_fixup_models[] = {
	{.id = ALC262_FIXUP_INV_DMIC, .name = "inv-dmic"},
	{.id = ALC262_FIXUP_FSC_H270, .name = "fsc-h270"},
	{.id = ALC262_FIXUP_FSC_S7110, .name = "fsc-s7110"},
	{.id = ALC262_FIXUP_HP_Z200, .name = "hp-z200"},
	{.id = ALC262_FIXUP_TYAN, .name = "tyan"},
	{.id = ALC262_FIXUP_LENOVO_3000, .name = "lenovo-3000"},
	{.id = ALC262_FIXUP_BENQ, .name = "benq"},
	{.id = ALC262_FIXUP_BENQ_T31, .name = "benq-t31"},
	{.id = ALC262_FIXUP_INTEL_BAYLEYBAY, .name = "bayleybay"},
	{}
};

/*
 */
static int patch_alc262(struct hda_codec *codec)
{
	struct alc_spec *spec;
	int err;

	err = alc_alloc_spec(codec, 0x0b);
	if (err < 0)
		return err;

	spec = codec->spec;
	spec->gen.shared_mic_vref_pin = 0x18;

	spec->shutup = alc_eapd_shutup;

#if 0
	/* pshou 07/11/05  set a zero PCM sample to DAC when FIFO is
	 * under-run
	 */
	alc_update_coefex_idx(codec, 0x1a, 7, 0, 0x80);
#endif
	alc_fix_pll_init(codec, 0x20, 0x0a, 10);

	snd_hda_pick_fixup(codec, alc262_fixup_models, alc262_fixup_tbl,
		       alc262_fixups);
	snd_hda_apply_fixup(codec, HDA_FIXUP_ACT_PRE_PROBE);

	alc_auto_parse_customize_define(codec);

	if (has_cdefine_beep(codec))
		spec->gen.beep_nid = 0x01;

	/* automatic parse from the BIOS config */
	err = alc262_parse_auto_config(codec);
	if (err < 0)
		goto error;

	if (!spec->gen.no_analog && spec->gen.beep_nid) {
		err = set_beep_amp(spec, 0x0b, 0x05, HDA_INPUT);
		if (err < 0)
			goto error;
	}

	snd_hda_apply_fixup(codec, HDA_FIXUP_ACT_PROBE);

	return 0;

 error:
	alc_free(codec);
	return err;
}

/*
 *  ALC268
 */
/* bind Beep switches of both NID 0x0f and 0x10 */
static int alc268_beep_switch_put(struct snd_kcontrol *kcontrol,
				  struct snd_ctl_elem_value *ucontrol)
{
	struct hda_codec *codec = snd_kcontrol_chip(kcontrol);
	unsigned long pval;
	int err;

	mutex_lock(&codec->control_mutex);
	pval = kcontrol->private_value;
	kcontrol->private_value = (pval & ~0xff) | 0x0f;
	err = snd_hda_mixer_amp_switch_put(kcontrol, ucontrol);
	if (err >= 0) {
		kcontrol->private_value = (pval & ~0xff) | 0x10;
		err = snd_hda_mixer_amp_switch_put(kcontrol, ucontrol);
	}
	kcontrol->private_value = pval;
	mutex_unlock(&codec->control_mutex);
	return err;
}

static const struct snd_kcontrol_new alc268_beep_mixer[] = {
	HDA_CODEC_VOLUME("Beep Playback Volume", 0x1d, 0x0, HDA_INPUT),
	{
		.iface = SNDRV_CTL_ELEM_IFACE_MIXER,
		.name = "Beep Playback Switch",
		.subdevice = HDA_SUBDEV_AMP_FLAG,
		.info = snd_hda_mixer_amp_switch_info,
		.get = snd_hda_mixer_amp_switch_get,
		.put = alc268_beep_switch_put,
		.private_value = HDA_COMPOSE_AMP_VAL(0x0f, 3, 1, HDA_INPUT)
	},
};

/* set PCBEEP vol = 0, mute connections */
static const struct hda_verb alc268_beep_init_verbs[] = {
	{0x1d, AC_VERB_SET_AMP_GAIN_MUTE, AMP_IN_UNMUTE(0)},
	{0x0f, AC_VERB_SET_AMP_GAIN_MUTE, AMP_IN_MUTE(1)},
	{0x10, AC_VERB_SET_AMP_GAIN_MUTE, AMP_IN_MUTE(1)},
	{ }
};

enum {
	ALC268_FIXUP_INV_DMIC,
	ALC268_FIXUP_HP_EAPD,
	ALC268_FIXUP_SPDIF,
};

static const struct hda_fixup alc268_fixups[] = {
	[ALC268_FIXUP_INV_DMIC] = {
		.type = HDA_FIXUP_FUNC,
		.v.func = alc_fixup_inv_dmic,
	},
	[ALC268_FIXUP_HP_EAPD] = {
		.type = HDA_FIXUP_VERBS,
		.v.verbs = (const struct hda_verb[]) {
			{0x15, AC_VERB_SET_EAPD_BTLENABLE, 0},
			{}
		}
	},
	[ALC268_FIXUP_SPDIF] = {
		.type = HDA_FIXUP_PINS,
		.v.pins = (const struct hda_pintbl[]) {
			{ 0x1e, 0x014b1180 }, /* enable SPDIF out */
			{}
		}
	},
};

static const struct hda_model_fixup alc268_fixup_models[] = {
	{.id = ALC268_FIXUP_INV_DMIC, .name = "inv-dmic"},
	{.id = ALC268_FIXUP_HP_EAPD, .name = "hp-eapd"},
	{.id = ALC268_FIXUP_SPDIF, .name = "spdif"},
	{}
};

static const struct snd_pci_quirk alc268_fixup_tbl[] = {
	SND_PCI_QUIRK(0x1025, 0x0139, "Acer TravelMate 6293", ALC268_FIXUP_SPDIF),
	SND_PCI_QUIRK(0x1025, 0x015b, "Acer AOA 150 (ZG5)", ALC268_FIXUP_INV_DMIC),
	/* below is codec SSID since multiple Toshiba laptops have the
	 * same PCI SSID 1179:ff00
	 */
	SND_PCI_QUIRK(0x1179, 0xff06, "Toshiba P200", ALC268_FIXUP_HP_EAPD),
	{}
};

/*
 * BIOS auto configuration
 */
static int alc268_parse_auto_config(struct hda_codec *codec)
{
	static const hda_nid_t alc268_ssids[] = { 0x15, 0x1b, 0x14, 0 };
	return alc_parse_auto_config(codec, NULL, alc268_ssids);
}

/*
 */
static int patch_alc268(struct hda_codec *codec)
{
	struct alc_spec *spec;
	int i, err;

	/* ALC268 has no aa-loopback mixer */
	err = alc_alloc_spec(codec, 0);
	if (err < 0)
		return err;

	spec = codec->spec;
	spec->gen.beep_nid = 0x01;

	spec->shutup = alc_eapd_shutup;

	snd_hda_pick_fixup(codec, alc268_fixup_models, alc268_fixup_tbl, alc268_fixups);
	snd_hda_apply_fixup(codec, HDA_FIXUP_ACT_PRE_PROBE);

	/* automatic parse from the BIOS config */
	err = alc268_parse_auto_config(codec);
	if (err < 0)
		goto error;

	if (err > 0 && !spec->gen.no_analog &&
	    spec->gen.autocfg.speaker_pins[0] != 0x1d) {
		for (i = 0; i < ARRAY_SIZE(alc268_beep_mixer); i++) {
			if (!snd_hda_gen_add_kctl(&spec->gen, NULL,
						  &alc268_beep_mixer[i])) {
				err = -ENOMEM;
				goto error;
			}
		}
		snd_hda_add_verbs(codec, alc268_beep_init_verbs);
		if (!query_amp_caps(codec, 0x1d, HDA_INPUT))
			/* override the amp caps for beep generator */
			snd_hda_override_amp_caps(codec, 0x1d, HDA_INPUT,
					  (0x0c << AC_AMPCAP_OFFSET_SHIFT) |
					  (0x0c << AC_AMPCAP_NUM_STEPS_SHIFT) |
					  (0x07 << AC_AMPCAP_STEP_SIZE_SHIFT) |
					  (0 << AC_AMPCAP_MUTE_SHIFT));
	}

	snd_hda_apply_fixup(codec, HDA_FIXUP_ACT_PROBE);

	return 0;

 error:
	alc_free(codec);
	return err;
}

/*
 * ALC269
 */

static const struct hda_pcm_stream alc269_44k_pcm_analog_playback = {
	.rates = SNDRV_PCM_RATE_44100, /* fixed rate */
};

static const struct hda_pcm_stream alc269_44k_pcm_analog_capture = {
	.rates = SNDRV_PCM_RATE_44100, /* fixed rate */
};

/* different alc269-variants */
enum {
	ALC269_TYPE_ALC269VA,
	ALC269_TYPE_ALC269VB,
	ALC269_TYPE_ALC269VC,
	ALC269_TYPE_ALC269VD,
	ALC269_TYPE_ALC280,
	ALC269_TYPE_ALC282,
	ALC269_TYPE_ALC283,
	ALC269_TYPE_ALC284,
	ALC269_TYPE_ALC293,
	ALC269_TYPE_ALC286,
	ALC269_TYPE_ALC298,
	ALC269_TYPE_ALC255,
	ALC269_TYPE_ALC256,
	ALC269_TYPE_ALC257,
	ALC269_TYPE_ALC215,
	ALC269_TYPE_ALC225,
	ALC269_TYPE_ALC294,
	ALC269_TYPE_ALC300,
	ALC269_TYPE_ALC623,
	ALC269_TYPE_ALC700,
};

/*
 * BIOS auto configuration
 */
static int alc269_parse_auto_config(struct hda_codec *codec)
{
	static const hda_nid_t alc269_ignore[] = { 0x1d, 0 };
	static const hda_nid_t alc269_ssids[] = { 0, 0x1b, 0x14, 0x21 };
	static const hda_nid_t alc269va_ssids[] = { 0x15, 0x1b, 0x14, 0 };
	struct alc_spec *spec = codec->spec;
	const hda_nid_t *ssids;

	switch (spec->codec_variant) {
	case ALC269_TYPE_ALC269VA:
	case ALC269_TYPE_ALC269VC:
	case ALC269_TYPE_ALC280:
	case ALC269_TYPE_ALC284:
	case ALC269_TYPE_ALC293:
		ssids = alc269va_ssids;
		break;
	case ALC269_TYPE_ALC269VB:
	case ALC269_TYPE_ALC269VD:
	case ALC269_TYPE_ALC282:
	case ALC269_TYPE_ALC283:
	case ALC269_TYPE_ALC286:
	case ALC269_TYPE_ALC298:
	case ALC269_TYPE_ALC255:
	case ALC269_TYPE_ALC256:
	case ALC269_TYPE_ALC257:
	case ALC269_TYPE_ALC215:
	case ALC269_TYPE_ALC225:
	case ALC269_TYPE_ALC294:
	case ALC269_TYPE_ALC300:
	case ALC269_TYPE_ALC623:
	case ALC269_TYPE_ALC700:
		ssids = alc269_ssids;
		break;
	default:
		ssids = alc269_ssids;
		break;
	}

	return alc_parse_auto_config(codec, alc269_ignore, ssids);
}

static void alc269vb_toggle_power_output(struct hda_codec *codec, int power_up)
{
	alc_update_coef_idx(codec, 0x04, 1 << 11, power_up ? (1 << 11) : 0);
}

static void alc269_shutup(struct hda_codec *codec)
{
	struct alc_spec *spec = codec->spec;

	if (spec->codec_variant == ALC269_TYPE_ALC269VB)
		alc269vb_toggle_power_output(codec, 0);
	if (spec->codec_variant == ALC269_TYPE_ALC269VB &&
			(alc_get_coef0(codec) & 0x00ff) == 0x018) {
		msleep(150);
	}
	alc_shutup_pins(codec);
}

static struct coef_fw alc282_coefs[] = {
	WRITE_COEF(0x03, 0x0002), /* Power Down Control */
	UPDATE_COEF(0x05, 0xff3f, 0x0700), /* FIFO and filter clock */
	WRITE_COEF(0x07, 0x0200), /* DMIC control */
	UPDATE_COEF(0x06, 0x00f0, 0), /* Analog clock */
	UPDATE_COEF(0x08, 0xfffc, 0x0c2c), /* JD */
	WRITE_COEF(0x0a, 0xcccc), /* JD offset1 */
	WRITE_COEF(0x0b, 0xcccc), /* JD offset2 */
	WRITE_COEF(0x0e, 0x6e00), /* LDO1/2/3, DAC/ADC */
	UPDATE_COEF(0x0f, 0xf800, 0x1000), /* JD */
	UPDATE_COEF(0x10, 0xfc00, 0x0c00), /* Capless */
	WRITE_COEF(0x6f, 0x0), /* Class D test 4 */
	UPDATE_COEF(0x0c, 0xfe00, 0), /* IO power down directly */
	WRITE_COEF(0x34, 0xa0c0), /* ANC */
	UPDATE_COEF(0x16, 0x0008, 0), /* AGC MUX */
	UPDATE_COEF(0x1d, 0x00e0, 0), /* DAC simple content protection */
	UPDATE_COEF(0x1f, 0x00e0, 0), /* ADC simple content protection */
	WRITE_COEF(0x21, 0x8804), /* DAC ADC Zero Detection */
	WRITE_COEF(0x63, 0x2902), /* PLL */
	WRITE_COEF(0x68, 0xa080), /* capless control 2 */
	WRITE_COEF(0x69, 0x3400), /* capless control 3 */
	WRITE_COEF(0x6a, 0x2f3e), /* capless control 4 */
	WRITE_COEF(0x6b, 0x0), /* capless control 5 */
	UPDATE_COEF(0x6d, 0x0fff, 0x0900), /* class D test 2 */
	WRITE_COEF(0x6e, 0x110a), /* class D test 3 */
	UPDATE_COEF(0x70, 0x00f8, 0x00d8), /* class D test 5 */
	WRITE_COEF(0x71, 0x0014), /* class D test 6 */
	WRITE_COEF(0x72, 0xc2ba), /* classD OCP */
	UPDATE_COEF(0x77, 0x0f80, 0), /* classD pure DC test */
	WRITE_COEF(0x6c, 0xfc06), /* Class D amp control */
	{}
};

static void alc282_restore_default_value(struct hda_codec *codec)
{
	alc_process_coef_fw(codec, alc282_coefs);
}

static void alc282_init(struct hda_codec *codec)
{
	struct alc_spec *spec = codec->spec;
	hda_nid_t hp_pin = alc_get_hp_pin(spec);
	bool hp_pin_sense;
	int coef78;

	alc282_restore_default_value(codec);

	if (!hp_pin)
		return;
	hp_pin_sense = snd_hda_jack_detect(codec, hp_pin);
	coef78 = alc_read_coef_idx(codec, 0x78);

	/* Index 0x78 Direct Drive HP AMP LPM Control 1 */
	/* Headphone capless set to high power mode */
	alc_write_coef_idx(codec, 0x78, 0x9004);

	if (hp_pin_sense)
		msleep(2);

	snd_hda_codec_write(codec, hp_pin, 0,
			    AC_VERB_SET_AMP_GAIN_MUTE, AMP_OUT_MUTE);

	if (hp_pin_sense)
		msleep(85);

	snd_hda_codec_write(codec, hp_pin, 0,
			    AC_VERB_SET_PIN_WIDGET_CONTROL, PIN_OUT);

	if (hp_pin_sense)
		msleep(100);

	/* Headphone capless set to normal mode */
	alc_write_coef_idx(codec, 0x78, coef78);
}

static void alc282_shutup(struct hda_codec *codec)
{
	struct alc_spec *spec = codec->spec;
	hda_nid_t hp_pin = alc_get_hp_pin(spec);
	bool hp_pin_sense;
	int coef78;

	if (!hp_pin) {
		alc269_shutup(codec);
		return;
	}

	hp_pin_sense = snd_hda_jack_detect(codec, hp_pin);
	coef78 = alc_read_coef_idx(codec, 0x78);
	alc_write_coef_idx(codec, 0x78, 0x9004);

	if (hp_pin_sense)
		msleep(2);

	snd_hda_codec_write(codec, hp_pin, 0,
			    AC_VERB_SET_AMP_GAIN_MUTE, AMP_OUT_MUTE);

	if (hp_pin_sense)
		msleep(85);

	if (!spec->no_shutup_pins)
		snd_hda_codec_write(codec, hp_pin, 0,
				    AC_VERB_SET_PIN_WIDGET_CONTROL, 0x0);

	if (hp_pin_sense)
		msleep(100);

	alc_auto_setup_eapd(codec, false);
	alc_shutup_pins(codec);
	alc_write_coef_idx(codec, 0x78, coef78);
}

static struct coef_fw alc283_coefs[] = {
	WRITE_COEF(0x03, 0x0002), /* Power Down Control */
	UPDATE_COEF(0x05, 0xff3f, 0x0700), /* FIFO and filter clock */
	WRITE_COEF(0x07, 0x0200), /* DMIC control */
	UPDATE_COEF(0x06, 0x00f0, 0), /* Analog clock */
	UPDATE_COEF(0x08, 0xfffc, 0x0c2c), /* JD */
	WRITE_COEF(0x0a, 0xcccc), /* JD offset1 */
	WRITE_COEF(0x0b, 0xcccc), /* JD offset2 */
	WRITE_COEF(0x0e, 0x6fc0), /* LDO1/2/3, DAC/ADC */
	UPDATE_COEF(0x0f, 0xf800, 0x1000), /* JD */
	UPDATE_COEF(0x10, 0xfc00, 0x0c00), /* Capless */
	WRITE_COEF(0x3a, 0x0), /* Class D test 4 */
	UPDATE_COEF(0x0c, 0xfe00, 0x0), /* IO power down directly */
	WRITE_COEF(0x22, 0xa0c0), /* ANC */
	UPDATE_COEFEX(0x53, 0x01, 0x000f, 0x0008), /* AGC MUX */
	UPDATE_COEF(0x1d, 0x00e0, 0), /* DAC simple content protection */
	UPDATE_COEF(0x1f, 0x00e0, 0), /* ADC simple content protection */
	WRITE_COEF(0x21, 0x8804), /* DAC ADC Zero Detection */
	WRITE_COEF(0x2e, 0x2902), /* PLL */
	WRITE_COEF(0x33, 0xa080), /* capless control 2 */
	WRITE_COEF(0x34, 0x3400), /* capless control 3 */
	WRITE_COEF(0x35, 0x2f3e), /* capless control 4 */
	WRITE_COEF(0x36, 0x0), /* capless control 5 */
	UPDATE_COEF(0x38, 0x0fff, 0x0900), /* class D test 2 */
	WRITE_COEF(0x39, 0x110a), /* class D test 3 */
	UPDATE_COEF(0x3b, 0x00f8, 0x00d8), /* class D test 5 */
	WRITE_COEF(0x3c, 0x0014), /* class D test 6 */
	WRITE_COEF(0x3d, 0xc2ba), /* classD OCP */
	UPDATE_COEF(0x42, 0x0f80, 0x0), /* classD pure DC test */
	WRITE_COEF(0x49, 0x0), /* test mode */
	UPDATE_COEF(0x40, 0xf800, 0x9800), /* Class D DC enable */
	UPDATE_COEF(0x42, 0xf000, 0x2000), /* DC offset */
	WRITE_COEF(0x37, 0xfc06), /* Class D amp control */
	UPDATE_COEF(0x1b, 0x8000, 0), /* HP JD control */
	{}
};

static void alc283_restore_default_value(struct hda_codec *codec)
{
	alc_process_coef_fw(codec, alc283_coefs);
}

static void alc283_init(struct hda_codec *codec)
{
	struct alc_spec *spec = codec->spec;
	hda_nid_t hp_pin = alc_get_hp_pin(spec);
	bool hp_pin_sense;

	alc283_restore_default_value(codec);

	if (!hp_pin)
		return;

	msleep(30);
	hp_pin_sense = snd_hda_jack_detect(codec, hp_pin);

	/* Index 0x43 Direct Drive HP AMP LPM Control 1 */
	/* Headphone capless set to high power mode */
	alc_write_coef_idx(codec, 0x43, 0x9004);

	snd_hda_codec_write(codec, hp_pin, 0,
			    AC_VERB_SET_AMP_GAIN_MUTE, AMP_OUT_MUTE);

	if (hp_pin_sense)
		msleep(85);

	snd_hda_codec_write(codec, hp_pin, 0,
			    AC_VERB_SET_PIN_WIDGET_CONTROL, PIN_OUT);

	if (hp_pin_sense)
		msleep(85);
	/* Index 0x46 Combo jack auto switch control 2 */
	/* 3k pull low control for Headset jack. */
	alc_update_coef_idx(codec, 0x46, 3 << 12, 0);
	/* Headphone capless set to normal mode */
	alc_write_coef_idx(codec, 0x43, 0x9614);
}

static void alc283_shutup(struct hda_codec *codec)
{
	struct alc_spec *spec = codec->spec;
	hda_nid_t hp_pin = alc_get_hp_pin(spec);
	bool hp_pin_sense;

	if (!hp_pin) {
		alc269_shutup(codec);
		return;
	}

	hp_pin_sense = snd_hda_jack_detect(codec, hp_pin);

	alc_write_coef_idx(codec, 0x43, 0x9004);

	/*depop hp during suspend*/
	alc_write_coef_idx(codec, 0x06, 0x2100);

	snd_hda_codec_write(codec, hp_pin, 0,
			    AC_VERB_SET_AMP_GAIN_MUTE, AMP_OUT_MUTE);

	if (hp_pin_sense)
		msleep(100);

	if (!spec->no_shutup_pins)
		snd_hda_codec_write(codec, hp_pin, 0,
				    AC_VERB_SET_PIN_WIDGET_CONTROL, 0x0);

	alc_update_coef_idx(codec, 0x46, 0, 3 << 12);

	if (hp_pin_sense)
		msleep(100);
	alc_auto_setup_eapd(codec, false);
	alc_shutup_pins(codec);
	alc_write_coef_idx(codec, 0x43, 0x9614);
}

static void alc256_init(struct hda_codec *codec)
{
	struct alc_spec *spec = codec->spec;
	hda_nid_t hp_pin = alc_get_hp_pin(spec);
	bool hp_pin_sense;

	if (!hp_pin)
		hp_pin = 0x21;

	msleep(30);

	hp_pin_sense = snd_hda_jack_detect(codec, hp_pin);

	if (hp_pin_sense)
		msleep(2);

	alc_update_coefex_idx(codec, 0x57, 0x04, 0x0007, 0x1); /* Low power */
	if (spec->ultra_low_power) {
		alc_update_coef_idx(codec, 0x03, 1<<1, 1<<1);
		alc_update_coef_idx(codec, 0x08, 3<<2, 3<<2);
		alc_update_coef_idx(codec, 0x08, 7<<4, 0);
		alc_update_coef_idx(codec, 0x3b, 1<<15, 0);
		alc_update_coef_idx(codec, 0x0e, 7<<6, 7<<6);
		msleep(30);
	}

	snd_hda_codec_write(codec, hp_pin, 0,
			    AC_VERB_SET_AMP_GAIN_MUTE, AMP_OUT_MUTE);

	if (hp_pin_sense || spec->ultra_low_power)
		msleep(85);

	snd_hda_codec_write(codec, hp_pin, 0,
			    AC_VERB_SET_PIN_WIDGET_CONTROL, PIN_OUT);

	if (hp_pin_sense || spec->ultra_low_power)
		msleep(100);

	alc_update_coef_idx(codec, 0x46, 3 << 12, 0);
	alc_update_coefex_idx(codec, 0x57, 0x04, 0x0007, 0x4); /* Hight power */
	alc_update_coefex_idx(codec, 0x53, 0x02, 0x8000, 1 << 15); /* Clear bit */
	alc_update_coefex_idx(codec, 0x53, 0x02, 0x8000, 0 << 15);
	alc_update_coef_idx(codec, 0x36, 1 << 13, 1 << 5); /* Switch pcbeep path to Line in path*/
}

static void alc256_shutup(struct hda_codec *codec)
{
	struct alc_spec *spec = codec->spec;
	hda_nid_t hp_pin = alc_get_hp_pin(spec);
	bool hp_pin_sense;

	if (!hp_pin)
		hp_pin = 0x21;

	hp_pin_sense = snd_hda_jack_detect(codec, hp_pin);

	if (hp_pin_sense)
		msleep(2);

	snd_hda_codec_write(codec, hp_pin, 0,
			    AC_VERB_SET_AMP_GAIN_MUTE, AMP_OUT_MUTE);

	if (hp_pin_sense || spec->ultra_low_power)
		msleep(85);

	/* 3k pull low control for Headset jack. */
	/* NOTE: call this before clearing the pin, otherwise codec stalls */
	alc_update_coef_idx(codec, 0x46, 0, 3 << 12);

	if (!spec->no_shutup_pins)
		snd_hda_codec_write(codec, hp_pin, 0,
				    AC_VERB_SET_PIN_WIDGET_CONTROL, 0x0);

	if (hp_pin_sense || spec->ultra_low_power)
		msleep(100);

	alc_auto_setup_eapd(codec, false);
	alc_shutup_pins(codec);
	if (spec->ultra_low_power) {
		msleep(50);
		alc_update_coef_idx(codec, 0x03, 1<<1, 0);
		alc_update_coef_idx(codec, 0x08, 7<<4, 7<<4);
		alc_update_coef_idx(codec, 0x08, 3<<2, 0);
		alc_update_coef_idx(codec, 0x3b, 1<<15, 1<<15);
		alc_update_coef_idx(codec, 0x0e, 7<<6, 0);
		msleep(30);
	}
}

static void alc225_init(struct hda_codec *codec)
{
	struct alc_spec *spec = codec->spec;
	hda_nid_t hp_pin = alc_get_hp_pin(spec);
	bool hp1_pin_sense, hp2_pin_sense;

	if (!hp_pin)
		hp_pin = 0x21;
	msleep(30);

	hp1_pin_sense = snd_hda_jack_detect(codec, hp_pin);
	hp2_pin_sense = snd_hda_jack_detect(codec, 0x16);

	if (hp1_pin_sense || hp2_pin_sense)
		msleep(2);

	alc_update_coefex_idx(codec, 0x57, 0x04, 0x0007, 0x1); /* Low power */
	if (spec->ultra_low_power) {
		alc_update_coef_idx(codec, 0x08, 0x0f << 2, 3<<2);
		alc_update_coef_idx(codec, 0x0e, 7<<6, 7<<6);
		alc_update_coef_idx(codec, 0x33, 1<<11, 0);
		msleep(30);
	}

	if (hp1_pin_sense || spec->ultra_low_power)
		snd_hda_codec_write(codec, hp_pin, 0,
			    AC_VERB_SET_AMP_GAIN_MUTE, AMP_OUT_MUTE);
	if (hp2_pin_sense)
		snd_hda_codec_write(codec, 0x16, 0,
			    AC_VERB_SET_AMP_GAIN_MUTE, AMP_OUT_MUTE);

	if (hp1_pin_sense || hp2_pin_sense || spec->ultra_low_power)
		msleep(85);

	if (hp1_pin_sense || spec->ultra_low_power)
		snd_hda_codec_write(codec, hp_pin, 0,
			    AC_VERB_SET_PIN_WIDGET_CONTROL, PIN_OUT);
	if (hp2_pin_sense)
		snd_hda_codec_write(codec, 0x16, 0,
			    AC_VERB_SET_PIN_WIDGET_CONTROL, PIN_OUT);

	if (hp1_pin_sense || hp2_pin_sense || spec->ultra_low_power)
		msleep(100);

	alc_update_coef_idx(codec, 0x4a, 3 << 10, 0);
	alc_update_coefex_idx(codec, 0x57, 0x04, 0x0007, 0x4); /* Hight power */
}

static void alc225_shutup(struct hda_codec *codec)
{
	struct alc_spec *spec = codec->spec;
	hda_nid_t hp_pin = alc_get_hp_pin(spec);
	bool hp1_pin_sense, hp2_pin_sense;

	if (!hp_pin)
		hp_pin = 0x21;
	/* 3k pull low control for Headset jack. */
	alc_update_coef_idx(codec, 0x4a, 0, 3 << 10);

	hp1_pin_sense = snd_hda_jack_detect(codec, hp_pin);
	hp2_pin_sense = snd_hda_jack_detect(codec, 0x16);

	if (hp1_pin_sense || hp2_pin_sense)
		msleep(2);

	if (hp1_pin_sense || spec->ultra_low_power)
		snd_hda_codec_write(codec, hp_pin, 0,
			    AC_VERB_SET_AMP_GAIN_MUTE, AMP_OUT_MUTE);
	if (hp2_pin_sense)
		snd_hda_codec_write(codec, 0x16, 0,
			    AC_VERB_SET_AMP_GAIN_MUTE, AMP_OUT_MUTE);

	if (hp1_pin_sense || hp2_pin_sense || spec->ultra_low_power)
		msleep(85);

	if (hp1_pin_sense || spec->ultra_low_power)
		snd_hda_codec_write(codec, hp_pin, 0,
			    AC_VERB_SET_PIN_WIDGET_CONTROL, 0x0);
	if (hp2_pin_sense)
		snd_hda_codec_write(codec, 0x16, 0,
			    AC_VERB_SET_PIN_WIDGET_CONTROL, 0x0);

	if (hp1_pin_sense || hp2_pin_sense || spec->ultra_low_power)
		msleep(100);

	alc_auto_setup_eapd(codec, false);
	alc_shutup_pins(codec);
	if (spec->ultra_low_power) {
		msleep(50);
		alc_update_coef_idx(codec, 0x08, 0x0f << 2, 0x0c << 2);
		alc_update_coef_idx(codec, 0x0e, 7<<6, 0);
		alc_update_coef_idx(codec, 0x33, 1<<11, 1<<11);
		alc_update_coef_idx(codec, 0x4a, 3<<4, 2<<4);
		msleep(30);
	}
}

static void alc_default_init(struct hda_codec *codec)
{
	struct alc_spec *spec = codec->spec;
	hda_nid_t hp_pin = alc_get_hp_pin(spec);
	bool hp_pin_sense;

	if (!hp_pin)
		return;

	msleep(30);

	hp_pin_sense = snd_hda_jack_detect(codec, hp_pin);

	if (hp_pin_sense)
		msleep(2);

	snd_hda_codec_write(codec, hp_pin, 0,
			    AC_VERB_SET_AMP_GAIN_MUTE, AMP_OUT_MUTE);

	if (hp_pin_sense)
		msleep(85);

	snd_hda_codec_write(codec, hp_pin, 0,
			    AC_VERB_SET_PIN_WIDGET_CONTROL, PIN_OUT);

	if (hp_pin_sense)
		msleep(100);
}

static void alc_default_shutup(struct hda_codec *codec)
{
	struct alc_spec *spec = codec->spec;
	hda_nid_t hp_pin = alc_get_hp_pin(spec);
	bool hp_pin_sense;

	if (!hp_pin) {
		alc269_shutup(codec);
		return;
	}

	hp_pin_sense = snd_hda_jack_detect(codec, hp_pin);

	if (hp_pin_sense)
		msleep(2);

	snd_hda_codec_write(codec, hp_pin, 0,
			    AC_VERB_SET_AMP_GAIN_MUTE, AMP_OUT_MUTE);

	if (hp_pin_sense)
		msleep(85);

	if (!spec->no_shutup_pins)
		snd_hda_codec_write(codec, hp_pin, 0,
				    AC_VERB_SET_PIN_WIDGET_CONTROL, 0x0);

	if (hp_pin_sense)
		msleep(100);

	alc_auto_setup_eapd(codec, false);
	alc_shutup_pins(codec);
}

static void alc294_hp_init(struct hda_codec *codec)
{
	struct alc_spec *spec = codec->spec;
	hda_nid_t hp_pin = alc_get_hp_pin(spec);
	int i, val;

	if (!hp_pin)
		return;

	snd_hda_codec_write(codec, hp_pin, 0,
			    AC_VERB_SET_AMP_GAIN_MUTE, AMP_OUT_MUTE);

	msleep(100);

	if (!spec->no_shutup_pins)
		snd_hda_codec_write(codec, hp_pin, 0,
				    AC_VERB_SET_PIN_WIDGET_CONTROL, 0x0);

	alc_update_coef_idx(codec, 0x6f, 0x000f, 0);/* Set HP depop to manual mode */
	alc_update_coefex_idx(codec, 0x58, 0x00, 0x8000, 0x8000); /* HP depop procedure start */

	/* Wait for depop procedure finish  */
	val = alc_read_coefex_idx(codec, 0x58, 0x01);
	for (i = 0; i < 20 && val & 0x0080; i++) {
		msleep(50);
		val = alc_read_coefex_idx(codec, 0x58, 0x01);
	}
	/* Set HP depop to auto mode */
	alc_update_coef_idx(codec, 0x6f, 0x000f, 0x000b);
	msleep(50);
}

static void alc294_init(struct hda_codec *codec)
{
	struct alc_spec *spec = codec->spec;

	/* required only at boot or S4 resume time */
	if (!spec->done_hp_init ||
	    codec->core.dev.power.power_state.event == PM_EVENT_RESTORE) {
		alc294_hp_init(codec);
		spec->done_hp_init = true;
	}
	alc_default_init(codec);
}

static void alc5505_coef_set(struct hda_codec *codec, unsigned int index_reg,
			     unsigned int val)
{
	snd_hda_codec_write(codec, 0x51, 0, AC_VERB_SET_COEF_INDEX, index_reg >> 1);
	snd_hda_codec_write(codec, 0x51, 0, AC_VERB_SET_PROC_COEF, val & 0xffff); /* LSB */
	snd_hda_codec_write(codec, 0x51, 0, AC_VERB_SET_PROC_COEF, val >> 16); /* MSB */
}

static int alc5505_coef_get(struct hda_codec *codec, unsigned int index_reg)
{
	unsigned int val;

	snd_hda_codec_write(codec, 0x51, 0, AC_VERB_SET_COEF_INDEX, index_reg >> 1);
	val = snd_hda_codec_read(codec, 0x51, 0, AC_VERB_GET_PROC_COEF, 0)
		& 0xffff;
	val |= snd_hda_codec_read(codec, 0x51, 0, AC_VERB_GET_PROC_COEF, 0)
		<< 16;
	return val;
}

static void alc5505_dsp_halt(struct hda_codec *codec)
{
	unsigned int val;

	alc5505_coef_set(codec, 0x3000, 0x000c); /* DSP CPU stop */
	alc5505_coef_set(codec, 0x880c, 0x0008); /* DDR enter self refresh */
	alc5505_coef_set(codec, 0x61c0, 0x11110080); /* Clock control for PLL and CPU */
	alc5505_coef_set(codec, 0x6230, 0xfc0d4011); /* Disable Input OP */
	alc5505_coef_set(codec, 0x61b4, 0x040a2b03); /* Stop PLL2 */
	alc5505_coef_set(codec, 0x61b0, 0x00005b17); /* Stop PLL1 */
	alc5505_coef_set(codec, 0x61b8, 0x04133303); /* Stop PLL3 */
	val = alc5505_coef_get(codec, 0x6220);
	alc5505_coef_set(codec, 0x6220, (val | 0x3000)); /* switch Ringbuffer clock to DBUS clock */
}

static void alc5505_dsp_back_from_halt(struct hda_codec *codec)
{
	alc5505_coef_set(codec, 0x61b8, 0x04133302);
	alc5505_coef_set(codec, 0x61b0, 0x00005b16);
	alc5505_coef_set(codec, 0x61b4, 0x040a2b02);
	alc5505_coef_set(codec, 0x6230, 0xf80d4011);
	alc5505_coef_set(codec, 0x6220, 0x2002010f);
	alc5505_coef_set(codec, 0x880c, 0x00000004);
}

static void alc5505_dsp_init(struct hda_codec *codec)
{
	unsigned int val;

	alc5505_dsp_halt(codec);
	alc5505_dsp_back_from_halt(codec);
	alc5505_coef_set(codec, 0x61b0, 0x5b14); /* PLL1 control */
	alc5505_coef_set(codec, 0x61b0, 0x5b16);
	alc5505_coef_set(codec, 0x61b4, 0x04132b00); /* PLL2 control */
	alc5505_coef_set(codec, 0x61b4, 0x04132b02);
	alc5505_coef_set(codec, 0x61b8, 0x041f3300); /* PLL3 control*/
	alc5505_coef_set(codec, 0x61b8, 0x041f3302);
	snd_hda_codec_write(codec, 0x51, 0, AC_VERB_SET_CODEC_RESET, 0); /* Function reset */
	alc5505_coef_set(codec, 0x61b8, 0x041b3302);
	alc5505_coef_set(codec, 0x61b8, 0x04173302);
	alc5505_coef_set(codec, 0x61b8, 0x04163302);
	alc5505_coef_set(codec, 0x8800, 0x348b328b); /* DRAM control */
	alc5505_coef_set(codec, 0x8808, 0x00020022); /* DRAM control */
	alc5505_coef_set(codec, 0x8818, 0x00000400); /* DRAM control */

	val = alc5505_coef_get(codec, 0x6200) >> 16; /* Read revision ID */
	if (val <= 3)
		alc5505_coef_set(codec, 0x6220, 0x2002010f); /* I/O PAD Configuration */
	else
		alc5505_coef_set(codec, 0x6220, 0x6002018f);

	alc5505_coef_set(codec, 0x61ac, 0x055525f0); /**/
	alc5505_coef_set(codec, 0x61c0, 0x12230080); /* Clock control */
	alc5505_coef_set(codec, 0x61b4, 0x040e2b02); /* PLL2 control */
	alc5505_coef_set(codec, 0x61bc, 0x010234f8); /* OSC Control */
	alc5505_coef_set(codec, 0x880c, 0x00000004); /* DRAM Function control */
	alc5505_coef_set(codec, 0x880c, 0x00000003);
	alc5505_coef_set(codec, 0x880c, 0x00000010);

#ifdef HALT_REALTEK_ALC5505
	alc5505_dsp_halt(codec);
#endif
}

#ifdef HALT_REALTEK_ALC5505
#define alc5505_dsp_suspend(codec)	/* NOP */
#define alc5505_dsp_resume(codec)	/* NOP */
#else
#define alc5505_dsp_suspend(codec)	alc5505_dsp_halt(codec)
#define alc5505_dsp_resume(codec)	alc5505_dsp_back_from_halt(codec)
#endif

#ifdef CONFIG_PM
static int alc269_suspend(struct hda_codec *codec)
{
	struct alc_spec *spec = codec->spec;

	if (spec->has_alc5505_dsp)
		alc5505_dsp_suspend(codec);
	return alc_suspend(codec);
}

static int alc269_resume(struct hda_codec *codec)
{
	struct alc_spec *spec = codec->spec;

	if (spec->codec_variant == ALC269_TYPE_ALC269VB)
		alc269vb_toggle_power_output(codec, 0);
	if (spec->codec_variant == ALC269_TYPE_ALC269VB &&
			(alc_get_coef0(codec) & 0x00ff) == 0x018) {
		msleep(150);
	}

	codec->patch_ops.init(codec);

	if (spec->codec_variant == ALC269_TYPE_ALC269VB)
		alc269vb_toggle_power_output(codec, 1);
	if (spec->codec_variant == ALC269_TYPE_ALC269VB &&
			(alc_get_coef0(codec) & 0x00ff) == 0x017) {
		msleep(200);
	}

	regcache_sync(codec->core.regmap);
	hda_call_check_power_status(codec, 0x01);

	/* on some machine, the BIOS will clear the codec gpio data when enter
	 * suspend, and won't restore the data after resume, so we restore it
	 * in the driver.
	 */
	if (spec->gpio_data)
		alc_write_gpio_data(codec);

	if (spec->has_alc5505_dsp)
		alc5505_dsp_resume(codec);

	return 0;
}
#endif /* CONFIG_PM */

static void alc269_fixup_pincfg_no_hp_to_lineout(struct hda_codec *codec,
						 const struct hda_fixup *fix, int action)
{
	struct alc_spec *spec = codec->spec;

	if (action == HDA_FIXUP_ACT_PRE_PROBE)
		spec->parse_flags = HDA_PINCFG_NO_HP_FIXUP;
}

static void alc269_fixup_pincfg_U7x7_headset_mic(struct hda_codec *codec,
						 const struct hda_fixup *fix,
						 int action)
{
	unsigned int cfg_headphone = snd_hda_codec_get_pincfg(codec, 0x21);
	unsigned int cfg_headset_mic = snd_hda_codec_get_pincfg(codec, 0x19);

	if (cfg_headphone && cfg_headset_mic == 0x411111f0)
		snd_hda_codec_set_pincfg(codec, 0x19,
			(cfg_headphone & ~AC_DEFCFG_DEVICE) |
			(AC_JACK_MIC_IN << AC_DEFCFG_DEVICE_SHIFT));
}

static void alc269_fixup_hweq(struct hda_codec *codec,
			       const struct hda_fixup *fix, int action)
{
	if (action == HDA_FIXUP_ACT_INIT)
		alc_update_coef_idx(codec, 0x1e, 0, 0x80);
}

static void alc269_fixup_headset_mic(struct hda_codec *codec,
				       const struct hda_fixup *fix, int action)
{
	struct alc_spec *spec = codec->spec;

	if (action == HDA_FIXUP_ACT_PRE_PROBE)
		spec->parse_flags |= HDA_PINCFG_HEADSET_MIC;
}

static void alc271_fixup_dmic(struct hda_codec *codec,
			      const struct hda_fixup *fix, int action)
{
	static const struct hda_verb verbs[] = {
		{0x20, AC_VERB_SET_COEF_INDEX, 0x0d},
		{0x20, AC_VERB_SET_PROC_COEF, 0x4000},
		{}
	};
	unsigned int cfg;

	if (strcmp(codec->core.chip_name, "ALC271X") &&
	    strcmp(codec->core.chip_name, "ALC269VB"))
		return;
	cfg = snd_hda_codec_get_pincfg(codec, 0x12);
	if (get_defcfg_connect(cfg) == AC_JACK_PORT_FIXED)
		snd_hda_sequence_write(codec, verbs);
}

static void alc269_fixup_pcm_44k(struct hda_codec *codec,
				 const struct hda_fixup *fix, int action)
{
	struct alc_spec *spec = codec->spec;

	if (action != HDA_FIXUP_ACT_PROBE)
		return;

	/* Due to a hardware problem on Lenovo Ideadpad, we need to
	 * fix the sample rate of analog I/O to 44.1kHz
	 */
	spec->gen.stream_analog_playback = &alc269_44k_pcm_analog_playback;
	spec->gen.stream_analog_capture = &alc269_44k_pcm_analog_capture;
}

static void alc269_fixup_stereo_dmic(struct hda_codec *codec,
				     const struct hda_fixup *fix, int action)
{
	/* The digital-mic unit sends PDM (differential signal) instead of
	 * the standard PCM, thus you can't record a valid mono stream as is.
	 * Below is a workaround specific to ALC269 to control the dmic
	 * signal source as mono.
	 */
	if (action == HDA_FIXUP_ACT_INIT)
		alc_update_coef_idx(codec, 0x07, 0, 0x80);
}

static void alc269_quanta_automute(struct hda_codec *codec)
{
	snd_hda_gen_update_outputs(codec);

	alc_write_coef_idx(codec, 0x0c, 0x680);
	alc_write_coef_idx(codec, 0x0c, 0x480);
}

static void alc269_fixup_quanta_mute(struct hda_codec *codec,
				     const struct hda_fixup *fix, int action)
{
	struct alc_spec *spec = codec->spec;
	if (action != HDA_FIXUP_ACT_PROBE)
		return;
	spec->gen.automute_hook = alc269_quanta_automute;
}

static void alc269_x101_hp_automute_hook(struct hda_codec *codec,
					 struct hda_jack_callback *jack)
{
	struct alc_spec *spec = codec->spec;
	int vref;
	msleep(200);
	snd_hda_gen_hp_automute(codec, jack);

	vref = spec->gen.hp_jack_present ? PIN_VREF80 : 0;
	msleep(100);
	snd_hda_codec_write(codec, 0x18, 0, AC_VERB_SET_PIN_WIDGET_CONTROL,
			    vref);
	msleep(500);
	snd_hda_codec_write(codec, 0x18, 0, AC_VERB_SET_PIN_WIDGET_CONTROL,
			    vref);
}

static void alc269_fixup_x101_headset_mic(struct hda_codec *codec,
				     const struct hda_fixup *fix, int action)
{
	struct alc_spec *spec = codec->spec;
	if (action == HDA_FIXUP_ACT_PRE_PROBE) {
		spec->parse_flags |= HDA_PINCFG_HEADSET_MIC;
		spec->gen.hp_automute_hook = alc269_x101_hp_automute_hook;
	}
}


/* update mute-LED according to the speaker mute state via mic VREF pin */
static void alc269_fixup_mic_mute_hook(void *private_data, int enabled)
{
	struct hda_codec *codec = private_data;
	struct alc_spec *spec = codec->spec;
	unsigned int pinval;

	if (spec->mute_led_polarity)
		enabled = !enabled;
	pinval = snd_hda_codec_get_pin_target(codec, spec->mute_led_nid);
	pinval &= ~AC_PINCTL_VREFEN;
	pinval |= enabled ? AC_PINCTL_VREF_HIZ : AC_PINCTL_VREF_80;
	if (spec->mute_led_nid) {
		/* temporarily power up/down for setting VREF */
		snd_hda_power_up_pm(codec);
		snd_hda_set_pin_ctl_cache(codec, spec->mute_led_nid, pinval);
		snd_hda_power_down_pm(codec);
	}
}

/* Make sure the led works even in runtime suspend */
static unsigned int led_power_filter(struct hda_codec *codec,
						  hda_nid_t nid,
						  unsigned int power_state)
{
	struct alc_spec *spec = codec->spec;

	if (power_state != AC_PWRST_D3 || nid == 0 ||
	    (nid != spec->mute_led_nid && nid != spec->cap_mute_led_nid))
		return power_state;

	/* Set pin ctl again, it might have just been set to 0 */
	snd_hda_set_pin_ctl(codec, nid,
			    snd_hda_codec_get_pin_target(codec, nid));

	return snd_hda_gen_path_power_filter(codec, nid, power_state);
}

static void alc269_fixup_hp_mute_led(struct hda_codec *codec,
				     const struct hda_fixup *fix, int action)
{
	struct alc_spec *spec = codec->spec;
	const struct dmi_device *dev = NULL;

	if (action != HDA_FIXUP_ACT_PRE_PROBE)
		return;

	while ((dev = dmi_find_device(DMI_DEV_TYPE_OEM_STRING, NULL, dev))) {
		int pol, pin;
		if (sscanf(dev->name, "HP_Mute_LED_%d_%x", &pol, &pin) != 2)
			continue;
		if (pin < 0x0a || pin >= 0x10)
			break;
		spec->mute_led_polarity = pol;
		spec->mute_led_nid = pin - 0x0a + 0x18;
		spec->gen.vmaster_mute.hook = alc269_fixup_mic_mute_hook;
		spec->gen.vmaster_mute_enum = 1;
		codec->power_filter = led_power_filter;
		codec_dbg(codec,
			  "Detected mute LED for %x:%d\n", spec->mute_led_nid,
			   spec->mute_led_polarity);
		break;
	}
}

static void alc269_fixup_hp_mute_led_micx(struct hda_codec *codec,
					  const struct hda_fixup *fix,
					  int action, hda_nid_t pin)
{
	struct alc_spec *spec = codec->spec;

	if (action == HDA_FIXUP_ACT_PRE_PROBE) {
		spec->mute_led_polarity = 0;
		spec->mute_led_nid = pin;
		spec->gen.vmaster_mute.hook = alc269_fixup_mic_mute_hook;
		spec->gen.vmaster_mute_enum = 1;
		codec->power_filter = led_power_filter;
	}
}

static void alc269_fixup_hp_mute_led_mic1(struct hda_codec *codec,
				const struct hda_fixup *fix, int action)
{
	alc269_fixup_hp_mute_led_micx(codec, fix, action, 0x18);
}

static void alc269_fixup_hp_mute_led_mic2(struct hda_codec *codec,
				const struct hda_fixup *fix, int action)
{
	alc269_fixup_hp_mute_led_micx(codec, fix, action, 0x19);
}

static void alc269_fixup_hp_mute_led_mic3(struct hda_codec *codec,
				const struct hda_fixup *fix, int action)
{
	alc269_fixup_hp_mute_led_micx(codec, fix, action, 0x1b);
}

/* update LED status via GPIO */
static void alc_update_gpio_led(struct hda_codec *codec, unsigned int mask,
				bool enabled)
{
	struct alc_spec *spec = codec->spec;

	if (spec->mute_led_polarity)
		enabled = !enabled;
	alc_update_gpio_data(codec, mask, !enabled); /* muted -> LED on */
}

/* turn on/off mute LED via GPIO per vmaster hook */
static void alc_fixup_gpio_mute_hook(void *private_data, int enabled)
{
	struct hda_codec *codec = private_data;
	struct alc_spec *spec = codec->spec;

	alc_update_gpio_led(codec, spec->gpio_mute_led_mask, enabled);
}

/* turn on/off mic-mute LED via GPIO per capture hook */
static void alc_gpio_micmute_update(struct hda_codec *codec)
{
	struct alc_spec *spec = codec->spec;

	alc_update_gpio_led(codec, spec->gpio_mic_led_mask,
			    spec->gen.micmute_led.led_value);
}

/* setup mute and mic-mute GPIO bits, add hooks appropriately */
static void alc_fixup_hp_gpio_led(struct hda_codec *codec,
				  int action,
				  unsigned int mute_mask,
				  unsigned int micmute_mask)
{
	struct alc_spec *spec = codec->spec;

	alc_fixup_gpio(codec, action, mute_mask | micmute_mask);

	if (action != HDA_FIXUP_ACT_PRE_PROBE)
		return;
	if (mute_mask) {
		spec->gpio_mute_led_mask = mute_mask;
		spec->gen.vmaster_mute.hook = alc_fixup_gpio_mute_hook;
	}
	if (micmute_mask) {
		spec->gpio_mic_led_mask = micmute_mask;
		snd_hda_gen_add_micmute_led(codec, alc_gpio_micmute_update);
	}
}

static void alc269_fixup_hp_gpio_led(struct hda_codec *codec,
				const struct hda_fixup *fix, int action)
{
	alc_fixup_hp_gpio_led(codec, action, 0x08, 0x10);
}

static void alc286_fixup_hp_gpio_led(struct hda_codec *codec,
				const struct hda_fixup *fix, int action)
{
	alc_fixup_hp_gpio_led(codec, action, 0x02, 0x20);
}

/* turn on/off mic-mute LED per capture hook */
static void alc_cap_micmute_update(struct hda_codec *codec)
{
	struct alc_spec *spec = codec->spec;
	unsigned int pinval;

	if (!spec->cap_mute_led_nid)
		return;
	pinval = snd_hda_codec_get_pin_target(codec, spec->cap_mute_led_nid);
	pinval &= ~AC_PINCTL_VREFEN;
	if (spec->gen.micmute_led.led_value)
		pinval |= AC_PINCTL_VREF_80;
	else
		pinval |= AC_PINCTL_VREF_HIZ;
	snd_hda_set_pin_ctl_cache(codec, spec->cap_mute_led_nid, pinval);
}

static void alc269_fixup_hp_gpio_mic1_led(struct hda_codec *codec,
				const struct hda_fixup *fix, int action)
{
	struct alc_spec *spec = codec->spec;

	alc_fixup_hp_gpio_led(codec, action, 0x08, 0);
	if (action == HDA_FIXUP_ACT_PRE_PROBE) {
		/* Like hp_gpio_mic1_led, but also needs GPIO4 low to
		 * enable headphone amp
		 */
		spec->gpio_mask |= 0x10;
		spec->gpio_dir |= 0x10;
		spec->cap_mute_led_nid = 0x18;
		snd_hda_gen_add_micmute_led(codec, alc_cap_micmute_update);
		codec->power_filter = led_power_filter;
	}
}

static void alc280_fixup_hp_gpio4(struct hda_codec *codec,
				   const struct hda_fixup *fix, int action)
{
	struct alc_spec *spec = codec->spec;

	alc_fixup_hp_gpio_led(codec, action, 0x08, 0);
	if (action == HDA_FIXUP_ACT_PRE_PROBE) {
		spec->cap_mute_led_nid = 0x18;
		snd_hda_gen_add_micmute_led(codec, alc_cap_micmute_update);
		codec->power_filter = led_power_filter;
	}
}

#if IS_REACHABLE(CONFIG_INPUT)
static void gpio2_mic_hotkey_event(struct hda_codec *codec,
				   struct hda_jack_callback *event)
{
	struct alc_spec *spec = codec->spec;

	/* GPIO2 just toggles on a keypress/keyrelease cycle. Therefore
	   send both key on and key off event for every interrupt. */
	input_report_key(spec->kb_dev, spec->alc_mute_keycode_map[ALC_KEY_MICMUTE_INDEX], 1);
	input_sync(spec->kb_dev);
	input_report_key(spec->kb_dev, spec->alc_mute_keycode_map[ALC_KEY_MICMUTE_INDEX], 0);
	input_sync(spec->kb_dev);
}

static int alc_register_micmute_input_device(struct hda_codec *codec)
{
	struct alc_spec *spec = codec->spec;
	int i;

	spec->kb_dev = input_allocate_device();
	if (!spec->kb_dev) {
		codec_err(codec, "Out of memory (input_allocate_device)\n");
		return -ENOMEM;
	}

	spec->alc_mute_keycode_map[ALC_KEY_MICMUTE_INDEX] = KEY_MICMUTE;

	spec->kb_dev->name = "Microphone Mute Button";
	spec->kb_dev->evbit[0] = BIT_MASK(EV_KEY);
	spec->kb_dev->keycodesize = sizeof(spec->alc_mute_keycode_map[0]);
	spec->kb_dev->keycodemax = ARRAY_SIZE(spec->alc_mute_keycode_map);
	spec->kb_dev->keycode = spec->alc_mute_keycode_map;
	for (i = 0; i < ARRAY_SIZE(spec->alc_mute_keycode_map); i++)
		set_bit(spec->alc_mute_keycode_map[i], spec->kb_dev->keybit);

	if (input_register_device(spec->kb_dev)) {
		codec_err(codec, "input_register_device failed\n");
		input_free_device(spec->kb_dev);
		spec->kb_dev = NULL;
		return -ENOMEM;
	}

	return 0;
}

/* GPIO1 = set according to SKU external amp
 * GPIO2 = mic mute hotkey
 * GPIO3 = mute LED
 * GPIO4 = mic mute LED
 */
static void alc280_fixup_hp_gpio2_mic_hotkey(struct hda_codec *codec,
					     const struct hda_fixup *fix, int action)
{
	struct alc_spec *spec = codec->spec;

	alc_fixup_hp_gpio_led(codec, action, 0x08, 0x10);
	if (action == HDA_FIXUP_ACT_PRE_PROBE) {
		spec->init_amp = ALC_INIT_DEFAULT;
		if (alc_register_micmute_input_device(codec) != 0)
			return;

		spec->gpio_mask |= 0x06;
		spec->gpio_dir |= 0x02;
		spec->gpio_data |= 0x02;
		snd_hda_codec_write_cache(codec, codec->core.afg, 0,
					  AC_VERB_SET_GPIO_UNSOLICITED_RSP_MASK, 0x04);
		snd_hda_jack_detect_enable_callback(codec, codec->core.afg,
						    gpio2_mic_hotkey_event);
		return;
	}

	if (!spec->kb_dev)
		return;

	switch (action) {
	case HDA_FIXUP_ACT_FREE:
		input_unregister_device(spec->kb_dev);
		spec->kb_dev = NULL;
	}
}

/* Line2 = mic mute hotkey
 * GPIO2 = mic mute LED
 */
static void alc233_fixup_lenovo_line2_mic_hotkey(struct hda_codec *codec,
					     const struct hda_fixup *fix, int action)
{
	struct alc_spec *spec = codec->spec;

	alc_fixup_hp_gpio_led(codec, action, 0, 0x04);
	if (action == HDA_FIXUP_ACT_PRE_PROBE) {
		spec->init_amp = ALC_INIT_DEFAULT;
		if (alc_register_micmute_input_device(codec) != 0)
			return;

		snd_hda_jack_detect_enable_callback(codec, 0x1b,
						    gpio2_mic_hotkey_event);
		return;
	}

	if (!spec->kb_dev)
		return;

	switch (action) {
	case HDA_FIXUP_ACT_FREE:
		input_unregister_device(spec->kb_dev);
		spec->kb_dev = NULL;
	}
}
#else /* INPUT */
#define alc280_fixup_hp_gpio2_mic_hotkey	NULL
#define alc233_fixup_lenovo_line2_mic_hotkey	NULL
#endif /* INPUT */

static void alc269_fixup_hp_line1_mic1_led(struct hda_codec *codec,
				const struct hda_fixup *fix, int action)
{
	struct alc_spec *spec = codec->spec;

	alc269_fixup_hp_mute_led_micx(codec, fix, action, 0x1a);
	if (action == HDA_FIXUP_ACT_PRE_PROBE) {
		spec->cap_mute_led_nid = 0x18;
		snd_hda_gen_add_micmute_led(codec, alc_cap_micmute_update);
	}
}

static struct coef_fw alc225_pre_hsmode[] = {
	UPDATE_COEF(0x4a, 1<<8, 0),
	UPDATE_COEFEX(0x57, 0x05, 1<<14, 0),
	UPDATE_COEF(0x63, 3<<14, 3<<14),
	UPDATE_COEF(0x4a, 3<<4, 2<<4),
	UPDATE_COEF(0x4a, 3<<10, 3<<10),
	UPDATE_COEF(0x45, 0x3f<<10, 0x34<<10),
	UPDATE_COEF(0x4a, 3<<10, 0),
	{}
};

static void alc_headset_mode_unplugged(struct hda_codec *codec)
{
	static struct coef_fw coef0255[] = {
		WRITE_COEF(0x1b, 0x0c0b), /* LDO and MISC control */
		WRITE_COEF(0x45, 0xd089), /* UAJ function set to menual mode */
		UPDATE_COEFEX(0x57, 0x05, 1<<14, 0), /* Direct Drive HP Amp control(Set to verb control)*/
		WRITE_COEF(0x06, 0x6104), /* Set MIC2 Vref gate with HP */
		WRITE_COEFEX(0x57, 0x03, 0x8aa6), /* Direct Drive HP Amp control */
		{}
	};
	static struct coef_fw coef0256[] = {
		WRITE_COEF(0x1b, 0x0c4b), /* LDO and MISC control */
		WRITE_COEF(0x45, 0xd089), /* UAJ function set to menual mode */
		WRITE_COEF(0x06, 0x6104), /* Set MIC2 Vref gate with HP */
		WRITE_COEFEX(0x57, 0x03, 0x09a3), /* Direct Drive HP Amp control */
		UPDATE_COEFEX(0x57, 0x05, 1<<14, 0), /* Direct Drive HP Amp control(Set to verb control)*/
		{}
	};
	static struct coef_fw coef0233[] = {
		WRITE_COEF(0x1b, 0x0c0b),
		WRITE_COEF(0x45, 0xc429),
		UPDATE_COEF(0x35, 0x4000, 0),
		WRITE_COEF(0x06, 0x2104),
		WRITE_COEF(0x1a, 0x0001),
		WRITE_COEF(0x26, 0x0004),
		WRITE_COEF(0x32, 0x42a3),
		{}
	};
	static struct coef_fw coef0288[] = {
		UPDATE_COEF(0x4f, 0xfcc0, 0xc400),
		UPDATE_COEF(0x50, 0x2000, 0x2000),
		UPDATE_COEF(0x56, 0x0006, 0x0006),
		UPDATE_COEF(0x66, 0x0008, 0),
		UPDATE_COEF(0x67, 0x2000, 0),
		{}
	};
	static struct coef_fw coef0298[] = {
		UPDATE_COEF(0x19, 0x1300, 0x0300),
		{}
	};
	static struct coef_fw coef0292[] = {
		WRITE_COEF(0x76, 0x000e),
		WRITE_COEF(0x6c, 0x2400),
		WRITE_COEF(0x18, 0x7308),
		WRITE_COEF(0x6b, 0xc429),
		{}
	};
	static struct coef_fw coef0293[] = {
		UPDATE_COEF(0x10, 7<<8, 6<<8), /* SET Line1 JD to 0 */
		UPDATE_COEFEX(0x57, 0x05, 1<<15|1<<13, 0x0), /* SET charge pump by verb */
		UPDATE_COEFEX(0x57, 0x03, 1<<10, 1<<10), /* SET EN_OSW to 1 */
		UPDATE_COEF(0x1a, 1<<3, 1<<3), /* Combo JD gating with LINE1-VREFO */
		WRITE_COEF(0x45, 0xc429), /* Set to TRS type */
		UPDATE_COEF(0x4a, 0x000f, 0x000e), /* Combo Jack auto detect */
		{}
	};
	static struct coef_fw coef0668[] = {
		WRITE_COEF(0x15, 0x0d40),
		WRITE_COEF(0xb7, 0x802b),
		{}
	};
	static struct coef_fw coef0225[] = {
		UPDATE_COEF(0x63, 3<<14, 0),
		{}
	};
	static struct coef_fw coef0274[] = {
		UPDATE_COEF(0x4a, 0x0100, 0),
		UPDATE_COEFEX(0x57, 0x05, 0x4000, 0),
		UPDATE_COEF(0x6b, 0xf000, 0x5000),
		UPDATE_COEF(0x4a, 0x0010, 0),
		UPDATE_COEF(0x4a, 0x0c00, 0x0c00),
		WRITE_COEF(0x45, 0x5289),
		UPDATE_COEF(0x4a, 0x0c00, 0),
		{}
	};

	switch (codec->core.vendor_id) {
	case 0x10ec0255:
		alc_process_coef_fw(codec, coef0255);
		break;
	case 0x10ec0236:
	case 0x10ec0256:
		alc_process_coef_fw(codec, coef0256);
		break;
	case 0x10ec0234:
	case 0x10ec0274:
	case 0x10ec0294:
		alc_process_coef_fw(codec, coef0274);
		break;
	case 0x10ec0233:
	case 0x10ec0283:
		alc_process_coef_fw(codec, coef0233);
		break;
	case 0x10ec0286:
	case 0x10ec0288:
		alc_process_coef_fw(codec, coef0288);
		break;
	case 0x10ec0298:
		alc_process_coef_fw(codec, coef0298);
		alc_process_coef_fw(codec, coef0288);
		break;
	case 0x10ec0292:
		alc_process_coef_fw(codec, coef0292);
		break;
	case 0x10ec0293:
		alc_process_coef_fw(codec, coef0293);
		break;
	case 0x10ec0668:
		alc_process_coef_fw(codec, coef0668);
		break;
	case 0x10ec0215:
	case 0x10ec0225:
	case 0x10ec0285:
	case 0x10ec0295:
	case 0x10ec0289:
	case 0x10ec0299:
		alc_process_coef_fw(codec, alc225_pre_hsmode);
		alc_process_coef_fw(codec, coef0225);
		break;
	case 0x10ec0867:
		alc_update_coefex_idx(codec, 0x57, 0x5, 1<<14, 0);
		break;
	}
	codec_dbg(codec, "Headset jack set to unplugged mode.\n");
}


static void alc_headset_mode_mic_in(struct hda_codec *codec, hda_nid_t hp_pin,
				    hda_nid_t mic_pin)
{
	static struct coef_fw coef0255[] = {
		WRITE_COEFEX(0x57, 0x03, 0x8aa6),
		WRITE_COEF(0x06, 0x6100), /* Set MIC2 Vref gate to normal */
		{}
	};
	static struct coef_fw coef0256[] = {
		UPDATE_COEFEX(0x57, 0x05, 1<<14, 1<<14), /* Direct Drive HP Amp control(Set to verb control)*/
		WRITE_COEFEX(0x57, 0x03, 0x09a3),
		WRITE_COEF(0x06, 0x6100), /* Set MIC2 Vref gate to normal */
		{}
	};
	static struct coef_fw coef0233[] = {
		UPDATE_COEF(0x35, 0, 1<<14),
		WRITE_COEF(0x06, 0x2100),
		WRITE_COEF(0x1a, 0x0021),
		WRITE_COEF(0x26, 0x008c),
		{}
	};
	static struct coef_fw coef0288[] = {
		UPDATE_COEF(0x4f, 0x00c0, 0),
		UPDATE_COEF(0x50, 0x2000, 0),
		UPDATE_COEF(0x56, 0x0006, 0),
		UPDATE_COEF(0x4f, 0xfcc0, 0xc400),
		UPDATE_COEF(0x66, 0x0008, 0x0008),
		UPDATE_COEF(0x67, 0x2000, 0x2000),
		{}
	};
	static struct coef_fw coef0292[] = {
		WRITE_COEF(0x19, 0xa208),
		WRITE_COEF(0x2e, 0xacf0),
		{}
	};
	static struct coef_fw coef0293[] = {
		UPDATE_COEFEX(0x57, 0x05, 0, 1<<15|1<<13), /* SET charge pump by verb */
		UPDATE_COEFEX(0x57, 0x03, 1<<10, 0), /* SET EN_OSW to 0 */
		UPDATE_COEF(0x1a, 1<<3, 0), /* Combo JD gating without LINE1-VREFO */
		{}
	};
	static struct coef_fw coef0688[] = {
		WRITE_COEF(0xb7, 0x802b),
		WRITE_COEF(0xb5, 0x1040),
		UPDATE_COEF(0xc3, 0, 1<<12),
		{}
	};
	static struct coef_fw coef0225[] = {
		UPDATE_COEFEX(0x57, 0x05, 1<<14, 1<<14),
		UPDATE_COEF(0x4a, 3<<4, 2<<4),
		UPDATE_COEF(0x63, 3<<14, 0),
		{}
	};
	static struct coef_fw coef0274[] = {
		UPDATE_COEFEX(0x57, 0x05, 0x4000, 0x4000),
		UPDATE_COEF(0x4a, 0x0010, 0),
		UPDATE_COEF(0x6b, 0xf000, 0),
		{}
	};

	switch (codec->core.vendor_id) {
	case 0x10ec0255:
		alc_write_coef_idx(codec, 0x45, 0xc489);
		snd_hda_set_pin_ctl_cache(codec, hp_pin, 0);
		alc_process_coef_fw(codec, coef0255);
		snd_hda_set_pin_ctl_cache(codec, mic_pin, PIN_VREF50);
		break;
	case 0x10ec0236:
	case 0x10ec0256:
		alc_write_coef_idx(codec, 0x45, 0xc489);
		snd_hda_set_pin_ctl_cache(codec, hp_pin, 0);
		alc_process_coef_fw(codec, coef0256);
		snd_hda_set_pin_ctl_cache(codec, mic_pin, PIN_VREF50);
		break;
	case 0x10ec0234:
	case 0x10ec0274:
	case 0x10ec0294:
		alc_write_coef_idx(codec, 0x45, 0x4689);
		snd_hda_set_pin_ctl_cache(codec, hp_pin, 0);
		alc_process_coef_fw(codec, coef0274);
		snd_hda_set_pin_ctl_cache(codec, mic_pin, PIN_VREF50);
		break;
	case 0x10ec0233:
	case 0x10ec0283:
		alc_write_coef_idx(codec, 0x45, 0xc429);
		snd_hda_set_pin_ctl_cache(codec, hp_pin, 0);
		alc_process_coef_fw(codec, coef0233);
		snd_hda_set_pin_ctl_cache(codec, mic_pin, PIN_VREF50);
		break;
	case 0x10ec0286:
	case 0x10ec0288:
	case 0x10ec0298:
		snd_hda_set_pin_ctl_cache(codec, hp_pin, 0);
		alc_process_coef_fw(codec, coef0288);
		snd_hda_set_pin_ctl_cache(codec, mic_pin, PIN_VREF50);
		break;
	case 0x10ec0292:
		snd_hda_set_pin_ctl_cache(codec, hp_pin, 0);
		alc_process_coef_fw(codec, coef0292);
		break;
	case 0x10ec0293:
		/* Set to TRS mode */
		alc_write_coef_idx(codec, 0x45, 0xc429);
		snd_hda_set_pin_ctl_cache(codec, hp_pin, 0);
		alc_process_coef_fw(codec, coef0293);
		snd_hda_set_pin_ctl_cache(codec, mic_pin, PIN_VREF50);
		break;
	case 0x10ec0867:
		alc_update_coefex_idx(codec, 0x57, 0x5, 0, 1<<14);
		/* fallthru */
	case 0x10ec0221:
	case 0x10ec0662:
		snd_hda_set_pin_ctl_cache(codec, hp_pin, 0);
		snd_hda_set_pin_ctl_cache(codec, mic_pin, PIN_VREF50);
		break;
	case 0x10ec0668:
		alc_write_coef_idx(codec, 0x11, 0x0001);
		snd_hda_set_pin_ctl_cache(codec, hp_pin, 0);
		alc_process_coef_fw(codec, coef0688);
		snd_hda_set_pin_ctl_cache(codec, mic_pin, PIN_VREF50);
		break;
	case 0x10ec0215:
	case 0x10ec0225:
	case 0x10ec0285:
	case 0x10ec0295:
	case 0x10ec0289:
	case 0x10ec0299:
		alc_process_coef_fw(codec, alc225_pre_hsmode);
		alc_update_coef_idx(codec, 0x45, 0x3f<<10, 0x31<<10);
		snd_hda_set_pin_ctl_cache(codec, hp_pin, 0);
		alc_process_coef_fw(codec, coef0225);
		snd_hda_set_pin_ctl_cache(codec, mic_pin, PIN_VREF50);
		break;
	}
	codec_dbg(codec, "Headset jack set to mic-in mode.\n");
}

static void alc_headset_mode_default(struct hda_codec *codec)
{
	static struct coef_fw coef0225[] = {
		UPDATE_COEF(0x45, 0x3f<<10, 0x30<<10),
		UPDATE_COEF(0x45, 0x3f<<10, 0x31<<10),
		UPDATE_COEF(0x49, 3<<8, 0<<8),
		UPDATE_COEF(0x4a, 3<<4, 3<<4),
		UPDATE_COEF(0x63, 3<<14, 0),
		UPDATE_COEF(0x67, 0xf000, 0x3000),
		{}
	};
	static struct coef_fw coef0255[] = {
		WRITE_COEF(0x45, 0xc089),
		WRITE_COEF(0x45, 0xc489),
		WRITE_COEFEX(0x57, 0x03, 0x8ea6),
		WRITE_COEF(0x49, 0x0049),
		{}
	};
	static struct coef_fw coef0256[] = {
		WRITE_COEF(0x45, 0xc489),
		WRITE_COEFEX(0x57, 0x03, 0x0da3),
		WRITE_COEF(0x49, 0x0049),
		UPDATE_COEFEX(0x57, 0x05, 1<<14, 0), /* Direct Drive HP Amp control(Set to verb control)*/
		WRITE_COEF(0x06, 0x6100),
		{}
	};
	static struct coef_fw coef0233[] = {
		WRITE_COEF(0x06, 0x2100),
		WRITE_COEF(0x32, 0x4ea3),
		{}
	};
	static struct coef_fw coef0288[] = {
		UPDATE_COEF(0x4f, 0xfcc0, 0xc400), /* Set to TRS type */
		UPDATE_COEF(0x50, 0x2000, 0x2000),
		UPDATE_COEF(0x56, 0x0006, 0x0006),
		UPDATE_COEF(0x66, 0x0008, 0),
		UPDATE_COEF(0x67, 0x2000, 0),
		{}
	};
	static struct coef_fw coef0292[] = {
		WRITE_COEF(0x76, 0x000e),
		WRITE_COEF(0x6c, 0x2400),
		WRITE_COEF(0x6b, 0xc429),
		WRITE_COEF(0x18, 0x7308),
		{}
	};
	static struct coef_fw coef0293[] = {
		UPDATE_COEF(0x4a, 0x000f, 0x000e), /* Combo Jack auto detect */
		WRITE_COEF(0x45, 0xC429), /* Set to TRS type */
		UPDATE_COEF(0x1a, 1<<3, 0), /* Combo JD gating without LINE1-VREFO */
		{}
	};
	static struct coef_fw coef0688[] = {
		WRITE_COEF(0x11, 0x0041),
		WRITE_COEF(0x15, 0x0d40),
		WRITE_COEF(0xb7, 0x802b),
		{}
	};
	static struct coef_fw coef0274[] = {
		WRITE_COEF(0x45, 0x4289),
		UPDATE_COEF(0x4a, 0x0010, 0x0010),
		UPDATE_COEF(0x6b, 0x0f00, 0),
		UPDATE_COEF(0x49, 0x0300, 0x0300),
		{}
	};

	switch (codec->core.vendor_id) {
	case 0x10ec0215:
	case 0x10ec0225:
	case 0x10ec0285:
	case 0x10ec0295:
	case 0x10ec0289:
	case 0x10ec0299:
		alc_process_coef_fw(codec, alc225_pre_hsmode);
		alc_process_coef_fw(codec, coef0225);
		break;
	case 0x10ec0255:
		alc_process_coef_fw(codec, coef0255);
		break;
	case 0x10ec0236:
	case 0x10ec0256:
		alc_write_coef_idx(codec, 0x1b, 0x0e4b);
		alc_write_coef_idx(codec, 0x45, 0xc089);
		msleep(50);
		alc_process_coef_fw(codec, coef0256);
		break;
	case 0x10ec0234:
	case 0x10ec0274:
	case 0x10ec0294:
		alc_process_coef_fw(codec, coef0274);
		break;
	case 0x10ec0233:
	case 0x10ec0283:
		alc_process_coef_fw(codec, coef0233);
		break;
	case 0x10ec0286:
	case 0x10ec0288:
	case 0x10ec0298:
		alc_process_coef_fw(codec, coef0288);
		break;
	case 0x10ec0292:
		alc_process_coef_fw(codec, coef0292);
		break;
	case 0x10ec0293:
		alc_process_coef_fw(codec, coef0293);
		break;
	case 0x10ec0668:
		alc_process_coef_fw(codec, coef0688);
		break;
	case 0x10ec0867:
		alc_update_coefex_idx(codec, 0x57, 0x5, 1<<14, 0);
		break;
	}
	codec_dbg(codec, "Headset jack set to headphone (default) mode.\n");
}

/* Iphone type */
static void alc_headset_mode_ctia(struct hda_codec *codec)
{
	int val;

	static struct coef_fw coef0255[] = {
		WRITE_COEF(0x45, 0xd489), /* Set to CTIA type */
		WRITE_COEF(0x1b, 0x0c2b),
		WRITE_COEFEX(0x57, 0x03, 0x8ea6),
		{}
	};
	static struct coef_fw coef0256[] = {
		WRITE_COEF(0x45, 0xd489), /* Set to CTIA type */
		WRITE_COEF(0x1b, 0x0e6b),
		{}
	};
	static struct coef_fw coef0233[] = {
		WRITE_COEF(0x45, 0xd429),
		WRITE_COEF(0x1b, 0x0c2b),
		WRITE_COEF(0x32, 0x4ea3),
		{}
	};
	static struct coef_fw coef0288[] = {
		UPDATE_COEF(0x50, 0x2000, 0x2000),
		UPDATE_COEF(0x56, 0x0006, 0x0006),
		UPDATE_COEF(0x66, 0x0008, 0),
		UPDATE_COEF(0x67, 0x2000, 0),
		{}
	};
	static struct coef_fw coef0292[] = {
		WRITE_COEF(0x6b, 0xd429),
		WRITE_COEF(0x76, 0x0008),
		WRITE_COEF(0x18, 0x7388),
		{}
	};
	static struct coef_fw coef0293[] = {
		WRITE_COEF(0x45, 0xd429), /* Set to ctia type */
		UPDATE_COEF(0x10, 7<<8, 7<<8), /* SET Line1 JD to 1 */
		{}
	};
	static struct coef_fw coef0688[] = {
		WRITE_COEF(0x11, 0x0001),
		WRITE_COEF(0x15, 0x0d60),
		WRITE_COEF(0xc3, 0x0000),
		{}
	};
	static struct coef_fw coef0225_1[] = {
		UPDATE_COEF(0x45, 0x3f<<10, 0x35<<10),
		UPDATE_COEF(0x63, 3<<14, 2<<14),
		{}
	};
	static struct coef_fw coef0225_2[] = {
		UPDATE_COEF(0x45, 0x3f<<10, 0x35<<10),
		UPDATE_COEF(0x63, 3<<14, 1<<14),
		{}
	};

	switch (codec->core.vendor_id) {
	case 0x10ec0255:
		alc_process_coef_fw(codec, coef0255);
		break;
	case 0x10ec0236:
	case 0x10ec0256:
		alc_process_coef_fw(codec, coef0256);
		break;
	case 0x10ec0234:
	case 0x10ec0274:
	case 0x10ec0294:
		alc_write_coef_idx(codec, 0x45, 0xd689);
		break;
	case 0x10ec0233:
	case 0x10ec0283:
		alc_process_coef_fw(codec, coef0233);
		break;
	case 0x10ec0298:
		val = alc_read_coef_idx(codec, 0x50);
		if (val & (1 << 12)) {
			alc_update_coef_idx(codec, 0x8e, 0x0070, 0x0020);
			alc_update_coef_idx(codec, 0x4f, 0xfcc0, 0xd400);
			msleep(300);
		} else {
			alc_update_coef_idx(codec, 0x8e, 0x0070, 0x0010);
			alc_update_coef_idx(codec, 0x4f, 0xfcc0, 0xd400);
			msleep(300);
		}
		break;
	case 0x10ec0286:
	case 0x10ec0288:
		alc_update_coef_idx(codec, 0x4f, 0xfcc0, 0xd400);
		msleep(300);
		alc_process_coef_fw(codec, coef0288);
		break;
	case 0x10ec0292:
		alc_process_coef_fw(codec, coef0292);
		break;
	case 0x10ec0293:
		alc_process_coef_fw(codec, coef0293);
		break;
	case 0x10ec0668:
		alc_process_coef_fw(codec, coef0688);
		break;
	case 0x10ec0215:
	case 0x10ec0225:
	case 0x10ec0285:
	case 0x10ec0295:
	case 0x10ec0289:
	case 0x10ec0299:
		val = alc_read_coef_idx(codec, 0x45);
		if (val & (1 << 9))
			alc_process_coef_fw(codec, coef0225_2);
		else
			alc_process_coef_fw(codec, coef0225_1);
		break;
	case 0x10ec0867:
		alc_update_coefex_idx(codec, 0x57, 0x5, 1<<14, 0);
		break;
	}
	codec_dbg(codec, "Headset jack set to iPhone-style headset mode.\n");
}

/* Nokia type */
static void alc_headset_mode_omtp(struct hda_codec *codec)
{
	static struct coef_fw coef0255[] = {
		WRITE_COEF(0x45, 0xe489), /* Set to OMTP Type */
		WRITE_COEF(0x1b, 0x0c2b),
		WRITE_COEFEX(0x57, 0x03, 0x8ea6),
		{}
	};
	static struct coef_fw coef0256[] = {
		WRITE_COEF(0x45, 0xe489), /* Set to OMTP Type */
		WRITE_COEF(0x1b, 0x0e6b),
		{}
	};
	static struct coef_fw coef0233[] = {
		WRITE_COEF(0x45, 0xe429),
		WRITE_COEF(0x1b, 0x0c2b),
		WRITE_COEF(0x32, 0x4ea3),
		{}
	};
	static struct coef_fw coef0288[] = {
		UPDATE_COEF(0x50, 0x2000, 0x2000),
		UPDATE_COEF(0x56, 0x0006, 0x0006),
		UPDATE_COEF(0x66, 0x0008, 0),
		UPDATE_COEF(0x67, 0x2000, 0),
		{}
	};
	static struct coef_fw coef0292[] = {
		WRITE_COEF(0x6b, 0xe429),
		WRITE_COEF(0x76, 0x0008),
		WRITE_COEF(0x18, 0x7388),
		{}
	};
	static struct coef_fw coef0293[] = {
		WRITE_COEF(0x45, 0xe429), /* Set to omtp type */
		UPDATE_COEF(0x10, 7<<8, 7<<8), /* SET Line1 JD to 1 */
		{}
	};
	static struct coef_fw coef0688[] = {
		WRITE_COEF(0x11, 0x0001),
		WRITE_COEF(0x15, 0x0d50),
		WRITE_COEF(0xc3, 0x0000),
		{}
	};
	static struct coef_fw coef0225[] = {
		UPDATE_COEF(0x45, 0x3f<<10, 0x39<<10),
		UPDATE_COEF(0x63, 3<<14, 2<<14),
		{}
	};

	switch (codec->core.vendor_id) {
	case 0x10ec0255:
		alc_process_coef_fw(codec, coef0255);
		break;
	case 0x10ec0236:
	case 0x10ec0256:
		alc_process_coef_fw(codec, coef0256);
		break;
	case 0x10ec0234:
	case 0x10ec0274:
	case 0x10ec0294:
		alc_write_coef_idx(codec, 0x45, 0xe689);
		break;
	case 0x10ec0233:
	case 0x10ec0283:
		alc_process_coef_fw(codec, coef0233);
		break;
	case 0x10ec0298:
		alc_update_coef_idx(codec, 0x8e, 0x0070, 0x0010);/* Headset output enable */
		alc_update_coef_idx(codec, 0x4f, 0xfcc0, 0xe400);
		msleep(300);
		break;
	case 0x10ec0286:
	case 0x10ec0288:
		alc_update_coef_idx(codec, 0x4f, 0xfcc0, 0xe400);
		msleep(300);
		alc_process_coef_fw(codec, coef0288);
		break;
	case 0x10ec0292:
		alc_process_coef_fw(codec, coef0292);
		break;
	case 0x10ec0293:
		alc_process_coef_fw(codec, coef0293);
		break;
	case 0x10ec0668:
		alc_process_coef_fw(codec, coef0688);
		break;
	case 0x10ec0215:
	case 0x10ec0225:
	case 0x10ec0285:
	case 0x10ec0295:
	case 0x10ec0289:
	case 0x10ec0299:
		alc_process_coef_fw(codec, coef0225);
		break;
	}
	codec_dbg(codec, "Headset jack set to Nokia-style headset mode.\n");
}

static void alc_determine_headset_type(struct hda_codec *codec)
{
	int val;
	bool is_ctia = false;
	struct alc_spec *spec = codec->spec;
	static struct coef_fw coef0255[] = {
		WRITE_COEF(0x45, 0xd089), /* combo jack auto switch control(Check type)*/
		WRITE_COEF(0x49, 0x0149), /* combo jack auto switch control(Vref
 conteol) */
		{}
	};
	static struct coef_fw coef0288[] = {
		UPDATE_COEF(0x4f, 0xfcc0, 0xd400), /* Check Type */
		{}
	};
	static struct coef_fw coef0298[] = {
		UPDATE_COEF(0x50, 0x2000, 0x2000),
		UPDATE_COEF(0x56, 0x0006, 0x0006),
		UPDATE_COEF(0x66, 0x0008, 0),
		UPDATE_COEF(0x67, 0x2000, 0),
		UPDATE_COEF(0x19, 0x1300, 0x1300),
		{}
	};
	static struct coef_fw coef0293[] = {
		UPDATE_COEF(0x4a, 0x000f, 0x0008), /* Combo Jack auto detect */
		WRITE_COEF(0x45, 0xD429), /* Set to ctia type */
		{}
	};
	static struct coef_fw coef0688[] = {
		WRITE_COEF(0x11, 0x0001),
		WRITE_COEF(0xb7, 0x802b),
		WRITE_COEF(0x15, 0x0d60),
		WRITE_COEF(0xc3, 0x0c00),
		{}
	};
	static struct coef_fw coef0274[] = {
		UPDATE_COEF(0x4a, 0x0010, 0),
		UPDATE_COEF(0x4a, 0x8000, 0),
		WRITE_COEF(0x45, 0xd289),
		UPDATE_COEF(0x49, 0x0300, 0x0300),
		{}
	};

	switch (codec->core.vendor_id) {
	case 0x10ec0255:
		alc_process_coef_fw(codec, coef0255);
		msleep(300);
		val = alc_read_coef_idx(codec, 0x46);
		is_ctia = (val & 0x0070) == 0x0070;
		break;
	case 0x10ec0236:
	case 0x10ec0256:
		alc_write_coef_idx(codec, 0x1b, 0x0e4b);
		alc_write_coef_idx(codec, 0x06, 0x6104);
		alc_write_coefex_idx(codec, 0x57, 0x3, 0x09a3);

		snd_hda_codec_write(codec, 0x21, 0,
			    AC_VERB_SET_AMP_GAIN_MUTE, AMP_OUT_MUTE);
		msleep(80);
		snd_hda_codec_write(codec, 0x21, 0,
			    AC_VERB_SET_PIN_WIDGET_CONTROL, 0x0);

		alc_process_coef_fw(codec, coef0255);
		msleep(300);
		val = alc_read_coef_idx(codec, 0x46);
		is_ctia = (val & 0x0070) == 0x0070;

		alc_write_coefex_idx(codec, 0x57, 0x3, 0x0da3);
		alc_update_coefex_idx(codec, 0x57, 0x5, 1<<14, 0);

		snd_hda_codec_write(codec, 0x21, 0,
			    AC_VERB_SET_PIN_WIDGET_CONTROL, PIN_OUT);
		msleep(80);
		snd_hda_codec_write(codec, 0x21, 0,
			    AC_VERB_SET_AMP_GAIN_MUTE, AMP_OUT_UNMUTE);
		break;
	case 0x10ec0234:
	case 0x10ec0274:
	case 0x10ec0294:
		alc_process_coef_fw(codec, coef0274);
		msleep(80);
		val = alc_read_coef_idx(codec, 0x46);
		is_ctia = (val & 0x00f0) == 0x00f0;
		break;
	case 0x10ec0233:
	case 0x10ec0283:
		alc_write_coef_idx(codec, 0x45, 0xd029);
		msleep(300);
		val = alc_read_coef_idx(codec, 0x46);
		is_ctia = (val & 0x0070) == 0x0070;
		break;
	case 0x10ec0298:
		snd_hda_codec_write(codec, 0x21, 0,
			    AC_VERB_SET_AMP_GAIN_MUTE, AMP_OUT_MUTE);
		msleep(100);
		snd_hda_codec_write(codec, 0x21, 0,
			    AC_VERB_SET_PIN_WIDGET_CONTROL, 0x0);
		msleep(200);

		val = alc_read_coef_idx(codec, 0x50);
		if (val & (1 << 12)) {
			alc_update_coef_idx(codec, 0x8e, 0x0070, 0x0020);
			alc_process_coef_fw(codec, coef0288);
			msleep(350);
			val = alc_read_coef_idx(codec, 0x50);
			is_ctia = (val & 0x0070) == 0x0070;
		} else {
			alc_update_coef_idx(codec, 0x8e, 0x0070, 0x0010);
			alc_process_coef_fw(codec, coef0288);
			msleep(350);
			val = alc_read_coef_idx(codec, 0x50);
			is_ctia = (val & 0x0070) == 0x0070;
		}
		alc_process_coef_fw(codec, coef0298);
		snd_hda_codec_write(codec, 0x21, 0,
			    AC_VERB_SET_PIN_WIDGET_CONTROL, PIN_HP);
		msleep(75);
		snd_hda_codec_write(codec, 0x21, 0,
			    AC_VERB_SET_AMP_GAIN_MUTE, AMP_OUT_UNMUTE);
		break;
	case 0x10ec0286:
	case 0x10ec0288:
		alc_process_coef_fw(codec, coef0288);
		msleep(350);
		val = alc_read_coef_idx(codec, 0x50);
		is_ctia = (val & 0x0070) == 0x0070;
		break;
	case 0x10ec0292:
		alc_write_coef_idx(codec, 0x6b, 0xd429);
		msleep(300);
		val = alc_read_coef_idx(codec, 0x6c);
		is_ctia = (val & 0x001c) == 0x001c;
		break;
	case 0x10ec0293:
		alc_process_coef_fw(codec, coef0293);
		msleep(300);
		val = alc_read_coef_idx(codec, 0x46);
		is_ctia = (val & 0x0070) == 0x0070;
		break;
	case 0x10ec0668:
		alc_process_coef_fw(codec, coef0688);
		msleep(300);
		val = alc_read_coef_idx(codec, 0xbe);
		is_ctia = (val & 0x1c02) == 0x1c02;
		break;
	case 0x10ec0215:
	case 0x10ec0225:
	case 0x10ec0285:
	case 0x10ec0295:
	case 0x10ec0289:
	case 0x10ec0299:
		snd_hda_codec_write(codec, 0x21, 0,
			    AC_VERB_SET_AMP_GAIN_MUTE, AMP_OUT_MUTE);
		msleep(80);
		snd_hda_codec_write(codec, 0x21, 0,
			    AC_VERB_SET_PIN_WIDGET_CONTROL, 0x0);

		alc_process_coef_fw(codec, alc225_pre_hsmode);
		alc_update_coef_idx(codec, 0x67, 0xf000, 0x1000);
		val = alc_read_coef_idx(codec, 0x45);
		if (val & (1 << 9)) {
			alc_update_coef_idx(codec, 0x45, 0x3f<<10, 0x34<<10);
			alc_update_coef_idx(codec, 0x49, 3<<8, 2<<8);
			msleep(800);
			val = alc_read_coef_idx(codec, 0x46);
			is_ctia = (val & 0x00f0) == 0x00f0;
		} else {
			alc_update_coef_idx(codec, 0x45, 0x3f<<10, 0x34<<10);
			alc_update_coef_idx(codec, 0x49, 3<<8, 1<<8);
			msleep(800);
			val = alc_read_coef_idx(codec, 0x46);
			is_ctia = (val & 0x00f0) == 0x00f0;
		}
		alc_update_coef_idx(codec, 0x4a, 7<<6, 7<<6);
		alc_update_coef_idx(codec, 0x4a, 3<<4, 3<<4);
		alc_update_coef_idx(codec, 0x67, 0xf000, 0x3000);

		snd_hda_codec_write(codec, 0x21, 0,
			    AC_VERB_SET_PIN_WIDGET_CONTROL, PIN_OUT);
		msleep(80);
		snd_hda_codec_write(codec, 0x21, 0,
			    AC_VERB_SET_AMP_GAIN_MUTE, AMP_OUT_UNMUTE);
		break;
	case 0x10ec0867:
		is_ctia = true;
		break;
	}

	codec_dbg(codec, "Headset jack detected iPhone-style headset: %s\n",
		    is_ctia ? "yes" : "no");
	spec->current_headset_type = is_ctia ? ALC_HEADSET_TYPE_CTIA : ALC_HEADSET_TYPE_OMTP;
}

static void alc_update_headset_mode(struct hda_codec *codec)
{
	struct alc_spec *spec = codec->spec;

	hda_nid_t mux_pin = spec->gen.imux_pins[spec->gen.cur_mux[0]];
	hda_nid_t hp_pin = alc_get_hp_pin(spec);

	int new_headset_mode;

	if (!snd_hda_jack_detect(codec, hp_pin))
		new_headset_mode = ALC_HEADSET_MODE_UNPLUGGED;
	else if (mux_pin == spec->headset_mic_pin)
		new_headset_mode = ALC_HEADSET_MODE_HEADSET;
	else if (mux_pin == spec->headphone_mic_pin)
		new_headset_mode = ALC_HEADSET_MODE_MIC;
	else
		new_headset_mode = ALC_HEADSET_MODE_HEADPHONE;

	if (new_headset_mode == spec->current_headset_mode) {
		snd_hda_gen_update_outputs(codec);
		return;
	}

	switch (new_headset_mode) {
	case ALC_HEADSET_MODE_UNPLUGGED:
		alc_headset_mode_unplugged(codec);
		spec->gen.hp_jack_present = false;
		break;
	case ALC_HEADSET_MODE_HEADSET:
		if (spec->current_headset_type == ALC_HEADSET_TYPE_UNKNOWN)
			alc_determine_headset_type(codec);
		if (spec->current_headset_type == ALC_HEADSET_TYPE_CTIA)
			alc_headset_mode_ctia(codec);
		else if (spec->current_headset_type == ALC_HEADSET_TYPE_OMTP)
			alc_headset_mode_omtp(codec);
		spec->gen.hp_jack_present = true;
		break;
	case ALC_HEADSET_MODE_MIC:
		alc_headset_mode_mic_in(codec, hp_pin, spec->headphone_mic_pin);
		spec->gen.hp_jack_present = false;
		break;
	case ALC_HEADSET_MODE_HEADPHONE:
		alc_headset_mode_default(codec);
		spec->gen.hp_jack_present = true;
		break;
	}
	if (new_headset_mode != ALC_HEADSET_MODE_MIC) {
		snd_hda_set_pin_ctl_cache(codec, hp_pin,
					  AC_PINCTL_OUT_EN | AC_PINCTL_HP_EN);
		if (spec->headphone_mic_pin && spec->headphone_mic_pin != hp_pin)
			snd_hda_set_pin_ctl_cache(codec, spec->headphone_mic_pin,
						  PIN_VREFHIZ);
	}
	spec->current_headset_mode = new_headset_mode;

	snd_hda_gen_update_outputs(codec);
}

static void alc_update_headset_mode_hook(struct hda_codec *codec,
					 struct snd_kcontrol *kcontrol,
					 struct snd_ctl_elem_value *ucontrol)
{
	alc_update_headset_mode(codec);
}

static void alc_update_headset_jack_cb(struct hda_codec *codec,
				       struct hda_jack_callback *jack)
{
	struct alc_spec *spec = codec->spec;
	spec->current_headset_type = ALC_HEADSET_TYPE_UNKNOWN;
	snd_hda_gen_hp_automute(codec, jack);
}

static void alc_probe_headset_mode(struct hda_codec *codec)
{
	int i;
	struct alc_spec *spec = codec->spec;
	struct auto_pin_cfg *cfg = &spec->gen.autocfg;

	/* Find mic pins */
	for (i = 0; i < cfg->num_inputs; i++) {
		if (cfg->inputs[i].is_headset_mic && !spec->headset_mic_pin)
			spec->headset_mic_pin = cfg->inputs[i].pin;
		if (cfg->inputs[i].is_headphone_mic && !spec->headphone_mic_pin)
			spec->headphone_mic_pin = cfg->inputs[i].pin;
	}

	WARN_ON(spec->gen.cap_sync_hook);
	spec->gen.cap_sync_hook = alc_update_headset_mode_hook;
	spec->gen.automute_hook = alc_update_headset_mode;
	spec->gen.hp_automute_hook = alc_update_headset_jack_cb;
}

static void alc_fixup_headset_mode(struct hda_codec *codec,
				const struct hda_fixup *fix, int action)
{
	struct alc_spec *spec = codec->spec;

	switch (action) {
	case HDA_FIXUP_ACT_PRE_PROBE:
		spec->parse_flags |= HDA_PINCFG_HEADSET_MIC | HDA_PINCFG_HEADPHONE_MIC;
		break;
	case HDA_FIXUP_ACT_PROBE:
		alc_probe_headset_mode(codec);
		break;
	case HDA_FIXUP_ACT_INIT:
		spec->current_headset_mode = 0;
		alc_update_headset_mode(codec);
		break;
	}
}

static void alc_fixup_headset_mode_no_hp_mic(struct hda_codec *codec,
				const struct hda_fixup *fix, int action)
{
	if (action == HDA_FIXUP_ACT_PRE_PROBE) {
		struct alc_spec *spec = codec->spec;
		spec->parse_flags |= HDA_PINCFG_HEADSET_MIC;
	}
	else
		alc_fixup_headset_mode(codec, fix, action);
}

static void alc255_set_default_jack_type(struct hda_codec *codec)
{
	/* Set to iphone type */
	static struct coef_fw alc255fw[] = {
		WRITE_COEF(0x1b, 0x880b),
		WRITE_COEF(0x45, 0xd089),
		WRITE_COEF(0x1b, 0x080b),
		WRITE_COEF(0x46, 0x0004),
		WRITE_COEF(0x1b, 0x0c0b),
		{}
	};
	static struct coef_fw alc256fw[] = {
		WRITE_COEF(0x1b, 0x884b),
		WRITE_COEF(0x45, 0xd089),
		WRITE_COEF(0x1b, 0x084b),
		WRITE_COEF(0x46, 0x0004),
		WRITE_COEF(0x1b, 0x0c4b),
		{}
	};
	switch (codec->core.vendor_id) {
	case 0x10ec0255:
		alc_process_coef_fw(codec, alc255fw);
		break;
	case 0x10ec0236:
	case 0x10ec0256:
		alc_process_coef_fw(codec, alc256fw);
		break;
	}
	msleep(30);
}

static void alc_fixup_headset_mode_alc255(struct hda_codec *codec,
				const struct hda_fixup *fix, int action)
{
	if (action == HDA_FIXUP_ACT_PRE_PROBE) {
		alc255_set_default_jack_type(codec);
	}
	alc_fixup_headset_mode(codec, fix, action);
}

static void alc_fixup_headset_mode_alc255_no_hp_mic(struct hda_codec *codec,
				const struct hda_fixup *fix, int action)
{
	if (action == HDA_FIXUP_ACT_PRE_PROBE) {
		struct alc_spec *spec = codec->spec;
		spec->parse_flags |= HDA_PINCFG_HEADSET_MIC;
		alc255_set_default_jack_type(codec);
	} 
	else
		alc_fixup_headset_mode(codec, fix, action);
}

static void alc288_update_headset_jack_cb(struct hda_codec *codec,
				       struct hda_jack_callback *jack)
{
	struct alc_spec *spec = codec->spec;

	alc_update_headset_jack_cb(codec, jack);
	/* Headset Mic enable or disable, only for Dell Dino */
	alc_update_gpio_data(codec, 0x40, spec->gen.hp_jack_present);
}

static void alc_fixup_headset_mode_dell_alc288(struct hda_codec *codec,
				const struct hda_fixup *fix, int action)
{
	alc_fixup_headset_mode(codec, fix, action);
	if (action == HDA_FIXUP_ACT_PROBE) {
		struct alc_spec *spec = codec->spec;
		/* toggled via hp_automute_hook */
		spec->gpio_mask |= 0x40;
		spec->gpio_dir |= 0x40;
		spec->gen.hp_automute_hook = alc288_update_headset_jack_cb;
	}
}

static void alc_fixup_auto_mute_via_amp(struct hda_codec *codec,
					const struct hda_fixup *fix, int action)
{
	if (action == HDA_FIXUP_ACT_PRE_PROBE) {
		struct alc_spec *spec = codec->spec;
		spec->gen.auto_mute_via_amp = 1;
	}
}

static void alc_fixup_no_shutup(struct hda_codec *codec,
				const struct hda_fixup *fix, int action)
{
	if (action == HDA_FIXUP_ACT_PRE_PROBE) {
		struct alc_spec *spec = codec->spec;
		spec->no_shutup_pins = 1;
	}
}

static void alc_fixup_disable_aamix(struct hda_codec *codec,
				    const struct hda_fixup *fix, int action)
{
	if (action == HDA_FIXUP_ACT_PRE_PROBE) {
		struct alc_spec *spec = codec->spec;
		/* Disable AA-loopback as it causes white noise */
		spec->gen.mixer_nid = 0;
	}
}

static void alc_fixup_tpt440_apply_pincfgs(struct hda_codec *codec,
					   const struct hda_fixup *fix,
					   int action,
					   const struct hda_pintbl *pincfgs)
{
	struct alc_spec *spec = codec->spec;

	if (action == HDA_FIXUP_ACT_PRE_PROBE) {
		spec->no_shutup_pins = 1; /* reduce click noise */
		spec->reboot_notify = alc_d3_at_reboot; /* reduce noise */
		spec->parse_flags = HDA_PINCFG_NO_HP_FIXUP;
		codec->power_save_node = 0; /* avoid click noises */
		snd_hda_apply_pincfgs(codec, pincfgs);
	}
}

/* fixup for Thinkpad docks: add dock pins, avoid HP parser fixup */
static void alc_fixup_tpt440_dock(struct hda_codec *codec,
				  const struct hda_fixup *fix, int action)
{
	static const struct hda_pintbl pincfgs[] = {
		{ 0x16, 0x21211010 }, /* dock headphone */
		{ 0x19, 0x21a11010 }, /* dock mic */
		{ }
	};
	alc_fixup_tpt440_apply_pincfgs(codec, fix, action, pincfgs);
}

<<<<<<< HEAD
static void alc_fixup_tpt440_dock_builtin_first(struct hda_codec *codec,
				  const struct hda_fixup *fix, int action)
{
	/* On the T440p pin 0x15 default is 0x0321101f.
	 * Pin 0x16 is the dock headphone.
	 * To make sure the headphone comes before the
	 * dock headphone set the DA of 2.
	 * This makes it such the proper headphone playback switch
	 * is associated with the headphone pins.
	 */
	static const struct hda_pintbl pincfgs[] = {
		{ 0x16, 0x2121102f }, /* dock headphone */
		{ 0x19, 0x21a11010 }, /* dock mic */
		{ }
	};

	alc_fixup_tpt440_apply_pincfgs(codec, fix, action, pincfgs);
=======
	if (action == HDA_FIXUP_ACT_PRE_PROBE) {
		spec->reboot_notify = snd_hda_gen_reboot_notify; /* reduce noise */
		spec->parse_flags = HDA_PINCFG_NO_HP_FIXUP;
		codec->power_save_node = 0; /* avoid click noises */
		snd_hda_apply_pincfgs(codec, pincfgs);
	}
>>>>>>> 5d634e1a
}

static void alc_fixup_tpt470_dock(struct hda_codec *codec,
				  const struct hda_fixup *fix, int action)
{
	static const struct hda_pintbl pincfgs[] = {
		{ 0x17, 0x21211010 }, /* dock headphone */
		{ 0x19, 0x21a11010 }, /* dock mic */
		{ }
	};
	/* Assure the speaker pin to be coupled with DAC NID 0x03; otherwise
	 * the speaker output becomes too low by some reason on Thinkpads with
	 * ALC298 codec
	 */
	static hda_nid_t preferred_pairs[] = {
		0x14, 0x03, 0x17, 0x02, 0x21, 0x02,
		0
	};
	struct alc_spec *spec = codec->spec;

	if (action == HDA_FIXUP_ACT_PRE_PROBE) {
		spec->gen.preferred_dacs = preferred_pairs;
		spec->parse_flags = HDA_PINCFG_NO_HP_FIXUP;
		snd_hda_apply_pincfgs(codec, pincfgs);
	} else if (action == HDA_FIXUP_ACT_INIT) {
		/* Enable DOCK device */
		snd_hda_codec_write(codec, 0x17, 0,
			    AC_VERB_SET_CONFIG_DEFAULT_BYTES_3, 0);
		/* Enable DOCK device */
		snd_hda_codec_write(codec, 0x19, 0,
			    AC_VERB_SET_CONFIG_DEFAULT_BYTES_3, 0);
	}
}

static void alc_shutup_dell_xps13(struct hda_codec *codec)
{
	struct alc_spec *spec = codec->spec;
	int hp_pin = alc_get_hp_pin(spec);

	/* Prevent pop noises when headphones are plugged in */
	snd_hda_codec_write(codec, hp_pin, 0,
			    AC_VERB_SET_AMP_GAIN_MUTE, AMP_OUT_MUTE);
	msleep(20);
}

static void alc_fixup_dell_xps13(struct hda_codec *codec,
				const struct hda_fixup *fix, int action)
{
	struct alc_spec *spec = codec->spec;
	struct hda_input_mux *imux = &spec->gen.input_mux;
	int i;

	switch (action) {
	case HDA_FIXUP_ACT_PRE_PROBE:
		/* mic pin 0x19 must be initialized with Vref Hi-Z, otherwise
		 * it causes a click noise at start up
		 */
		snd_hda_codec_set_pin_target(codec, 0x19, PIN_VREFHIZ);
		spec->shutup = alc_shutup_dell_xps13;
		break;
	case HDA_FIXUP_ACT_PROBE:
		/* Make the internal mic the default input source. */
		for (i = 0; i < imux->num_items; i++) {
			if (spec->gen.imux_pins[i] == 0x12) {
				spec->gen.cur_mux[0] = i;
				break;
			}
		}
		break;
	}
}

static void alc_fixup_headset_mode_alc662(struct hda_codec *codec,
				const struct hda_fixup *fix, int action)
{
	struct alc_spec *spec = codec->spec;

	if (action == HDA_FIXUP_ACT_PRE_PROBE) {
		spec->parse_flags |= HDA_PINCFG_HEADSET_MIC;
		spec->gen.hp_mic = 1; /* Mic-in is same pin as headphone */

		/* Disable boost for mic-in permanently. (This code is only called
		   from quirks that guarantee that the headphone is at NID 0x1b.) */
		snd_hda_codec_write(codec, 0x1b, 0, AC_VERB_SET_AMP_GAIN_MUTE, 0x7000);
		snd_hda_override_wcaps(codec, 0x1b, get_wcaps(codec, 0x1b) & ~AC_WCAP_IN_AMP);
	} else
		alc_fixup_headset_mode(codec, fix, action);
}

static void alc_fixup_headset_mode_alc668(struct hda_codec *codec,
				const struct hda_fixup *fix, int action)
{
	if (action == HDA_FIXUP_ACT_PRE_PROBE) {
		alc_write_coef_idx(codec, 0xc4, 0x8000);
		alc_update_coef_idx(codec, 0xc2, ~0xfe, 0);
		snd_hda_set_pin_ctl_cache(codec, 0x18, 0);
	}
	alc_fixup_headset_mode(codec, fix, action);
}

/* Returns the nid of the external mic input pin, or 0 if it cannot be found. */
static int find_ext_mic_pin(struct hda_codec *codec)
{
	struct alc_spec *spec = codec->spec;
	struct auto_pin_cfg *cfg = &spec->gen.autocfg;
	hda_nid_t nid;
	unsigned int defcfg;
	int i;

	for (i = 0; i < cfg->num_inputs; i++) {
		if (cfg->inputs[i].type != AUTO_PIN_MIC)
			continue;
		nid = cfg->inputs[i].pin;
		defcfg = snd_hda_codec_get_pincfg(codec, nid);
		if (snd_hda_get_input_pin_attr(defcfg) == INPUT_PIN_ATTR_INT)
			continue;
		return nid;
	}

	return 0;
}

static void alc271_hp_gate_mic_jack(struct hda_codec *codec,
				    const struct hda_fixup *fix,
				    int action)
{
	struct alc_spec *spec = codec->spec;

	if (action == HDA_FIXUP_ACT_PROBE) {
		int mic_pin = find_ext_mic_pin(codec);
		int hp_pin = alc_get_hp_pin(spec);

		if (snd_BUG_ON(!mic_pin || !hp_pin))
			return;
		snd_hda_jack_set_gating_jack(codec, mic_pin, hp_pin);
	}
}

static void alc256_fixup_dell_xps_13_headphone_noise2(struct hda_codec *codec,
						      const struct hda_fixup *fix,
						      int action)
{
	if (action != HDA_FIXUP_ACT_PRE_PROBE)
		return;

	snd_hda_codec_amp_stereo(codec, 0x1a, HDA_INPUT, 0, HDA_AMP_VOLMASK, 1);
	snd_hda_override_wcaps(codec, 0x1a, get_wcaps(codec, 0x1a) & ~AC_WCAP_IN_AMP);
}

static void alc269_fixup_limit_int_mic_boost(struct hda_codec *codec,
					     const struct hda_fixup *fix,
					     int action)
{
	struct alc_spec *spec = codec->spec;
	struct auto_pin_cfg *cfg = &spec->gen.autocfg;
	int i;

	/* The mic boosts on level 2 and 3 are too noisy
	   on the internal mic input.
	   Therefore limit the boost to 0 or 1. */

	if (action != HDA_FIXUP_ACT_PROBE)
		return;

	for (i = 0; i < cfg->num_inputs; i++) {
		hda_nid_t nid = cfg->inputs[i].pin;
		unsigned int defcfg;
		if (cfg->inputs[i].type != AUTO_PIN_MIC)
			continue;
		defcfg = snd_hda_codec_get_pincfg(codec, nid);
		if (snd_hda_get_input_pin_attr(defcfg) != INPUT_PIN_ATTR_INT)
			continue;

		snd_hda_override_amp_caps(codec, nid, HDA_INPUT,
					  (0x00 << AC_AMPCAP_OFFSET_SHIFT) |
					  (0x01 << AC_AMPCAP_NUM_STEPS_SHIFT) |
					  (0x2f << AC_AMPCAP_STEP_SIZE_SHIFT) |
					  (0 << AC_AMPCAP_MUTE_SHIFT));
	}
}

static void alc283_hp_automute_hook(struct hda_codec *codec,
				    struct hda_jack_callback *jack)
{
	struct alc_spec *spec = codec->spec;
	int vref;

	msleep(200);
	snd_hda_gen_hp_automute(codec, jack);

	vref = spec->gen.hp_jack_present ? PIN_VREF80 : 0;

	msleep(600);
	snd_hda_codec_write(codec, 0x19, 0, AC_VERB_SET_PIN_WIDGET_CONTROL,
			    vref);
}

static void alc283_fixup_chromebook(struct hda_codec *codec,
				    const struct hda_fixup *fix, int action)
{
	struct alc_spec *spec = codec->spec;

	switch (action) {
	case HDA_FIXUP_ACT_PRE_PROBE:
		snd_hda_override_wcaps(codec, 0x03, 0);
		/* Disable AA-loopback as it causes white noise */
		spec->gen.mixer_nid = 0;
		break;
	case HDA_FIXUP_ACT_INIT:
		/* MIC2-VREF control */
		/* Set to manual mode */
		alc_update_coef_idx(codec, 0x06, 0x000c, 0);
		/* Enable Line1 input control by verb */
		alc_update_coef_idx(codec, 0x1a, 0, 1 << 4);
		break;
	}
}

static void alc283_fixup_sense_combo_jack(struct hda_codec *codec,
				    const struct hda_fixup *fix, int action)
{
	struct alc_spec *spec = codec->spec;

	switch (action) {
	case HDA_FIXUP_ACT_PRE_PROBE:
		spec->gen.hp_automute_hook = alc283_hp_automute_hook;
		break;
	case HDA_FIXUP_ACT_INIT:
		/* MIC2-VREF control */
		/* Set to manual mode */
		alc_update_coef_idx(codec, 0x06, 0x000c, 0);
		break;
	}
}

/* mute tablet speaker pin (0x14) via dock plugging in addition */
static void asus_tx300_automute(struct hda_codec *codec)
{
	struct alc_spec *spec = codec->spec;
	snd_hda_gen_update_outputs(codec);
	if (snd_hda_jack_detect(codec, 0x1b))
		spec->gen.mute_bits |= (1ULL << 0x14);
}

static void alc282_fixup_asus_tx300(struct hda_codec *codec,
				    const struct hda_fixup *fix, int action)
{
	struct alc_spec *spec = codec->spec;
	static const struct hda_pintbl dock_pins[] = {
		{ 0x1b, 0x21114000 }, /* dock speaker pin */
		{}
	};

	switch (action) {
	case HDA_FIXUP_ACT_PRE_PROBE:
		spec->init_amp = ALC_INIT_DEFAULT;
		/* TX300 needs to set up GPIO2 for the speaker amp */
		alc_setup_gpio(codec, 0x04);
		snd_hda_apply_pincfgs(codec, dock_pins);
		spec->gen.auto_mute_via_amp = 1;
		spec->gen.automute_hook = asus_tx300_automute;
		snd_hda_jack_detect_enable_callback(codec, 0x1b,
						    snd_hda_gen_hp_automute);
		break;
	case HDA_FIXUP_ACT_PROBE:
		spec->init_amp = ALC_INIT_DEFAULT;
		break;
	case HDA_FIXUP_ACT_BUILD:
		/* this is a bit tricky; give more sane names for the main
		 * (tablet) speaker and the dock speaker, respectively
		 */
		rename_ctl(codec, "Speaker Playback Switch",
			   "Dock Speaker Playback Switch");
		rename_ctl(codec, "Bass Speaker Playback Switch",
			   "Speaker Playback Switch");
		break;
	}
}

static void alc290_fixup_mono_speakers(struct hda_codec *codec,
				       const struct hda_fixup *fix, int action)
{
	if (action == HDA_FIXUP_ACT_PRE_PROBE) {
		/* DAC node 0x03 is giving mono output. We therefore want to
		   make sure 0x14 (front speaker) and 0x15 (headphones) use the
		   stereo DAC, while leaving 0x17 (bass speaker) for node 0x03. */
		hda_nid_t conn1[2] = { 0x0c };
		snd_hda_override_conn_list(codec, 0x14, 1, conn1);
		snd_hda_override_conn_list(codec, 0x15, 1, conn1);
	}
}

static void alc298_fixup_speaker_volume(struct hda_codec *codec,
					const struct hda_fixup *fix, int action)
{
	if (action == HDA_FIXUP_ACT_PRE_PROBE) {
		/* The speaker is routed to the Node 0x06 by a mistake, as a result
		   we can't adjust the speaker's volume since this node does not has
		   Amp-out capability. we change the speaker's route to:
		   Node 0x02 (Audio Output) -> Node 0x0c (Audio Mixer) -> Node 0x17 (
		   Pin Complex), since Node 0x02 has Amp-out caps, we can adjust
		   speaker's volume now. */

		hda_nid_t conn1[1] = { 0x0c };
		snd_hda_override_conn_list(codec, 0x17, 1, conn1);
	}
}

/* disable DAC3 (0x06) selection on NID 0x17 as it has no volume amp control */
static void alc295_fixup_disable_dac3(struct hda_codec *codec,
				      const struct hda_fixup *fix, int action)
{
	if (action == HDA_FIXUP_ACT_PRE_PROBE) {
		hda_nid_t conn[2] = { 0x02, 0x03 };
		snd_hda_override_conn_list(codec, 0x17, 2, conn);
	}
}

/* Hook to update amp GPIO4 for automute */
static void alc280_hp_gpio4_automute_hook(struct hda_codec *codec,
					  struct hda_jack_callback *jack)
{
	struct alc_spec *spec = codec->spec;

	snd_hda_gen_hp_automute(codec, jack);
	/* mute_led_polarity is set to 0, so we pass inverted value here */
	alc_update_gpio_led(codec, 0x10, !spec->gen.hp_jack_present);
}

/* Manage GPIOs for HP EliteBook Folio 9480m.
 *
 * GPIO4 is the headphone amplifier power control
 * GPIO3 is the audio output mute indicator LED
 */

static void alc280_fixup_hp_9480m(struct hda_codec *codec,
				  const struct hda_fixup *fix,
				  int action)
{
	struct alc_spec *spec = codec->spec;

	alc_fixup_hp_gpio_led(codec, action, 0x08, 0);
	if (action == HDA_FIXUP_ACT_PRE_PROBE) {
		/* amp at GPIO4; toggled via alc280_hp_gpio4_automute_hook() */
		spec->gpio_mask |= 0x10;
		spec->gpio_dir |= 0x10;
		spec->gen.hp_automute_hook = alc280_hp_gpio4_automute_hook;
	}
}

static void alc275_fixup_gpio4_off(struct hda_codec *codec,
				   const struct hda_fixup *fix,
				   int action)
{
	struct alc_spec *spec = codec->spec;

	if (action == HDA_FIXUP_ACT_PRE_PROBE) {
		spec->gpio_mask |= 0x04;
		spec->gpio_dir |= 0x04;
		/* set data bit low */
	}
}

static void alc233_alc662_fixup_lenovo_dual_codecs(struct hda_codec *codec,
					 const struct hda_fixup *fix,
					 int action)
{
	alc_fixup_dual_codecs(codec, fix, action);
	switch (action) {
	case HDA_FIXUP_ACT_PRE_PROBE:
		/* override card longname to provide a unique UCM profile */
		strcpy(codec->card->longname, "HDAudio-Lenovo-DualCodecs");
		break;
	case HDA_FIXUP_ACT_BUILD:
		/* rename Capture controls depending on the codec */
		rename_ctl(codec, "Capture Volume",
			   codec->addr == 0 ?
			   "Rear-Panel Capture Volume" :
			   "Front-Panel Capture Volume");
		rename_ctl(codec, "Capture Switch",
			   codec->addr == 0 ?
			   "Rear-Panel Capture Switch" :
			   "Front-Panel Capture Switch");
		break;
	}
}

/* Forcibly assign NID 0x03 to HP/LO while NID 0x02 to SPK for EQ */
static void alc274_fixup_bind_dacs(struct hda_codec *codec,
				    const struct hda_fixup *fix, int action)
{
	struct alc_spec *spec = codec->spec;
	static hda_nid_t preferred_pairs[] = {
		0x21, 0x03, 0x1b, 0x03, 0x16, 0x02,
		0
	};

	if (action != HDA_FIXUP_ACT_PRE_PROBE)
		return;

	spec->gen.preferred_dacs = preferred_pairs;
	spec->gen.auto_mute_via_amp = 1;
	codec->power_save_node = 0;
}

/* The DAC of NID 0x3 will introduce click/pop noise on headphones, so invalidate it */
static void alc285_fixup_invalidate_dacs(struct hda_codec *codec,
			      const struct hda_fixup *fix, int action)
{
	if (action != HDA_FIXUP_ACT_PRE_PROBE)
		return;

	snd_hda_override_wcaps(codec, 0x03, 0);
}

static const struct hda_jack_keymap alc_headset_btn_keymap[] = {
	{ SND_JACK_BTN_0, KEY_PLAYPAUSE },
	{ SND_JACK_BTN_1, KEY_VOICECOMMAND },
	{ SND_JACK_BTN_2, KEY_VOLUMEUP },
	{ SND_JACK_BTN_3, KEY_VOLUMEDOWN },
	{}
};

static void alc_headset_btn_callback(struct hda_codec *codec,
				     struct hda_jack_callback *jack)
{
	int report = 0;

	if (jack->unsol_res & (7 << 13))
		report |= SND_JACK_BTN_0;

	if (jack->unsol_res  & (1 << 16 | 3 << 8))
		report |= SND_JACK_BTN_1;

	/* Volume up key */
	if (jack->unsol_res & (7 << 23))
		report |= SND_JACK_BTN_2;

	/* Volume down key */
	if (jack->unsol_res & (7 << 10))
		report |= SND_JACK_BTN_3;

	jack->jack->button_state = report;
}

static void alc_fixup_headset_jack(struct hda_codec *codec,
				    const struct hda_fixup *fix, int action)
{

	switch (action) {
	case HDA_FIXUP_ACT_PRE_PROBE:
		snd_hda_jack_detect_enable_callback(codec, 0x55,
						    alc_headset_btn_callback);
		snd_hda_jack_add_kctl(codec, 0x55, "Headset Jack", false,
				      SND_JACK_HEADSET, alc_headset_btn_keymap);
		break;
	case HDA_FIXUP_ACT_INIT:
		switch (codec->core.vendor_id) {
		case 0x10ec0225:
		case 0x10ec0295:
		case 0x10ec0299:
			alc_write_coef_idx(codec, 0x48, 0xd011);
			alc_update_coef_idx(codec, 0x49, 0x007f, 0x0045);
			alc_update_coef_idx(codec, 0x44, 0x007f << 8, 0x0045 << 8);
			break;
		case 0x10ec0236:
		case 0x10ec0256:
			alc_write_coef_idx(codec, 0x48, 0xd011);
			alc_update_coef_idx(codec, 0x49, 0x007f, 0x0045);
			break;
		}
		break;
	}
}

static void alc295_fixup_chromebook(struct hda_codec *codec,
				    const struct hda_fixup *fix, int action)
{
	struct alc_spec *spec = codec->spec;

	switch (action) {
	case HDA_FIXUP_ACT_PRE_PROBE:
		spec->ultra_low_power = true;
		break;
	case HDA_FIXUP_ACT_INIT:
		switch (codec->core.vendor_id) {
		case 0x10ec0295:
			alc_update_coef_idx(codec, 0x4a, 0x8000, 1 << 15); /* Reset HP JD */
			alc_update_coef_idx(codec, 0x4a, 0x8000, 0 << 15);
			break;
		case 0x10ec0236:
			alc_update_coef_idx(codec, 0x1b, 0x8000, 1 << 15); /* Reset HP JD */
			alc_update_coef_idx(codec, 0x1b, 0x8000, 0 << 15);
			break;
		}
		break;
	}
}

static void alc_fixup_disable_mic_vref(struct hda_codec *codec,
				  const struct hda_fixup *fix, int action)
{
	if (action == HDA_FIXUP_ACT_PRE_PROBE)
		snd_hda_codec_set_pin_target(codec, 0x19, PIN_VREFHIZ);
}

/* for hda_fixup_thinkpad_acpi() */
#include "thinkpad_helper.c"

static void alc_fixup_thinkpad_acpi(struct hda_codec *codec,
				    const struct hda_fixup *fix, int action)
{
	alc_fixup_no_shutup(codec, fix, action); /* reduce click noise */
	hda_fixup_thinkpad_acpi(codec, fix, action);
}

/* for dell wmi mic mute led */
#include "dell_wmi_helper.c"

/* for alc295_fixup_hp_top_speakers */
#include "hp_x360_helper.c"

enum {
	ALC269_FIXUP_SONY_VAIO,
	ALC275_FIXUP_SONY_VAIO_GPIO2,
	ALC269_FIXUP_DELL_M101Z,
	ALC269_FIXUP_SKU_IGNORE,
	ALC269_FIXUP_ASUS_G73JW,
	ALC269_FIXUP_LENOVO_EAPD,
	ALC275_FIXUP_SONY_HWEQ,
	ALC275_FIXUP_SONY_DISABLE_AAMIX,
	ALC271_FIXUP_DMIC,
	ALC269_FIXUP_PCM_44K,
	ALC269_FIXUP_STEREO_DMIC,
	ALC269_FIXUP_HEADSET_MIC,
	ALC269_FIXUP_QUANTA_MUTE,
	ALC269_FIXUP_LIFEBOOK,
	ALC269_FIXUP_LIFEBOOK_EXTMIC,
	ALC269_FIXUP_LIFEBOOK_HP_PIN,
	ALC269_FIXUP_LIFEBOOK_HP_PIN_ORDER,
	ALC269_FIXUP_LIFEBOOK_NO_HP_TO_LINEOUT,
	ALC255_FIXUP_LIFEBOOK_U7x7_HEADSET_MIC,
	ALC269_FIXUP_AMIC,
	ALC269_FIXUP_DMIC,
	ALC269VB_FIXUP_AMIC,
	ALC269VB_FIXUP_DMIC,
	ALC269_FIXUP_HP_MUTE_LED,
	ALC269_FIXUP_HP_MUTE_LED_MIC1,
	ALC269_FIXUP_HP_MUTE_LED_MIC2,
	ALC269_FIXUP_HP_MUTE_LED_MIC3,
	ALC269_FIXUP_HP_GPIO_LED,
	ALC269_FIXUP_HP_GPIO_MIC1_LED,
	ALC269_FIXUP_HP_LINE1_MIC1_LED,
	ALC269_FIXUP_INV_DMIC,
	ALC269_FIXUP_LENOVO_DOCK,
	ALC269_FIXUP_NO_SHUTUP,
	ALC286_FIXUP_SONY_MIC_NO_PRESENCE,
	ALC269_FIXUP_PINCFG_NO_HP_TO_LINEOUT,
	ALC269_FIXUP_DELL1_MIC_NO_PRESENCE,
	ALC269_FIXUP_DELL2_MIC_NO_PRESENCE,
	ALC269_FIXUP_DELL3_MIC_NO_PRESENCE,
	ALC269_FIXUP_DELL4_MIC_NO_PRESENCE,
	ALC269_FIXUP_HEADSET_MODE,
	ALC269_FIXUP_HEADSET_MODE_NO_HP_MIC,
	ALC269_FIXUP_ASPIRE_HEADSET_MIC,
	ALC269_FIXUP_ASUS_X101_FUNC,
	ALC269_FIXUP_ASUS_X101_VERB,
	ALC269_FIXUP_ASUS_X101,
	ALC271_FIXUP_AMIC_MIC2,
	ALC271_FIXUP_HP_GATE_MIC_JACK,
	ALC271_FIXUP_HP_GATE_MIC_JACK_E1_572,
	ALC269_FIXUP_ACER_AC700,
	ALC269_FIXUP_LIMIT_INT_MIC_BOOST,
	ALC269VB_FIXUP_ASUS_ZENBOOK,
	ALC269VB_FIXUP_ASUS_ZENBOOK_UX31A,
	ALC269_FIXUP_LIMIT_INT_MIC_BOOST_MUTE_LED,
	ALC269VB_FIXUP_ORDISSIMO_EVE2,
	ALC283_FIXUP_CHROME_BOOK,
	ALC283_FIXUP_SENSE_COMBO_JACK,
	ALC282_FIXUP_ASUS_TX300,
	ALC283_FIXUP_INT_MIC,
	ALC290_FIXUP_MONO_SPEAKERS,
	ALC290_FIXUP_MONO_SPEAKERS_HSJACK,
	ALC290_FIXUP_SUBWOOFER,
	ALC290_FIXUP_SUBWOOFER_HSJACK,
	ALC269_FIXUP_THINKPAD_ACPI,
	ALC269_FIXUP_DMIC_THINKPAD_ACPI,
	ALC255_FIXUP_ACER_MIC_NO_PRESENCE,
	ALC255_FIXUP_ASUS_MIC_NO_PRESENCE,
	ALC255_FIXUP_DELL1_MIC_NO_PRESENCE,
	ALC255_FIXUP_DELL2_MIC_NO_PRESENCE,
	ALC255_FIXUP_HEADSET_MODE,
	ALC255_FIXUP_HEADSET_MODE_NO_HP_MIC,
	ALC293_FIXUP_DELL1_MIC_NO_PRESENCE,
	ALC292_FIXUP_TPT440_DOCK,
	ALC292_FIXUP_TPT440_DOCK_BUILTIN_FIRST,
	ALC292_FIXUP_TPT440,
	ALC283_FIXUP_HEADSET_MIC,
	ALC255_FIXUP_DELL_WMI_MIC_MUTE_LED,
	ALC282_FIXUP_ASPIRE_V5_PINS,
	ALC280_FIXUP_HP_GPIO4,
	ALC286_FIXUP_HP_GPIO_LED,
	ALC280_FIXUP_HP_GPIO2_MIC_HOTKEY,
	ALC280_FIXUP_HP_DOCK_PINS,
	ALC269_FIXUP_HP_DOCK_GPIO_MIC1_LED,
	ALC280_FIXUP_HP_9480M,
	ALC288_FIXUP_DELL_HEADSET_MODE,
	ALC288_FIXUP_DELL1_MIC_NO_PRESENCE,
	ALC288_FIXUP_DELL_XPS_13,
	ALC288_FIXUP_DISABLE_AAMIX,
	ALC292_FIXUP_DELL_E7X,
	ALC292_FIXUP_DISABLE_AAMIX,
	ALC293_FIXUP_DISABLE_AAMIX_MULTIJACK,
	ALC298_FIXUP_DELL1_MIC_NO_PRESENCE,
	ALC298_FIXUP_DELL_AIO_MIC_NO_PRESENCE,
	ALC275_FIXUP_DELL_XPS,
	ALC256_FIXUP_DELL_XPS_13_HEADPHONE_NOISE,
	ALC256_FIXUP_DELL_XPS_13_HEADPHONE_NOISE2,
	ALC293_FIXUP_LENOVO_SPK_NOISE,
	ALC233_FIXUP_LENOVO_LINE2_MIC_HOTKEY,
	ALC255_FIXUP_DELL_SPK_NOISE,
	ALC225_FIXUP_DISABLE_MIC_VREF,
	ALC225_FIXUP_DELL1_MIC_NO_PRESENCE,
	ALC295_FIXUP_DISABLE_DAC3,
	ALC295_FIXUP_HP_X360_DISABLE_AUTOMUTE,
	ALC280_FIXUP_HP_HEADSET_MIC,
	ALC221_FIXUP_HP_FRONT_MIC,
	ALC292_FIXUP_TPT460,
	ALC298_FIXUP_SPK_VOLUME,
	ALC256_FIXUP_DELL_INSPIRON_7559_SUBWOOFER,
	ALC269_FIXUP_ATIV_BOOK_8,
	ALC221_FIXUP_HP_MIC_NO_PRESENCE,
	ALC256_FIXUP_ASUS_HEADSET_MODE,
	ALC256_FIXUP_ASUS_MIC,
	ALC256_FIXUP_ASUS_AIO_GPIO2,
	ALC233_FIXUP_ASUS_MIC_NO_PRESENCE,
	ALC233_FIXUP_EAPD_COEF_AND_MIC_NO_PRESENCE,
	ALC233_FIXUP_LENOVO_MULTI_CODECS,
	ALC233_FIXUP_ACER_HEADSET_MIC,
	ALC294_FIXUP_LENOVO_MIC_LOCATION,
	ALC225_FIXUP_DELL_WYSE_MIC_NO_PRESENCE,
	ALC700_FIXUP_INTEL_REFERENCE,
	ALC274_FIXUP_DELL_BIND_DACS,
	ALC274_FIXUP_DELL_AIO_LINEOUT_VERB,
	ALC298_FIXUP_TPT470_DOCK,
	ALC255_FIXUP_DUMMY_LINEOUT_VERB,
	ALC255_FIXUP_DELL_HEADSET_MIC,
	ALC256_FIXUP_HUAWEI_MBXP_PINS,
	ALC295_FIXUP_HP_X360,
	ALC221_FIXUP_HP_HEADSET_MIC,
	ALC285_FIXUP_LENOVO_HEADPHONE_NOISE,
	ALC295_FIXUP_HP_AUTO_MUTE,
	ALC286_FIXUP_ACER_AIO_MIC_NO_PRESENCE,
	ALC294_FIXUP_ASUS_MIC,
	ALC294_FIXUP_ASUS_HEADSET_MIC,
	ALC294_FIXUP_ASUS_SPK,
	ALC293_FIXUP_SYSTEM76_MIC_NO_PRESENCE,
	ALC285_FIXUP_LENOVO_PC_BEEP_IN_NOISE,
	ALC255_FIXUP_ACER_HEADSET_MIC,
	ALC225_FIXUP_HEADSET_JACK,
	ALC225_FIXUP_DELL_WYSE_AIO_MIC_NO_PRESENCE,
	ALC225_FIXUP_WYSE_AUTO_MUTE,
	ALC225_FIXUP_WYSE_DISABLE_MIC_VREF,
	ALC286_FIXUP_ACER_AIO_HEADSET_MIC,
	ALC256_FIXUP_ASUS_HEADSET_MIC,
	ALC256_FIXUP_ASUS_MIC_NO_PRESENCE,
	ALC299_FIXUP_PREDATOR_SPK,
	ALC295_FIXUP_CHROME_BOOK,
	ALC294_FIXUP_ASUS_INTSPK_HEADSET_MIC,
	ALC256_FIXUP_MEDION_HEADSET_NO_PRESENCE,
};

static const struct hda_fixup alc269_fixups[] = {
	[ALC269_FIXUP_SONY_VAIO] = {
		.type = HDA_FIXUP_PINCTLS,
		.v.pins = (const struct hda_pintbl[]) {
			{0x19, PIN_VREFGRD},
			{}
		}
	},
	[ALC275_FIXUP_SONY_VAIO_GPIO2] = {
		.type = HDA_FIXUP_FUNC,
		.v.func = alc275_fixup_gpio4_off,
		.chained = true,
		.chain_id = ALC269_FIXUP_SONY_VAIO
	},
	[ALC269_FIXUP_DELL_M101Z] = {
		.type = HDA_FIXUP_VERBS,
		.v.verbs = (const struct hda_verb[]) {
			/* Enables internal speaker */
			{0x20, AC_VERB_SET_COEF_INDEX, 13},
			{0x20, AC_VERB_SET_PROC_COEF, 0x4040},
			{}
		}
	},
	[ALC269_FIXUP_SKU_IGNORE] = {
		.type = HDA_FIXUP_FUNC,
		.v.func = alc_fixup_sku_ignore,
	},
	[ALC269_FIXUP_ASUS_G73JW] = {
		.type = HDA_FIXUP_PINS,
		.v.pins = (const struct hda_pintbl[]) {
			{ 0x17, 0x99130111 }, /* subwoofer */
			{ }
		}
	},
	[ALC269_FIXUP_LENOVO_EAPD] = {
		.type = HDA_FIXUP_VERBS,
		.v.verbs = (const struct hda_verb[]) {
			{0x14, AC_VERB_SET_EAPD_BTLENABLE, 0},
			{}
		}
	},
	[ALC275_FIXUP_SONY_HWEQ] = {
		.type = HDA_FIXUP_FUNC,
		.v.func = alc269_fixup_hweq,
		.chained = true,
		.chain_id = ALC275_FIXUP_SONY_VAIO_GPIO2
	},
	[ALC275_FIXUP_SONY_DISABLE_AAMIX] = {
		.type = HDA_FIXUP_FUNC,
		.v.func = alc_fixup_disable_aamix,
		.chained = true,
		.chain_id = ALC269_FIXUP_SONY_VAIO
	},
	[ALC271_FIXUP_DMIC] = {
		.type = HDA_FIXUP_FUNC,
		.v.func = alc271_fixup_dmic,
	},
	[ALC269_FIXUP_PCM_44K] = {
		.type = HDA_FIXUP_FUNC,
		.v.func = alc269_fixup_pcm_44k,
		.chained = true,
		.chain_id = ALC269_FIXUP_QUANTA_MUTE
	},
	[ALC269_FIXUP_STEREO_DMIC] = {
		.type = HDA_FIXUP_FUNC,
		.v.func = alc269_fixup_stereo_dmic,
	},
	[ALC269_FIXUP_HEADSET_MIC] = {
		.type = HDA_FIXUP_FUNC,
		.v.func = alc269_fixup_headset_mic,
	},
	[ALC269_FIXUP_QUANTA_MUTE] = {
		.type = HDA_FIXUP_FUNC,
		.v.func = alc269_fixup_quanta_mute,
	},
	[ALC269_FIXUP_LIFEBOOK] = {
		.type = HDA_FIXUP_PINS,
		.v.pins = (const struct hda_pintbl[]) {
			{ 0x1a, 0x2101103f }, /* dock line-out */
			{ 0x1b, 0x23a11040 }, /* dock mic-in */
			{ }
		},
		.chained = true,
		.chain_id = ALC269_FIXUP_QUANTA_MUTE
	},
	[ALC269_FIXUP_LIFEBOOK_EXTMIC] = {
		.type = HDA_FIXUP_PINS,
		.v.pins = (const struct hda_pintbl[]) {
			{ 0x19, 0x01a1903c }, /* headset mic, with jack detect */
			{ }
		},
	},
	[ALC269_FIXUP_LIFEBOOK_HP_PIN] = {
		.type = HDA_FIXUP_PINS,
		.v.pins = (const struct hda_pintbl[]) {
			/* Neverware:
			 * Changed this from 0x0221102f to 0x0221100f to resolve
			 * OVER-5447.
			 *
			 * The dock headphone pin is { 0x1a, 0x2121101f }.
			 * For the buildin headphone to showup before the dock headphone
			 * the sequence (last byte or 2 hex chars) must be lower;
			 * upstreams fix of 0x0221102f doesn't work on this specific
			 * machine, so 0x0221100f is used instead. This should keep all
			 * of these machines working as intended.
			 */
			{ 0x21, 0x0221100f }, /* HP out */
			{ }
		},
	},
	[ALC269_FIXUP_LIFEBOOK_HP_PIN_ORDER] = {
		.type = HDA_FIXUP_PINS,
		/* Make sure the builtin HP is first. */
		.v.pins = (const struct hda_pintbl[]) {
			{ 0x21, 0x0221101f }, /* HP out */
			{ 0x1a, 0x2221102f }, /* HP dock out */
			{ }
		},
	},
	[ALC269_FIXUP_LIFEBOOK_NO_HP_TO_LINEOUT] = {
		.type = HDA_FIXUP_FUNC,
		.v.func = alc269_fixup_pincfg_no_hp_to_lineout,
	},
	[ALC255_FIXUP_LIFEBOOK_U7x7_HEADSET_MIC] = {
		.type = HDA_FIXUP_FUNC,
		.v.func = alc269_fixup_pincfg_U7x7_headset_mic,
	},
	[ALC269_FIXUP_AMIC] = {
		.type = HDA_FIXUP_PINS,
		.v.pins = (const struct hda_pintbl[]) {
			{ 0x14, 0x99130110 }, /* speaker */
			{ 0x15, 0x0121401f }, /* HP out */
			{ 0x18, 0x01a19c20 }, /* mic */
			{ 0x19, 0x99a3092f }, /* int-mic */
			{ }
		},
	},
	[ALC269_FIXUP_DMIC] = {
		.type = HDA_FIXUP_PINS,
		.v.pins = (const struct hda_pintbl[]) {
			{ 0x12, 0x99a3092f }, /* int-mic */
			{ 0x14, 0x99130110 }, /* speaker */
			{ 0x15, 0x0121401f }, /* HP out */
			{ 0x18, 0x01a19c20 }, /* mic */
			{ }
		},
	},
	[ALC269VB_FIXUP_AMIC] = {
		.type = HDA_FIXUP_PINS,
		.v.pins = (const struct hda_pintbl[]) {
			{ 0x14, 0x99130110 }, /* speaker */
			{ 0x18, 0x01a19c20 }, /* mic */
			{ 0x19, 0x99a3092f }, /* int-mic */
			{ 0x21, 0x0121401f }, /* HP out */
			{ }
		},
	},
	[ALC269VB_FIXUP_DMIC] = {
		.type = HDA_FIXUP_PINS,
		.v.pins = (const struct hda_pintbl[]) {
			{ 0x12, 0x99a3092f }, /* int-mic */
			{ 0x14, 0x99130110 }, /* speaker */
			{ 0x18, 0x01a19c20 }, /* mic */
			{ 0x21, 0x0121401f }, /* HP out */
			{ }
		},
	},
	[ALC269_FIXUP_HP_MUTE_LED] = {
		.type = HDA_FIXUP_FUNC,
		.v.func = alc269_fixup_hp_mute_led,
	},
	[ALC269_FIXUP_HP_MUTE_LED_MIC1] = {
		.type = HDA_FIXUP_FUNC,
		.v.func = alc269_fixup_hp_mute_led_mic1,
	},
	[ALC269_FIXUP_HP_MUTE_LED_MIC2] = {
		.type = HDA_FIXUP_FUNC,
		.v.func = alc269_fixup_hp_mute_led_mic2,
	},
	[ALC269_FIXUP_HP_MUTE_LED_MIC3] = {
		.type = HDA_FIXUP_FUNC,
		.v.func = alc269_fixup_hp_mute_led_mic3,
	},
	[ALC269_FIXUP_HP_GPIO_LED] = {
		.type = HDA_FIXUP_FUNC,
		.v.func = alc269_fixup_hp_gpio_led,
	},
	[ALC269_FIXUP_HP_GPIO_MIC1_LED] = {
		.type = HDA_FIXUP_FUNC,
		.v.func = alc269_fixup_hp_gpio_mic1_led,
	},
	[ALC269_FIXUP_HP_LINE1_MIC1_LED] = {
		.type = HDA_FIXUP_FUNC,
		.v.func = alc269_fixup_hp_line1_mic1_led,
	},
	[ALC269_FIXUP_INV_DMIC] = {
		.type = HDA_FIXUP_FUNC,
		.v.func = alc_fixup_inv_dmic,
	},
	[ALC269_FIXUP_NO_SHUTUP] = {
		.type = HDA_FIXUP_FUNC,
		.v.func = alc_fixup_no_shutup,
	},
	[ALC269_FIXUP_LENOVO_DOCK] = {
		.type = HDA_FIXUP_PINS,
		.v.pins = (const struct hda_pintbl[]) {
			{ 0x19, 0x23a11040 }, /* dock mic */
			{ 0x1b, 0x2121103f }, /* dock headphone */
			{ }
		},
		.chained = true,
		.chain_id = ALC269_FIXUP_PINCFG_NO_HP_TO_LINEOUT
	},
	[ALC269_FIXUP_PINCFG_NO_HP_TO_LINEOUT] = {
		.type = HDA_FIXUP_FUNC,
		.v.func = alc269_fixup_pincfg_no_hp_to_lineout,
		.chained = true,
		.chain_id = ALC269_FIXUP_THINKPAD_ACPI,
	},
	[ALC269_FIXUP_DELL1_MIC_NO_PRESENCE] = {
		.type = HDA_FIXUP_PINS,
		.v.pins = (const struct hda_pintbl[]) {
			{ 0x19, 0x01a1913c }, /* use as headset mic, without its own jack detect */
			{ 0x1a, 0x01a1913d }, /* use as headphone mic, without its own jack detect */
			{ }
		},
		.chained = true,
		.chain_id = ALC269_FIXUP_HEADSET_MODE
	},
	[ALC269_FIXUP_DELL2_MIC_NO_PRESENCE] = {
		.type = HDA_FIXUP_PINS,
		.v.pins = (const struct hda_pintbl[]) {
			{ 0x16, 0x21014020 }, /* dock line out */
			{ 0x19, 0x21a19030 }, /* dock mic */
			{ 0x1a, 0x01a1913c }, /* use as headset mic, without its own jack detect */
			{ }
		},
		.chained = true,
		.chain_id = ALC269_FIXUP_HEADSET_MODE_NO_HP_MIC
	},
	[ALC269_FIXUP_DELL3_MIC_NO_PRESENCE] = {
		.type = HDA_FIXUP_PINS,
		.v.pins = (const struct hda_pintbl[]) {
			{ 0x1a, 0x01a1913c }, /* use as headset mic, without its own jack detect */
			{ }
		},
		.chained = true,
		.chain_id = ALC269_FIXUP_HEADSET_MODE_NO_HP_MIC
	},
	[ALC269_FIXUP_DELL4_MIC_NO_PRESENCE] = {
		.type = HDA_FIXUP_PINS,
		.v.pins = (const struct hda_pintbl[]) {
			{ 0x19, 0x01a1913c }, /* use as headset mic, without its own jack detect */
			{ 0x1b, 0x01a1913d }, /* use as headphone mic, without its own jack detect */
			{ }
		},
		.chained = true,
		.chain_id = ALC269_FIXUP_HEADSET_MODE
	},
	[ALC269_FIXUP_HEADSET_MODE] = {
		.type = HDA_FIXUP_FUNC,
		.v.func = alc_fixup_headset_mode,
		.chained = true,
		.chain_id = ALC255_FIXUP_DELL_WMI_MIC_MUTE_LED
	},
	[ALC269_FIXUP_HEADSET_MODE_NO_HP_MIC] = {
		.type = HDA_FIXUP_FUNC,
		.v.func = alc_fixup_headset_mode_no_hp_mic,
	},
	[ALC269_FIXUP_ASPIRE_HEADSET_MIC] = {
		.type = HDA_FIXUP_PINS,
		.v.pins = (const struct hda_pintbl[]) {
			{ 0x19, 0x01a1913c }, /* headset mic w/o jack detect */
			{ }
		},
		.chained = true,
		.chain_id = ALC269_FIXUP_HEADSET_MODE,
	},
	[ALC286_FIXUP_SONY_MIC_NO_PRESENCE] = {
		.type = HDA_FIXUP_PINS,
		.v.pins = (const struct hda_pintbl[]) {
			{ 0x18, 0x01a1913c }, /* use as headset mic, without its own jack detect */
			{ }
		},
		.chained = true,
		.chain_id = ALC269_FIXUP_HEADSET_MIC
	},
	[ALC256_FIXUP_HUAWEI_MBXP_PINS] = {
		.type = HDA_FIXUP_PINS,
		.v.pins = (const struct hda_pintbl[]) {
			{0x12, 0x90a60130},
			{0x13, 0x40000000},
			{0x14, 0x90170110},
			{0x18, 0x411111f0},
			{0x19, 0x04a11040},
			{0x1a, 0x411111f0},
			{0x1b, 0x90170112},
			{0x1d, 0x40759a05},
			{0x1e, 0x411111f0},
			{0x21, 0x04211020},
			{ }
		},
	},
	[ALC269_FIXUP_ASUS_X101_FUNC] = {
		.type = HDA_FIXUP_FUNC,
		.v.func = alc269_fixup_x101_headset_mic,
	},
	[ALC269_FIXUP_ASUS_X101_VERB] = {
		.type = HDA_FIXUP_VERBS,
		.v.verbs = (const struct hda_verb[]) {
			{0x18, AC_VERB_SET_PIN_WIDGET_CONTROL, 0},
			{0x20, AC_VERB_SET_COEF_INDEX, 0x08},
			{0x20, AC_VERB_SET_PROC_COEF,  0x0310},
			{ }
		},
		.chained = true,
		.chain_id = ALC269_FIXUP_ASUS_X101_FUNC
	},
	[ALC269_FIXUP_ASUS_X101] = {
		.type = HDA_FIXUP_PINS,
		.v.pins = (const struct hda_pintbl[]) {
			{ 0x18, 0x04a1182c }, /* Headset mic */
			{ }
		},
		.chained = true,
		.chain_id = ALC269_FIXUP_ASUS_X101_VERB
	},
	[ALC271_FIXUP_AMIC_MIC2] = {
		.type = HDA_FIXUP_PINS,
		.v.pins = (const struct hda_pintbl[]) {
			{ 0x14, 0x99130110 }, /* speaker */
			{ 0x19, 0x01a19c20 }, /* mic */
			{ 0x1b, 0x99a7012f }, /* int-mic */
			{ 0x21, 0x0121401f }, /* HP out */
			{ }
		},
	},
	[ALC271_FIXUP_HP_GATE_MIC_JACK] = {
		.type = HDA_FIXUP_FUNC,
		.v.func = alc271_hp_gate_mic_jack,
		.chained = true,
		.chain_id = ALC271_FIXUP_AMIC_MIC2,
	},
	[ALC271_FIXUP_HP_GATE_MIC_JACK_E1_572] = {
		.type = HDA_FIXUP_FUNC,
		.v.func = alc269_fixup_limit_int_mic_boost,
		.chained = true,
		.chain_id = ALC271_FIXUP_HP_GATE_MIC_JACK,
	},
	[ALC269_FIXUP_ACER_AC700] = {
		.type = HDA_FIXUP_PINS,
		.v.pins = (const struct hda_pintbl[]) {
			{ 0x12, 0x99a3092f }, /* int-mic */
			{ 0x14, 0x99130110 }, /* speaker */
			{ 0x18, 0x03a11c20 }, /* mic */
			{ 0x1e, 0x0346101e }, /* SPDIF1 */
			{ 0x21, 0x0321101f }, /* HP out */
			{ }
		},
		.chained = true,
		.chain_id = ALC271_FIXUP_DMIC,
	},
	[ALC269_FIXUP_LIMIT_INT_MIC_BOOST] = {
		.type = HDA_FIXUP_FUNC,
		.v.func = alc269_fixup_limit_int_mic_boost,
		.chained = true,
		.chain_id = ALC269_FIXUP_THINKPAD_ACPI,
	},
	[ALC269VB_FIXUP_ASUS_ZENBOOK] = {
		.type = HDA_FIXUP_FUNC,
		.v.func = alc269_fixup_limit_int_mic_boost,
		.chained = true,
		.chain_id = ALC269VB_FIXUP_DMIC,
	},
	[ALC269VB_FIXUP_ASUS_ZENBOOK_UX31A] = {
		.type = HDA_FIXUP_VERBS,
		.v.verbs = (const struct hda_verb[]) {
			/* class-D output amp +5dB */
			{ 0x20, AC_VERB_SET_COEF_INDEX, 0x12 },
			{ 0x20, AC_VERB_SET_PROC_COEF, 0x2800 },
			{}
		},
		.chained = true,
		.chain_id = ALC269VB_FIXUP_ASUS_ZENBOOK,
	},
	[ALC269_FIXUP_LIMIT_INT_MIC_BOOST_MUTE_LED] = {
		.type = HDA_FIXUP_FUNC,
		.v.func = alc269_fixup_limit_int_mic_boost,
		.chained = true,
		.chain_id = ALC269_FIXUP_HP_MUTE_LED_MIC1,
	},
	[ALC269VB_FIXUP_ORDISSIMO_EVE2] = {
		.type = HDA_FIXUP_PINS,
		.v.pins = (const struct hda_pintbl[]) {
			{ 0x12, 0x99a3092f }, /* int-mic */
			{ 0x18, 0x03a11d20 }, /* mic */
			{ 0x19, 0x411111f0 }, /* Unused bogus pin */
			{ }
		},
	},
	[ALC283_FIXUP_CHROME_BOOK] = {
		.type = HDA_FIXUP_FUNC,
		.v.func = alc283_fixup_chromebook,
	},
	[ALC283_FIXUP_SENSE_COMBO_JACK] = {
		.type = HDA_FIXUP_FUNC,
		.v.func = alc283_fixup_sense_combo_jack,
		.chained = true,
		.chain_id = ALC283_FIXUP_CHROME_BOOK,
	},
	[ALC282_FIXUP_ASUS_TX300] = {
		.type = HDA_FIXUP_FUNC,
		.v.func = alc282_fixup_asus_tx300,
	},
	[ALC283_FIXUP_INT_MIC] = {
		.type = HDA_FIXUP_VERBS,
		.v.verbs = (const struct hda_verb[]) {
			{0x20, AC_VERB_SET_COEF_INDEX, 0x1a},
			{0x20, AC_VERB_SET_PROC_COEF, 0x0011},
			{ }
		},
		.chained = true,
		.chain_id = ALC269_FIXUP_LIMIT_INT_MIC_BOOST
	},
	[ALC290_FIXUP_SUBWOOFER_HSJACK] = {
		.type = HDA_FIXUP_PINS,
		.v.pins = (const struct hda_pintbl[]) {
			{ 0x17, 0x90170112 }, /* subwoofer */
			{ }
		},
		.chained = true,
		.chain_id = ALC290_FIXUP_MONO_SPEAKERS_HSJACK,
	},
	[ALC290_FIXUP_SUBWOOFER] = {
		.type = HDA_FIXUP_PINS,
		.v.pins = (const struct hda_pintbl[]) {
			{ 0x17, 0x90170112 }, /* subwoofer */
			{ }
		},
		.chained = true,
		.chain_id = ALC290_FIXUP_MONO_SPEAKERS,
	},
	[ALC290_FIXUP_MONO_SPEAKERS] = {
		.type = HDA_FIXUP_FUNC,
		.v.func = alc290_fixup_mono_speakers,
	},
	[ALC290_FIXUP_MONO_SPEAKERS_HSJACK] = {
		.type = HDA_FIXUP_FUNC,
		.v.func = alc290_fixup_mono_speakers,
		.chained = true,
		.chain_id = ALC269_FIXUP_DELL3_MIC_NO_PRESENCE,
	},
	[ALC269_FIXUP_THINKPAD_ACPI] = {
		.type = HDA_FIXUP_FUNC,
		.v.func = alc_fixup_thinkpad_acpi,
		.chained = true,
		.chain_id = ALC269_FIXUP_SKU_IGNORE,
	},
	[ALC269_FIXUP_DMIC_THINKPAD_ACPI] = {
		.type = HDA_FIXUP_FUNC,
		.v.func = alc_fixup_inv_dmic,
		.chained = true,
		.chain_id = ALC269_FIXUP_THINKPAD_ACPI,
	},
	[ALC255_FIXUP_ACER_MIC_NO_PRESENCE] = {
		.type = HDA_FIXUP_PINS,
		.v.pins = (const struct hda_pintbl[]) {
			{ 0x19, 0x01a1913c }, /* use as headset mic, without its own jack detect */
			{ }
		},
		.chained = true,
		.chain_id = ALC255_FIXUP_HEADSET_MODE
	},
	[ALC255_FIXUP_ASUS_MIC_NO_PRESENCE] = {
		.type = HDA_FIXUP_PINS,
		.v.pins = (const struct hda_pintbl[]) {
			{ 0x19, 0x01a1913c }, /* use as headset mic, without its own jack detect */
			{ }
		},
		.chained = true,
		.chain_id = ALC255_FIXUP_HEADSET_MODE
	},
	[ALC255_FIXUP_DELL1_MIC_NO_PRESENCE] = {
		.type = HDA_FIXUP_PINS,
		.v.pins = (const struct hda_pintbl[]) {
			{ 0x19, 0x01a1913c }, /* use as headset mic, without its own jack detect */
			{ 0x1a, 0x01a1913d }, /* use as headphone mic, without its own jack detect */
			{ }
		},
		.chained = true,
		.chain_id = ALC255_FIXUP_HEADSET_MODE
	},
	[ALC255_FIXUP_DELL2_MIC_NO_PRESENCE] = {
		.type = HDA_FIXUP_PINS,
		.v.pins = (const struct hda_pintbl[]) {
			{ 0x19, 0x01a1913c }, /* use as headset mic, without its own jack detect */
			{ }
		},
		.chained = true,
		.chain_id = ALC255_FIXUP_HEADSET_MODE_NO_HP_MIC
	},
	[ALC255_FIXUP_HEADSET_MODE] = {
		.type = HDA_FIXUP_FUNC,
		.v.func = alc_fixup_headset_mode_alc255,
		.chained = true,
		.chain_id = ALC255_FIXUP_DELL_WMI_MIC_MUTE_LED
	},
	[ALC255_FIXUP_HEADSET_MODE_NO_HP_MIC] = {
		.type = HDA_FIXUP_FUNC,
		.v.func = alc_fixup_headset_mode_alc255_no_hp_mic,
	},
	[ALC293_FIXUP_DELL1_MIC_NO_PRESENCE] = {
		.type = HDA_FIXUP_PINS,
		.v.pins = (const struct hda_pintbl[]) {
			{ 0x18, 0x01a1913d }, /* use as headphone mic, without its own jack detect */
			{ 0x1a, 0x01a1913c }, /* use as headset mic, without its own jack detect */
			{ }
		},
		.chained = true,
		.chain_id = ALC269_FIXUP_HEADSET_MODE
	},
	[ALC292_FIXUP_TPT440_DOCK] = {
		.type = HDA_FIXUP_FUNC,
		.v.func = alc_fixup_tpt440_dock,
		.chained = true,
		.chain_id = ALC269_FIXUP_LIMIT_INT_MIC_BOOST
	},
	[ALC292_FIXUP_TPT440_DOCK_BUILTIN_FIRST] = {
		.type = HDA_FIXUP_FUNC,
		.v.func = alc_fixup_tpt440_dock_builtin_first,
		.chained = true,
		.chain_id = ALC269_FIXUP_LIMIT_INT_MIC_BOOST
	},
	[ALC292_FIXUP_TPT440] = {
		.type = HDA_FIXUP_FUNC,
		.v.func = alc_fixup_disable_aamix,
		.chained = true,
		.chain_id = ALC292_FIXUP_TPT440_DOCK,
	},
	[ALC283_FIXUP_HEADSET_MIC] = {
		.type = HDA_FIXUP_PINS,
		.v.pins = (const struct hda_pintbl[]) {
			{ 0x19, 0x04a110f0 },
			{ },
		},
	},
	[ALC255_FIXUP_DELL_WMI_MIC_MUTE_LED] = {
		.type = HDA_FIXUP_FUNC,
		.v.func = alc_fixup_dell_wmi,
	},
	[ALC282_FIXUP_ASPIRE_V5_PINS] = {
		.type = HDA_FIXUP_PINS,
		.v.pins = (const struct hda_pintbl[]) {
			{ 0x12, 0x90a60130 },
			{ 0x14, 0x90170110 },
			{ 0x17, 0x40000008 },
			{ 0x18, 0x411111f0 },
			{ 0x19, 0x01a1913c },
			{ 0x1a, 0x411111f0 },
			{ 0x1b, 0x411111f0 },
			{ 0x1d, 0x40f89b2d },
			{ 0x1e, 0x411111f0 },
			{ 0x21, 0x0321101f },
			{ },
		},
	},
	[ALC280_FIXUP_HP_GPIO4] = {
		.type = HDA_FIXUP_FUNC,
		.v.func = alc280_fixup_hp_gpio4,
	},
	[ALC286_FIXUP_HP_GPIO_LED] = {
		.type = HDA_FIXUP_FUNC,
		.v.func = alc286_fixup_hp_gpio_led,
	},
	[ALC280_FIXUP_HP_GPIO2_MIC_HOTKEY] = {
		.type = HDA_FIXUP_FUNC,
		.v.func = alc280_fixup_hp_gpio2_mic_hotkey,
	},
	[ALC280_FIXUP_HP_DOCK_PINS] = {
		.type = HDA_FIXUP_PINS,
		.v.pins = (const struct hda_pintbl[]) {
			{ 0x1b, 0x21011020 }, /* line-out */
			{ 0x1a, 0x01a1903c }, /* headset mic */
			{ 0x18, 0x2181103f }, /* line-in */
			{ },
		},
		.chained = true,
		.chain_id = ALC280_FIXUP_HP_GPIO4
	},
	[ALC269_FIXUP_HP_DOCK_GPIO_MIC1_LED] = {
		.type = HDA_FIXUP_PINS,
		.v.pins = (const struct hda_pintbl[]) {
			{ 0x1b, 0x21011020 }, /* line-out */
			{ 0x18, 0x2181103f }, /* line-in */
			{ },
		},
		.chained = true,
		.chain_id = ALC269_FIXUP_HP_GPIO_MIC1_LED
	},
	[ALC280_FIXUP_HP_9480M] = {
		.type = HDA_FIXUP_FUNC,
		.v.func = alc280_fixup_hp_9480m,
	},
	[ALC288_FIXUP_DELL_HEADSET_MODE] = {
		.type = HDA_FIXUP_FUNC,
		.v.func = alc_fixup_headset_mode_dell_alc288,
		.chained = true,
		.chain_id = ALC255_FIXUP_DELL_WMI_MIC_MUTE_LED
	},
	[ALC288_FIXUP_DELL1_MIC_NO_PRESENCE] = {
		.type = HDA_FIXUP_PINS,
		.v.pins = (const struct hda_pintbl[]) {
			{ 0x18, 0x01a1913c }, /* use as headset mic, without its own jack detect */
			{ 0x1a, 0x01a1913d }, /* use as headphone mic, without its own jack detect */
			{ }
		},
		.chained = true,
		.chain_id = ALC288_FIXUP_DELL_HEADSET_MODE
	},
	[ALC288_FIXUP_DISABLE_AAMIX] = {
		.type = HDA_FIXUP_FUNC,
		.v.func = alc_fixup_disable_aamix,
		.chained = true,
		.chain_id = ALC288_FIXUP_DELL1_MIC_NO_PRESENCE
	},
	[ALC288_FIXUP_DELL_XPS_13] = {
		.type = HDA_FIXUP_FUNC,
		.v.func = alc_fixup_dell_xps13,
		.chained = true,
		.chain_id = ALC288_FIXUP_DISABLE_AAMIX
	},
	[ALC292_FIXUP_DISABLE_AAMIX] = {
		.type = HDA_FIXUP_FUNC,
		.v.func = alc_fixup_disable_aamix,
		.chained = true,
		.chain_id = ALC269_FIXUP_DELL2_MIC_NO_PRESENCE
	},
	[ALC293_FIXUP_DISABLE_AAMIX_MULTIJACK] = {
		.type = HDA_FIXUP_FUNC,
		.v.func = alc_fixup_disable_aamix,
		.chained = true,
		.chain_id = ALC293_FIXUP_DELL1_MIC_NO_PRESENCE
	},
	[ALC292_FIXUP_DELL_E7X] = {
		.type = HDA_FIXUP_FUNC,
		.v.func = alc_fixup_dell_xps13,
		.chained = true,
		.chain_id = ALC292_FIXUP_DISABLE_AAMIX
	},
	[ALC298_FIXUP_DELL1_MIC_NO_PRESENCE] = {
		.type = HDA_FIXUP_PINS,
		.v.pins = (const struct hda_pintbl[]) {
			{ 0x18, 0x01a1913c }, /* use as headset mic, without its own jack detect */
			{ 0x1a, 0x01a1913d }, /* use as headphone mic, without its own jack detect */
			{ }
		},
		.chained = true,
		.chain_id = ALC269_FIXUP_HEADSET_MODE
	},
	[ALC298_FIXUP_DELL_AIO_MIC_NO_PRESENCE] = {
		.type = HDA_FIXUP_PINS,
		.v.pins = (const struct hda_pintbl[]) {
			{ 0x18, 0x01a1913c }, /* use as headset mic, without its own jack detect */
			{ }
		},
		.chained = true,
		.chain_id = ALC269_FIXUP_HEADSET_MODE
	},
	[ALC275_FIXUP_DELL_XPS] = {
		.type = HDA_FIXUP_VERBS,
		.v.verbs = (const struct hda_verb[]) {
			/* Enables internal speaker */
			{0x20, AC_VERB_SET_COEF_INDEX, 0x1f},
			{0x20, AC_VERB_SET_PROC_COEF, 0x00c0},
			{0x20, AC_VERB_SET_COEF_INDEX, 0x30},
			{0x20, AC_VERB_SET_PROC_COEF, 0x00b1},
			{}
		}
	},
	[ALC256_FIXUP_DELL_XPS_13_HEADPHONE_NOISE] = {
		.type = HDA_FIXUP_VERBS,
		.v.verbs = (const struct hda_verb[]) {
			/* Disable pass-through path for FRONT 14h */
			{0x20, AC_VERB_SET_COEF_INDEX, 0x36},
			{0x20, AC_VERB_SET_PROC_COEF, 0x1737},
			{}
		},
		.chained = true,
		.chain_id = ALC255_FIXUP_DELL1_MIC_NO_PRESENCE
	},
	[ALC256_FIXUP_DELL_XPS_13_HEADPHONE_NOISE2] = {
		.type = HDA_FIXUP_FUNC,
		.v.func = alc256_fixup_dell_xps_13_headphone_noise2,
		.chained = true,
		.chain_id = ALC256_FIXUP_DELL_XPS_13_HEADPHONE_NOISE
	},
	[ALC293_FIXUP_LENOVO_SPK_NOISE] = {
		.type = HDA_FIXUP_FUNC,
		.v.func = alc_fixup_disable_aamix,
		.chained = true,
		.chain_id = ALC269_FIXUP_THINKPAD_ACPI
	},
	[ALC233_FIXUP_LENOVO_LINE2_MIC_HOTKEY] = {
		.type = HDA_FIXUP_FUNC,
		.v.func = alc233_fixup_lenovo_line2_mic_hotkey,
	},
	[ALC255_FIXUP_DELL_SPK_NOISE] = {
		.type = HDA_FIXUP_FUNC,
		.v.func = alc_fixup_disable_aamix,
		.chained = true,
		.chain_id = ALC255_FIXUP_DELL1_MIC_NO_PRESENCE
	},
	[ALC225_FIXUP_DISABLE_MIC_VREF] = {
		.type = HDA_FIXUP_FUNC,
		.v.func = alc_fixup_disable_mic_vref,
		.chained = true,
		.chain_id = ALC269_FIXUP_DELL1_MIC_NO_PRESENCE
	},
	[ALC225_FIXUP_DELL1_MIC_NO_PRESENCE] = {
		.type = HDA_FIXUP_VERBS,
		.v.verbs = (const struct hda_verb[]) {
			/* Disable pass-through path for FRONT 14h */
			{ 0x20, AC_VERB_SET_COEF_INDEX, 0x36 },
			{ 0x20, AC_VERB_SET_PROC_COEF, 0x57d7 },
			{}
		},
		.chained = true,
		.chain_id = ALC225_FIXUP_DISABLE_MIC_VREF
	},
	[ALC280_FIXUP_HP_HEADSET_MIC] = {
		.type = HDA_FIXUP_FUNC,
		.v.func = alc_fixup_disable_aamix,
		.chained = true,
		.chain_id = ALC269_FIXUP_HEADSET_MIC,
	},
	[ALC221_FIXUP_HP_FRONT_MIC] = {
		.type = HDA_FIXUP_PINS,
		.v.pins = (const struct hda_pintbl[]) {
			{ 0x19, 0x02a19020 }, /* Front Mic */
			{ }
		},
	},
	[ALC292_FIXUP_TPT460] = {
		.type = HDA_FIXUP_FUNC,
		.v.func = alc_fixup_tpt440_dock,
		.chained = true,
		.chain_id = ALC293_FIXUP_LENOVO_SPK_NOISE,
	},
	[ALC298_FIXUP_SPK_VOLUME] = {
		.type = HDA_FIXUP_FUNC,
		.v.func = alc298_fixup_speaker_volume,
		.chained = true,
		.chain_id = ALC298_FIXUP_DELL_AIO_MIC_NO_PRESENCE,
	},
	[ALC295_FIXUP_DISABLE_DAC3] = {
		.type = HDA_FIXUP_FUNC,
		.v.func = alc295_fixup_disable_dac3,
	},
	[ALC295_FIXUP_HP_X360_DISABLE_AUTOMUTE] = {
		.type = HDA_FIXUP_FUNC,
		.v.func = alc_fixup_auto_mute_via_amp,
	},
	[ALC256_FIXUP_DELL_INSPIRON_7559_SUBWOOFER] = {
		.type = HDA_FIXUP_PINS,
		.v.pins = (const struct hda_pintbl[]) {
			{ 0x1b, 0x90170151 },
			{ }
		},
		.chained = true,
		.chain_id = ALC255_FIXUP_DELL1_MIC_NO_PRESENCE
	},
	[ALC269_FIXUP_ATIV_BOOK_8] = {
		.type = HDA_FIXUP_FUNC,
		.v.func = alc_fixup_auto_mute_via_amp,
		.chained = true,
		.chain_id = ALC269_FIXUP_NO_SHUTUP
	},
	[ALC221_FIXUP_HP_MIC_NO_PRESENCE] = {
		.type = HDA_FIXUP_PINS,
		.v.pins = (const struct hda_pintbl[]) {
			{ 0x18, 0x01a1913c }, /* use as headset mic, without its own jack detect */
			{ 0x1a, 0x01a1913d }, /* use as headphone mic, without its own jack detect */
			{ }
		},
		.chained = true,
		.chain_id = ALC269_FIXUP_HEADSET_MODE
	},
	[ALC256_FIXUP_ASUS_HEADSET_MODE] = {
		.type = HDA_FIXUP_FUNC,
		.v.func = alc_fixup_headset_mode,
	},
	[ALC256_FIXUP_ASUS_MIC] = {
		.type = HDA_FIXUP_PINS,
		.v.pins = (const struct hda_pintbl[]) {
			{ 0x13, 0x90a60160 }, /* use as internal mic */
			{ 0x19, 0x04a11120 }, /* use as headset mic, without its own jack detect */
			{ }
		},
		.chained = true,
		.chain_id = ALC256_FIXUP_ASUS_HEADSET_MODE
	},
	[ALC256_FIXUP_ASUS_AIO_GPIO2] = {
		.type = HDA_FIXUP_FUNC,
		/* Set up GPIO2 for the speaker amp */
		.v.func = alc_fixup_gpio4,
	},
	[ALC233_FIXUP_ASUS_MIC_NO_PRESENCE] = {
		.type = HDA_FIXUP_PINS,
		.v.pins = (const struct hda_pintbl[]) {
			{ 0x19, 0x01a1913c }, /* use as headset mic, without its own jack detect */
			{ }
		},
		.chained = true,
		.chain_id = ALC269_FIXUP_HEADSET_MIC
	},
	[ALC233_FIXUP_EAPD_COEF_AND_MIC_NO_PRESENCE] = {
		.type = HDA_FIXUP_VERBS,
		.v.verbs = (const struct hda_verb[]) {
			/* Enables internal speaker */
			{0x20, AC_VERB_SET_COEF_INDEX, 0x40},
			{0x20, AC_VERB_SET_PROC_COEF, 0x8800},
			{}
		},
		.chained = true,
		.chain_id = ALC233_FIXUP_ASUS_MIC_NO_PRESENCE
	},
	[ALC233_FIXUP_LENOVO_MULTI_CODECS] = {
		.type = HDA_FIXUP_FUNC,
		.v.func = alc233_alc662_fixup_lenovo_dual_codecs,
	},
	[ALC233_FIXUP_ACER_HEADSET_MIC] = {
		.type = HDA_FIXUP_VERBS,
		.v.verbs = (const struct hda_verb[]) {
			{ 0x20, AC_VERB_SET_COEF_INDEX, 0x45 },
			{ 0x20, AC_VERB_SET_PROC_COEF, 0x5089 },
			{ }
		},
		.chained = true,
		.chain_id = ALC233_FIXUP_ASUS_MIC_NO_PRESENCE
	},
	[ALC294_FIXUP_LENOVO_MIC_LOCATION] = {
		.type = HDA_FIXUP_PINS,
		.v.pins = (const struct hda_pintbl[]) {
			/* Change the mic location from front to right, otherwise there are
			   two front mics with the same name, pulseaudio can't handle them.
			   This is just a temporary workaround, after applying this fixup,
			   there will be one "Front Mic" and one "Mic" in this machine.
			 */
			{ 0x1a, 0x04a19040 },
			{ }
		},
	},
	[ALC225_FIXUP_DELL_WYSE_MIC_NO_PRESENCE] = {
		.type = HDA_FIXUP_PINS,
		.v.pins = (const struct hda_pintbl[]) {
			{ 0x16, 0x0101102f }, /* Rear Headset HP */
			{ 0x19, 0x02a1913c }, /* use as Front headset mic, without its own jack detect */
			{ 0x1a, 0x01a19030 }, /* Rear Headset MIC */
			{ 0x1b, 0x02011020 },
			{ }
		},
		.chained = true,
		.chain_id = ALC269_FIXUP_HEADSET_MODE_NO_HP_MIC
	},
	[ALC700_FIXUP_INTEL_REFERENCE] = {
		.type = HDA_FIXUP_VERBS,
		.v.verbs = (const struct hda_verb[]) {
			/* Enables internal speaker */
			{0x20, AC_VERB_SET_COEF_INDEX, 0x45},
			{0x20, AC_VERB_SET_PROC_COEF, 0x5289},
			{0x20, AC_VERB_SET_COEF_INDEX, 0x4A},
			{0x20, AC_VERB_SET_PROC_COEF, 0x001b},
			{0x58, AC_VERB_SET_COEF_INDEX, 0x00},
			{0x58, AC_VERB_SET_PROC_COEF, 0x3888},
			{0x20, AC_VERB_SET_COEF_INDEX, 0x6f},
			{0x20, AC_VERB_SET_PROC_COEF, 0x2c0b},
			{}
		}
	},
	[ALC274_FIXUP_DELL_BIND_DACS] = {
		.type = HDA_FIXUP_FUNC,
		.v.func = alc274_fixup_bind_dacs,
		.chained = true,
		.chain_id = ALC269_FIXUP_DELL1_MIC_NO_PRESENCE
	},
	[ALC274_FIXUP_DELL_AIO_LINEOUT_VERB] = {
		.type = HDA_FIXUP_PINS,
		.v.pins = (const struct hda_pintbl[]) {
			{ 0x1b, 0x0401102f },
			{ }
		},
		.chained = true,
		.chain_id = ALC274_FIXUP_DELL_BIND_DACS
	},
	[ALC298_FIXUP_TPT470_DOCK] = {
		.type = HDA_FIXUP_FUNC,
		.v.func = alc_fixup_tpt470_dock,
		.chained = true,
		.chain_id = ALC293_FIXUP_LENOVO_SPK_NOISE
	},
	[ALC255_FIXUP_DUMMY_LINEOUT_VERB] = {
		.type = HDA_FIXUP_PINS,
		.v.pins = (const struct hda_pintbl[]) {
			{ 0x14, 0x0201101f },
			{ }
		},
		.chained = true,
		.chain_id = ALC255_FIXUP_DELL1_MIC_NO_PRESENCE
	},
	[ALC255_FIXUP_DELL_HEADSET_MIC] = {
		.type = HDA_FIXUP_PINS,
		.v.pins = (const struct hda_pintbl[]) {
			{ 0x19, 0x01a1913c }, /* use as headset mic, without its own jack detect */
			{ }
		},
		.chained = true,
		.chain_id = ALC269_FIXUP_HEADSET_MIC
	},
	[ALC295_FIXUP_HP_X360] = {
		.type = HDA_FIXUP_FUNC,
		.v.func = alc295_fixup_hp_top_speakers,
		.chained = true,
		.chain_id = ALC269_FIXUP_HP_MUTE_LED_MIC3
	},
	[ALC221_FIXUP_HP_HEADSET_MIC] = {
		.type = HDA_FIXUP_PINS,
		.v.pins = (const struct hda_pintbl[]) {
			{ 0x19, 0x0181313f},
			{ }
		},
		.chained = true,
		.chain_id = ALC269_FIXUP_HEADSET_MIC
	},
	[ALC285_FIXUP_LENOVO_HEADPHONE_NOISE] = {
		.type = HDA_FIXUP_FUNC,
		.v.func = alc285_fixup_invalidate_dacs,
		.chained = true,
		.chain_id = ALC269_FIXUP_THINKPAD_ACPI
	},
	[ALC295_FIXUP_HP_AUTO_MUTE] = {
		.type = HDA_FIXUP_FUNC,
		.v.func = alc_fixup_auto_mute_via_amp,
	},
	[ALC286_FIXUP_ACER_AIO_MIC_NO_PRESENCE] = {
		.type = HDA_FIXUP_PINS,
		.v.pins = (const struct hda_pintbl[]) {
			{ 0x18, 0x01a1913c }, /* use as headset mic, without its own jack detect */
			{ }
		},
		.chained = true,
		.chain_id = ALC269_FIXUP_HEADSET_MIC
	},
	[ALC294_FIXUP_ASUS_MIC] = {
		.type = HDA_FIXUP_PINS,
		.v.pins = (const struct hda_pintbl[]) {
			{ 0x13, 0x90a60160 }, /* use as internal mic */
			{ 0x19, 0x04a11120 }, /* use as headset mic, without its own jack detect */
			{ }
		},
		.chained = true,
		.chain_id = ALC269_FIXUP_HEADSET_MODE_NO_HP_MIC
	},
	[ALC294_FIXUP_ASUS_HEADSET_MIC] = {
		.type = HDA_FIXUP_PINS,
		.v.pins = (const struct hda_pintbl[]) {
			{ 0x19, 0x01a1103c }, /* use as headset mic */
			{ }
		},
		.chained = true,
		.chain_id = ALC269_FIXUP_HEADSET_MODE_NO_HP_MIC
	},
	[ALC294_FIXUP_ASUS_SPK] = {
		.type = HDA_FIXUP_VERBS,
		.v.verbs = (const struct hda_verb[]) {
			/* Set EAPD high */
			{ 0x20, AC_VERB_SET_COEF_INDEX, 0x40 },
			{ 0x20, AC_VERB_SET_PROC_COEF, 0x8800 },
			{ }
		},
		.chained = true,
		.chain_id = ALC294_FIXUP_ASUS_HEADSET_MIC
	},
	[ALC295_FIXUP_CHROME_BOOK] = {
		.type = HDA_FIXUP_FUNC,
		.v.func = alc295_fixup_chromebook,
		.chained = true,
		.chain_id = ALC225_FIXUP_HEADSET_JACK
	},
	[ALC225_FIXUP_HEADSET_JACK] = {
		.type = HDA_FIXUP_FUNC,
		.v.func = alc_fixup_headset_jack,
	},
	[ALC293_FIXUP_SYSTEM76_MIC_NO_PRESENCE] = {
		.type = HDA_FIXUP_PINS,
		.v.pins = (const struct hda_pintbl[]) {
			{ 0x1a, 0x01a1913c }, /* use as headset mic, without its own jack detect */
			{ }
		},
		.chained = true,
		.chain_id = ALC269_FIXUP_HEADSET_MODE_NO_HP_MIC
	},
	[ALC285_FIXUP_LENOVO_PC_BEEP_IN_NOISE] = {
		.type = HDA_FIXUP_VERBS,
		.v.verbs = (const struct hda_verb[]) {
			/* Disable PCBEEP-IN passthrough */
			{ 0x20, AC_VERB_SET_COEF_INDEX, 0x36 },
			{ 0x20, AC_VERB_SET_PROC_COEF, 0x57d7 },
			{ }
		},
		.chained = true,
		.chain_id = ALC285_FIXUP_LENOVO_HEADPHONE_NOISE
	},
	[ALC255_FIXUP_ACER_HEADSET_MIC] = {
		.type = HDA_FIXUP_PINS,
		.v.pins = (const struct hda_pintbl[]) {
			{ 0x19, 0x03a11130 },
			{ 0x1a, 0x90a60140 }, /* use as internal mic */
			{ }
		},
		.chained = true,
		.chain_id = ALC255_FIXUP_HEADSET_MODE_NO_HP_MIC
	},
	[ALC225_FIXUP_DELL_WYSE_AIO_MIC_NO_PRESENCE] = {
		.type = HDA_FIXUP_PINS,
		.v.pins = (const struct hda_pintbl[]) {
			{ 0x16, 0x01011020 }, /* Rear Line out */
			{ 0x19, 0x01a1913c }, /* use as Front headset mic, without its own jack detect */
			{ }
		},
		.chained = true,
		.chain_id = ALC225_FIXUP_WYSE_AUTO_MUTE
	},
	[ALC225_FIXUP_WYSE_AUTO_MUTE] = {
		.type = HDA_FIXUP_FUNC,
		.v.func = alc_fixup_auto_mute_via_amp,
		.chained = true,
		.chain_id = ALC225_FIXUP_WYSE_DISABLE_MIC_VREF
	},
	[ALC225_FIXUP_WYSE_DISABLE_MIC_VREF] = {
		.type = HDA_FIXUP_FUNC,
		.v.func = alc_fixup_disable_mic_vref,
		.chained = true,
		.chain_id = ALC269_FIXUP_HEADSET_MODE_NO_HP_MIC
	},
	[ALC286_FIXUP_ACER_AIO_HEADSET_MIC] = {
		.type = HDA_FIXUP_VERBS,
		.v.verbs = (const struct hda_verb[]) {
			{ 0x20, AC_VERB_SET_COEF_INDEX, 0x4f },
			{ 0x20, AC_VERB_SET_PROC_COEF, 0x5029 },
			{ }
		},
		.chained = true,
		.chain_id = ALC286_FIXUP_ACER_AIO_MIC_NO_PRESENCE
	},
	[ALC256_FIXUP_ASUS_HEADSET_MIC] = {
		.type = HDA_FIXUP_PINS,
		.v.pins = (const struct hda_pintbl[]) {
			{ 0x19, 0x03a11020 }, /* headset mic with jack detect */
			{ }
		},
		.chained = true,
		.chain_id = ALC256_FIXUP_ASUS_HEADSET_MODE
	},
	[ALC256_FIXUP_ASUS_MIC_NO_PRESENCE] = {
		.type = HDA_FIXUP_PINS,
		.v.pins = (const struct hda_pintbl[]) {
			{ 0x19, 0x04a11120 }, /* use as headset mic, without its own jack detect */
			{ }
		},
		.chained = true,
		.chain_id = ALC256_FIXUP_ASUS_HEADSET_MODE
	},
	[ALC299_FIXUP_PREDATOR_SPK] = {
		.type = HDA_FIXUP_PINS,
		.v.pins = (const struct hda_pintbl[]) {
			{ 0x21, 0x90170150 }, /* use as headset mic, without its own jack detect */
			{ }
		}
	},
	[ALC294_FIXUP_ASUS_INTSPK_HEADSET_MIC] = {
		.type = HDA_FIXUP_PINS,
		.v.pins = (const struct hda_pintbl[]) {
			{ 0x14, 0x411111f0 }, /* disable confusing internal speaker */
			{ 0x19, 0x04a11150 }, /* use as headset mic, without its own jack detect */
			{ }
		},
		.chained = true,
		.chain_id = ALC269_FIXUP_HEADSET_MODE_NO_HP_MIC
	},
	[ALC256_FIXUP_MEDION_HEADSET_NO_PRESENCE] = {
		.type = HDA_FIXUP_PINS,
		.v.pins = (const struct hda_pintbl[]) {
			{ 0x19, 0x04a11040 },
			{ 0x21, 0x04211020 },
			{ }
		},
		.chained = true,
		.chain_id = ALC256_FIXUP_ASUS_HEADSET_MODE
	},
};

static const struct snd_pci_quirk alc269_fixup_tbl[] = {
	SND_PCI_QUIRK(0x1025, 0x0283, "Acer TravelMate 8371", ALC269_FIXUP_INV_DMIC),
	SND_PCI_QUIRK(0x1025, 0x029b, "Acer 1810TZ", ALC269_FIXUP_INV_DMIC),
	SND_PCI_QUIRK(0x1025, 0x0349, "Acer AOD260", ALC269_FIXUP_INV_DMIC),
	SND_PCI_QUIRK(0x1025, 0x047c, "Acer AC700", ALC269_FIXUP_ACER_AC700),
	SND_PCI_QUIRK(0x1025, 0x072d, "Acer Aspire V5-571G", ALC269_FIXUP_ASPIRE_HEADSET_MIC),
	SND_PCI_QUIRK(0x1025, 0x080d, "Acer Aspire V5-122P", ALC269_FIXUP_ASPIRE_HEADSET_MIC),
	SND_PCI_QUIRK(0x1025, 0x0740, "Acer AO725", ALC271_FIXUP_HP_GATE_MIC_JACK),
	SND_PCI_QUIRK(0x1025, 0x0742, "Acer AO756", ALC271_FIXUP_HP_GATE_MIC_JACK),
	SND_PCI_QUIRK(0x1025, 0x0762, "Acer Aspire E1-472", ALC271_FIXUP_HP_GATE_MIC_JACK_E1_572),
	SND_PCI_QUIRK(0x1025, 0x0775, "Acer Aspire E1-572", ALC271_FIXUP_HP_GATE_MIC_JACK_E1_572),
	SND_PCI_QUIRK(0x1025, 0x079b, "Acer Aspire V5-573G", ALC282_FIXUP_ASPIRE_V5_PINS),
	SND_PCI_QUIRK(0x1025, 0x102b, "Acer Aspire C24-860", ALC286_FIXUP_ACER_AIO_MIC_NO_PRESENCE),
	SND_PCI_QUIRK(0x1025, 0x106d, "Acer Cloudbook 14", ALC283_FIXUP_CHROME_BOOK),
	SND_PCI_QUIRK(0x1025, 0x1099, "Acer Aspire E5-523G", ALC255_FIXUP_ACER_MIC_NO_PRESENCE),
	SND_PCI_QUIRK(0x1025, 0x110e, "Acer Aspire ES1-432", ALC255_FIXUP_ACER_MIC_NO_PRESENCE),
	SND_PCI_QUIRK(0x1025, 0x1246, "Acer Predator Helios 500", ALC299_FIXUP_PREDATOR_SPK),
	SND_PCI_QUIRK(0x1025, 0x128f, "Acer Veriton Z6860G", ALC286_FIXUP_ACER_AIO_HEADSET_MIC),
	SND_PCI_QUIRK(0x1025, 0x1290, "Acer Veriton Z4860G", ALC286_FIXUP_ACER_AIO_HEADSET_MIC),
	SND_PCI_QUIRK(0x1025, 0x1291, "Acer Veriton Z4660G", ALC286_FIXUP_ACER_AIO_HEADSET_MIC),
	SND_PCI_QUIRK(0x1025, 0x1308, "Acer Aspire Z24-890", ALC286_FIXUP_ACER_AIO_HEADSET_MIC),
	SND_PCI_QUIRK(0x1025, 0x132a, "Acer TravelMate B114-21", ALC233_FIXUP_ACER_HEADSET_MIC),
	SND_PCI_QUIRK(0x1025, 0x1330, "Acer TravelMate X514-51T", ALC255_FIXUP_ACER_HEADSET_MIC),
	SND_PCI_QUIRK(0x1028, 0x0470, "Dell M101z", ALC269_FIXUP_DELL_M101Z),
	SND_PCI_QUIRK(0x1028, 0x054b, "Dell XPS one 2710", ALC275_FIXUP_DELL_XPS),
	SND_PCI_QUIRK(0x1028, 0x05bd, "Dell Latitude E6440", ALC292_FIXUP_DELL_E7X),
	SND_PCI_QUIRK(0x1028, 0x05be, "Dell Latitude E6540", ALC292_FIXUP_DELL_E7X),
	SND_PCI_QUIRK(0x1028, 0x05ca, "Dell Latitude E7240", ALC292_FIXUP_DELL_E7X),
	SND_PCI_QUIRK(0x1028, 0x05cb, "Dell Latitude E7440", ALC292_FIXUP_DELL_E7X),
	SND_PCI_QUIRK(0x1028, 0x05da, "Dell Vostro 5460", ALC290_FIXUP_SUBWOOFER),
	SND_PCI_QUIRK(0x1028, 0x05f4, "Dell", ALC269_FIXUP_DELL1_MIC_NO_PRESENCE),
	SND_PCI_QUIRK(0x1028, 0x05f5, "Dell", ALC269_FIXUP_DELL1_MIC_NO_PRESENCE),
	SND_PCI_QUIRK(0x1028, 0x05f6, "Dell", ALC269_FIXUP_DELL1_MIC_NO_PRESENCE),
	SND_PCI_QUIRK(0x1028, 0x0615, "Dell Vostro 5470", ALC290_FIXUP_SUBWOOFER_HSJACK),
	SND_PCI_QUIRK(0x1028, 0x0616, "Dell Vostro 5470", ALC290_FIXUP_SUBWOOFER_HSJACK),
	SND_PCI_QUIRK(0x1028, 0x062c, "Dell Latitude E5550", ALC292_FIXUP_DELL_E7X),
	SND_PCI_QUIRK(0x1028, 0x062e, "Dell Latitude E7450", ALC292_FIXUP_DELL_E7X),
	SND_PCI_QUIRK(0x1028, 0x0638, "Dell Inspiron 5439", ALC290_FIXUP_MONO_SPEAKERS_HSJACK),
	SND_PCI_QUIRK(0x1028, 0x064a, "Dell", ALC293_FIXUP_DELL1_MIC_NO_PRESENCE),
	SND_PCI_QUIRK(0x1028, 0x064b, "Dell", ALC293_FIXUP_DELL1_MIC_NO_PRESENCE),
	SND_PCI_QUIRK(0x1028, 0x0665, "Dell XPS 13", ALC288_FIXUP_DELL_XPS_13),
	SND_PCI_QUIRK(0x1028, 0x0669, "Dell Optiplex 9020m", ALC255_FIXUP_DELL1_MIC_NO_PRESENCE),
	SND_PCI_QUIRK(0x1028, 0x085c, "Dell Optiplex 3060", ALC269_FIXUP_DELL2_MIC_NO_PRESENCE),
	SND_PCI_QUIRK(0x1028, 0x085b, "Dell Optiplex 5060", ALC269_FIXUP_DELL2_MIC_NO_PRESENCE),
	SND_PCI_QUIRK(0x1028, 0x085a, "Dell Optiplex 7060", ALC269_FIXUP_DELL2_MIC_NO_PRESENCE),
	SND_PCI_QUIRK(0x1028, 0x069a, "Dell Vostro 5480", ALC290_FIXUP_SUBWOOFER_HSJACK),
	SND_PCI_QUIRK(0x1028, 0x06c7, "Dell", ALC255_FIXUP_DELL1_MIC_NO_PRESENCE),
	SND_PCI_QUIRK(0x1028, 0x06d9, "Dell", ALC293_FIXUP_DELL1_MIC_NO_PRESENCE),
	SND_PCI_QUIRK(0x1028, 0x06da, "Dell", ALC293_FIXUP_DELL1_MIC_NO_PRESENCE),
	SND_PCI_QUIRK(0x1028, 0x06db, "Dell", ALC293_FIXUP_DISABLE_AAMIX_MULTIJACK),
	SND_PCI_QUIRK(0x1028, 0x06dd, "Dell", ALC293_FIXUP_DISABLE_AAMIX_MULTIJACK),
	SND_PCI_QUIRK(0x1028, 0x06de, "Dell", ALC293_FIXUP_DISABLE_AAMIX_MULTIJACK),
	SND_PCI_QUIRK(0x1028, 0x06df, "Dell", ALC293_FIXUP_DISABLE_AAMIX_MULTIJACK),
	SND_PCI_QUIRK(0x1028, 0x06e0, "Dell", ALC293_FIXUP_DISABLE_AAMIX_MULTIJACK),
	SND_PCI_QUIRK(0x1028, 0x0704, "Dell XPS 13 9350", ALC256_FIXUP_DELL_XPS_13_HEADPHONE_NOISE2),
	SND_PCI_QUIRK(0x1028, 0x0706, "Dell Inspiron 7559", ALC256_FIXUP_DELL_INSPIRON_7559_SUBWOOFER),
	SND_PCI_QUIRK(0x1028, 0x0725, "Dell Inspiron 3162", ALC255_FIXUP_DELL_SPK_NOISE),
	SND_PCI_QUIRK(0x1028, 0x0738, "Dell Precision 5820", ALC269_FIXUP_NO_SHUTUP),
	SND_PCI_QUIRK(0x1028, 0x075b, "Dell XPS 13 9360", ALC256_FIXUP_DELL_XPS_13_HEADPHONE_NOISE2),
	SND_PCI_QUIRK(0x1028, 0x075c, "Dell XPS 27 7760", ALC298_FIXUP_SPK_VOLUME),
	SND_PCI_QUIRK(0x1028, 0x075d, "Dell AIO", ALC298_FIXUP_SPK_VOLUME),
	SND_PCI_QUIRK(0x1028, 0x07b0, "Dell Precision 7520", ALC295_FIXUP_DISABLE_DAC3),
	SND_PCI_QUIRK(0x1028, 0x0798, "Dell Inspiron 17 7000 Gaming", ALC256_FIXUP_DELL_INSPIRON_7559_SUBWOOFER),
	SND_PCI_QUIRK(0x1028, 0x080c, "Dell WYSE", ALC225_FIXUP_DELL_WYSE_MIC_NO_PRESENCE),
	SND_PCI_QUIRK(0x1028, 0x082a, "Dell XPS 13 9360", ALC256_FIXUP_DELL_XPS_13_HEADPHONE_NOISE2),
	SND_PCI_QUIRK(0x1028, 0x084b, "Dell", ALC274_FIXUP_DELL_AIO_LINEOUT_VERB),
	SND_PCI_QUIRK(0x1028, 0x084e, "Dell", ALC274_FIXUP_DELL_AIO_LINEOUT_VERB),
	SND_PCI_QUIRK(0x1028, 0x0871, "Dell Precision 3630", ALC255_FIXUP_DELL_HEADSET_MIC),
	SND_PCI_QUIRK(0x1028, 0x0872, "Dell Precision 3630", ALC255_FIXUP_DELL_HEADSET_MIC),
	SND_PCI_QUIRK(0x1028, 0x0873, "Dell Precision 3930", ALC255_FIXUP_DUMMY_LINEOUT_VERB),
	SND_PCI_QUIRK(0x1028, 0x08ad, "Dell WYSE AIO", ALC225_FIXUP_DELL_WYSE_AIO_MIC_NO_PRESENCE),
	SND_PCI_QUIRK(0x1028, 0x08ae, "Dell WYSE NB", ALC225_FIXUP_DELL1_MIC_NO_PRESENCE),
	SND_PCI_QUIRK(0x1028, 0x0935, "Dell", ALC274_FIXUP_DELL_AIO_LINEOUT_VERB),
	SND_PCI_QUIRK(0x1028, 0x164a, "Dell", ALC293_FIXUP_DELL1_MIC_NO_PRESENCE),
	SND_PCI_QUIRK(0x1028, 0x164b, "Dell", ALC293_FIXUP_DELL1_MIC_NO_PRESENCE),
	SND_PCI_QUIRK(0x103c, 0x1586, "HP", ALC269_FIXUP_HP_MUTE_LED_MIC2),
	SND_PCI_QUIRK(0x103c, 0x18e6, "HP", ALC269_FIXUP_HP_GPIO_LED),
	SND_PCI_QUIRK(0x103c, 0x218b, "HP", ALC269_FIXUP_LIMIT_INT_MIC_BOOST_MUTE_LED),
	SND_PCI_QUIRK(0x103c, 0x225f, "HP", ALC280_FIXUP_HP_GPIO2_MIC_HOTKEY),
	/* ALC282 */
	SND_PCI_QUIRK(0x103c, 0x21f9, "HP", ALC269_FIXUP_HP_MUTE_LED_MIC1),
	SND_PCI_QUIRK(0x103c, 0x2210, "HP", ALC269_FIXUP_HP_MUTE_LED_MIC1),
	SND_PCI_QUIRK(0x103c, 0x2214, "HP", ALC269_FIXUP_HP_MUTE_LED_MIC1),
	SND_PCI_QUIRK(0x103c, 0x2236, "HP", ALC269_FIXUP_HP_LINE1_MIC1_LED),
	SND_PCI_QUIRK(0x103c, 0x2237, "HP", ALC269_FIXUP_HP_LINE1_MIC1_LED),
	SND_PCI_QUIRK(0x103c, 0x2238, "HP", ALC269_FIXUP_HP_LINE1_MIC1_LED),
	SND_PCI_QUIRK(0x103c, 0x2239, "HP", ALC269_FIXUP_HP_LINE1_MIC1_LED),
	SND_PCI_QUIRK(0x103c, 0x224b, "HP", ALC269_FIXUP_HP_LINE1_MIC1_LED),
	SND_PCI_QUIRK(0x103c, 0x2268, "HP", ALC269_FIXUP_HP_MUTE_LED_MIC1),
	SND_PCI_QUIRK(0x103c, 0x226a, "HP", ALC269_FIXUP_HP_MUTE_LED_MIC1),
	SND_PCI_QUIRK(0x103c, 0x226b, "HP", ALC269_FIXUP_HP_MUTE_LED_MIC1),
	SND_PCI_QUIRK(0x103c, 0x226e, "HP", ALC269_FIXUP_HP_MUTE_LED_MIC1),
	SND_PCI_QUIRK(0x103c, 0x2271, "HP", ALC286_FIXUP_HP_GPIO_LED),
	SND_PCI_QUIRK(0x103c, 0x2272, "HP", ALC280_FIXUP_HP_DOCK_PINS),
	SND_PCI_QUIRK(0x103c, 0x2273, "HP", ALC280_FIXUP_HP_DOCK_PINS),
	SND_PCI_QUIRK(0x103c, 0x229e, "HP", ALC269_FIXUP_HP_MUTE_LED_MIC1),
	SND_PCI_QUIRK(0x103c, 0x22b2, "HP", ALC269_FIXUP_HP_MUTE_LED_MIC1),
	SND_PCI_QUIRK(0x103c, 0x22b7, "HP", ALC269_FIXUP_HP_MUTE_LED_MIC1),
	SND_PCI_QUIRK(0x103c, 0x22bf, "HP", ALC269_FIXUP_HP_MUTE_LED_MIC1),
	SND_PCI_QUIRK(0x103c, 0x22cf, "HP", ALC269_FIXUP_HP_MUTE_LED_MIC1),
	SND_PCI_QUIRK(0x103c, 0x22db, "HP", ALC280_FIXUP_HP_9480M),
	SND_PCI_QUIRK(0x103c, 0x22dc, "HP", ALC269_FIXUP_HP_GPIO_MIC1_LED),
	SND_PCI_QUIRK(0x103c, 0x22fb, "HP", ALC269_FIXUP_HP_GPIO_MIC1_LED),
	/* ALC290 */
	SND_PCI_QUIRK(0x103c, 0x221b, "HP", ALC269_FIXUP_HP_GPIO_MIC1_LED),
	SND_PCI_QUIRK(0x103c, 0x2221, "HP", ALC269_FIXUP_HP_GPIO_MIC1_LED),
	SND_PCI_QUIRK(0x103c, 0x2225, "HP", ALC269_FIXUP_HP_GPIO_MIC1_LED),
	SND_PCI_QUIRK(0x103c, 0x2253, "HP", ALC269_FIXUP_HP_GPIO_MIC1_LED),
	SND_PCI_QUIRK(0x103c, 0x2254, "HP", ALC269_FIXUP_HP_GPIO_MIC1_LED),
	SND_PCI_QUIRK(0x103c, 0x2255, "HP", ALC269_FIXUP_HP_GPIO_MIC1_LED),
	SND_PCI_QUIRK(0x103c, 0x2256, "HP", ALC269_FIXUP_HP_GPIO_MIC1_LED),
	SND_PCI_QUIRK(0x103c, 0x2257, "HP", ALC269_FIXUP_HP_GPIO_MIC1_LED),
	SND_PCI_QUIRK(0x103c, 0x2259, "HP", ALC269_FIXUP_HP_GPIO_MIC1_LED),
	SND_PCI_QUIRK(0x103c, 0x225a, "HP", ALC269_FIXUP_HP_DOCK_GPIO_MIC1_LED),
	SND_PCI_QUIRK(0x103c, 0x2260, "HP", ALC269_FIXUP_HP_MUTE_LED_MIC1),
	SND_PCI_QUIRK(0x103c, 0x2263, "HP", ALC269_FIXUP_HP_MUTE_LED_MIC1),
	SND_PCI_QUIRK(0x103c, 0x2264, "HP", ALC269_FIXUP_HP_MUTE_LED_MIC1),
	SND_PCI_QUIRK(0x103c, 0x2265, "HP", ALC269_FIXUP_HP_MUTE_LED_MIC1),
	SND_PCI_QUIRK(0x103c, 0x2272, "HP", ALC269_FIXUP_HP_GPIO_MIC1_LED),
	SND_PCI_QUIRK(0x103c, 0x2273, "HP", ALC269_FIXUP_HP_GPIO_MIC1_LED),
	SND_PCI_QUIRK(0x103c, 0x2278, "HP", ALC269_FIXUP_HP_GPIO_MIC1_LED),
	SND_PCI_QUIRK(0x103c, 0x227f, "HP", ALC269_FIXUP_HP_MUTE_LED_MIC1),
	SND_PCI_QUIRK(0x103c, 0x2282, "HP", ALC269_FIXUP_HP_MUTE_LED_MIC1),
	SND_PCI_QUIRK(0x103c, 0x228b, "HP", ALC269_FIXUP_HP_MUTE_LED_MIC1),
	SND_PCI_QUIRK(0x103c, 0x228e, "HP", ALC269_FIXUP_HP_MUTE_LED_MIC1),
	SND_PCI_QUIRK(0x103c, 0x22c5, "HP", ALC269_FIXUP_HP_MUTE_LED_MIC1),
	SND_PCI_QUIRK(0x103c, 0x22c7, "HP", ALC269_FIXUP_HP_MUTE_LED_MIC1),
	SND_PCI_QUIRK(0x103c, 0x22c8, "HP", ALC269_FIXUP_HP_MUTE_LED_MIC1),
	SND_PCI_QUIRK(0x103c, 0x22c4, "HP", ALC269_FIXUP_HP_MUTE_LED_MIC1),
	SND_PCI_QUIRK(0x103c, 0x2334, "HP", ALC269_FIXUP_HP_MUTE_LED_MIC1),
	SND_PCI_QUIRK(0x103c, 0x2335, "HP", ALC269_FIXUP_HP_MUTE_LED_MIC1),
	SND_PCI_QUIRK(0x103c, 0x2336, "HP", ALC269_FIXUP_HP_MUTE_LED_MIC1),
	SND_PCI_QUIRK(0x103c, 0x2337, "HP", ALC269_FIXUP_HP_MUTE_LED_MIC1),
	SND_PCI_QUIRK(0x103c, 0x221c, "HP EliteBook 755 G2", ALC280_FIXUP_HP_HEADSET_MIC),
	SND_PCI_QUIRK(0x103c, 0x802e, "HP Z240 SFF", ALC221_FIXUP_HP_MIC_NO_PRESENCE),
	SND_PCI_QUIRK(0x103c, 0x802f, "HP Z240", ALC221_FIXUP_HP_MIC_NO_PRESENCE),
	SND_PCI_QUIRK(0x103c, 0x820d, "HP Pavilion 15", ALC269_FIXUP_HP_MUTE_LED_MIC3),
	SND_PCI_QUIRK(0x103c, 0x8256, "HP", ALC221_FIXUP_HP_FRONT_MIC),
	SND_PCI_QUIRK(0x103c, 0x83b9, "HP", ALC295_FIXUP_HP_X360_DISABLE_AUTOMUTE),
	SND_PCI_QUIRK(0x103c, 0x827e, "HP x360", ALC295_FIXUP_HP_X360),
	SND_PCI_QUIRK(0x103c, 0x82bf, "HP G3 mini", ALC221_FIXUP_HP_MIC_NO_PRESENCE),
	SND_PCI_QUIRK(0x103c, 0x82c0, "HP G3 mini premium", ALC221_FIXUP_HP_MIC_NO_PRESENCE),
	SND_PCI_QUIRK(0x103c, 0x83b9, "HP Spectre x360", ALC269_FIXUP_HP_MUTE_LED_MIC3),
	SND_PCI_QUIRK(0x103c, 0x8497, "HP Envy x360", ALC269_FIXUP_HP_MUTE_LED_MIC3),
	SND_PCI_QUIRK(0x103c, 0x84e7, "HP Pavilion 15", ALC269_FIXUP_HP_MUTE_LED_MIC3),
	SND_PCI_QUIRK(0x1043, 0x103e, "ASUS X540SA", ALC256_FIXUP_ASUS_MIC),
	SND_PCI_QUIRK(0x1043, 0x103f, "ASUS TX300", ALC282_FIXUP_ASUS_TX300),
	SND_PCI_QUIRK(0x1043, 0x106d, "Asus K53BE", ALC269_FIXUP_LIMIT_INT_MIC_BOOST),
	SND_PCI_QUIRK(0x1043, 0x10a1, "ASUS UX391UA", ALC294_FIXUP_ASUS_SPK),
	SND_PCI_QUIRK(0x1043, 0x10c0, "ASUS X540SA", ALC256_FIXUP_ASUS_MIC),
	SND_PCI_QUIRK(0x1043, 0x10d0, "ASUS X540LA/X540LJ", ALC255_FIXUP_ASUS_MIC_NO_PRESENCE),
	SND_PCI_QUIRK(0x1043, 0x115d, "Asus 1015E", ALC269_FIXUP_LIMIT_INT_MIC_BOOST),
	SND_PCI_QUIRK(0x1043, 0x11c0, "ASUS X556UR", ALC255_FIXUP_ASUS_MIC_NO_PRESENCE),
	SND_PCI_QUIRK(0x1043, 0x1290, "ASUS X441SA", ALC233_FIXUP_EAPD_COEF_AND_MIC_NO_PRESENCE),
	SND_PCI_QUIRK(0x1043, 0x12a0, "ASUS X441UV", ALC233_FIXUP_EAPD_COEF_AND_MIC_NO_PRESENCE),
	SND_PCI_QUIRK(0x1043, 0x12f0, "ASUS X541UV", ALC256_FIXUP_ASUS_MIC),
	SND_PCI_QUIRK(0x1043, 0x12e0, "ASUS X541SA", ALC256_FIXUP_ASUS_MIC),
	SND_PCI_QUIRK(0x1043, 0x13b0, "ASUS Z550SA", ALC256_FIXUP_ASUS_MIC),
	SND_PCI_QUIRK(0x1043, 0x1427, "Asus Zenbook UX31E", ALC269VB_FIXUP_ASUS_ZENBOOK),
	SND_PCI_QUIRK(0x1043, 0x1517, "Asus Zenbook UX31A", ALC269VB_FIXUP_ASUS_ZENBOOK_UX31A),
	SND_PCI_QUIRK(0x1043, 0x16e3, "ASUS UX50", ALC269_FIXUP_STEREO_DMIC),
	SND_PCI_QUIRK(0x1043, 0x17d1, "ASUS UX431FL", ALC294_FIXUP_ASUS_INTSPK_HEADSET_MIC),
	SND_PCI_QUIRK(0x1043, 0x18b1, "Asus MJ401TA", ALC256_FIXUP_ASUS_HEADSET_MIC),
	SND_PCI_QUIRK(0x1043, 0x1a13, "Asus G73Jw", ALC269_FIXUP_ASUS_G73JW),
	SND_PCI_QUIRK(0x1043, 0x1a30, "ASUS X705UD", ALC256_FIXUP_ASUS_MIC),
	SND_PCI_QUIRK(0x1043, 0x1b13, "Asus U41SV", ALC269_FIXUP_INV_DMIC),
	SND_PCI_QUIRK(0x1043, 0x1bbd, "ASUS Z550MA", ALC255_FIXUP_ASUS_MIC_NO_PRESENCE),
	SND_PCI_QUIRK(0x1043, 0x1c23, "Asus X55U", ALC269_FIXUP_LIMIT_INT_MIC_BOOST),
	SND_PCI_QUIRK(0x1043, 0x1ccd, "ASUS X555UB", ALC256_FIXUP_ASUS_MIC),
	SND_PCI_QUIRK(0x1043, 0x3030, "ASUS ZN270IE", ALC256_FIXUP_ASUS_AIO_GPIO2),
	SND_PCI_QUIRK(0x1043, 0x831a, "ASUS P901", ALC269_FIXUP_STEREO_DMIC),
	SND_PCI_QUIRK(0x1043, 0x834a, "ASUS S101", ALC269_FIXUP_STEREO_DMIC),
	SND_PCI_QUIRK(0x1043, 0x8398, "ASUS P1005", ALC269_FIXUP_STEREO_DMIC),
	SND_PCI_QUIRK(0x1043, 0x83ce, "ASUS P1005", ALC269_FIXUP_STEREO_DMIC),
	SND_PCI_QUIRK(0x1043, 0x8516, "ASUS X101CH", ALC269_FIXUP_ASUS_X101),
	SND_PCI_QUIRK(0x104d, 0x90b5, "Sony VAIO Pro 11", ALC286_FIXUP_SONY_MIC_NO_PRESENCE),
	SND_PCI_QUIRK(0x104d, 0x90b6, "Sony VAIO Pro 13", ALC286_FIXUP_SONY_MIC_NO_PRESENCE),
	SND_PCI_QUIRK(0x104d, 0x9073, "Sony VAIO", ALC275_FIXUP_SONY_VAIO_GPIO2),
	SND_PCI_QUIRK(0x104d, 0x907b, "Sony VAIO", ALC275_FIXUP_SONY_HWEQ),
	SND_PCI_QUIRK(0x104d, 0x9084, "Sony VAIO", ALC275_FIXUP_SONY_HWEQ),
	SND_PCI_QUIRK(0x104d, 0x9099, "Sony VAIO S13", ALC275_FIXUP_SONY_DISABLE_AAMIX),
	SND_PCI_QUIRK(0x10cf, 0x1475, "Lifebook", ALC269_FIXUP_LIFEBOOK),
	SND_PCI_QUIRK(0x10cf, 0x159f, "Lifebook E780", ALC269_FIXUP_LIFEBOOK_NO_HP_TO_LINEOUT),
	SND_PCI_QUIRK(0x10cf, 0x15dc, "Lifebook T731", ALC269_FIXUP_LIFEBOOK_HP_PIN_ORDER),
	SND_PCI_QUIRK(0x10cf, 0x1757, "Lifebook T732/E752", ALC269_FIXUP_LIFEBOOK_HP_PIN),
	SND_PCI_QUIRK(0x10cf, 0x1629, "Lifebook U7x7", ALC255_FIXUP_LIFEBOOK_U7x7_HEADSET_MIC),
	SND_PCI_QUIRK(0x10cf, 0x1845, "Lifebook U904", ALC269_FIXUP_LIFEBOOK_EXTMIC),
	SND_PCI_QUIRK(0x10ec, 0x10f2, "Intel Reference board", ALC700_FIXUP_INTEL_REFERENCE),
	SND_PCI_QUIRK(0x10f7, 0x8338, "Panasonic CF-SZ6", ALC269_FIXUP_HEADSET_MODE),
	SND_PCI_QUIRK(0x144d, 0xc109, "Samsung Ativ book 9 (NP900X3G)", ALC269_FIXUP_INV_DMIC),
	SND_PCI_QUIRK(0x144d, 0xc740, "Samsung Ativ book 8 (NP870Z5G)", ALC269_FIXUP_ATIV_BOOK_8),
	SND_PCI_QUIRK(0x1458, 0xfa53, "Gigabyte BXBT-2807", ALC283_FIXUP_HEADSET_MIC),
	SND_PCI_QUIRK(0x1462, 0xb120, "MSI Cubi MS-B120", ALC283_FIXUP_HEADSET_MIC),
	SND_PCI_QUIRK(0x1462, 0xb171, "Cubi N 8GL (MS-B171)", ALC283_FIXUP_HEADSET_MIC),
	SND_PCI_QUIRK(0x1558, 0x1325, "System76 Darter Pro (darp5)", ALC293_FIXUP_SYSTEM76_MIC_NO_PRESENCE),
	SND_PCI_QUIRK(0x1558, 0x8550, "System76 Gazelle (gaze14)", ALC293_FIXUP_SYSTEM76_MIC_NO_PRESENCE),
	SND_PCI_QUIRK(0x1558, 0x8551, "System76 Gazelle (gaze14)", ALC293_FIXUP_SYSTEM76_MIC_NO_PRESENCE),
	SND_PCI_QUIRK(0x1558, 0x8560, "System76 Gazelle (gaze14)", ALC269_FIXUP_HEADSET_MIC),
	SND_PCI_QUIRK(0x1558, 0x8561, "System76 Gazelle (gaze14)", ALC269_FIXUP_HEADSET_MIC),
	SND_PCI_QUIRK(0x17aa, 0x1036, "Lenovo P520", ALC233_FIXUP_LENOVO_MULTI_CODECS),
	SND_PCI_QUIRK(0x17aa, 0x20f2, "Thinkpad SL410/510", ALC269_FIXUP_SKU_IGNORE),
	SND_PCI_QUIRK(0x17aa, 0x215e, "Thinkpad L512", ALC269_FIXUP_SKU_IGNORE),
	SND_PCI_QUIRK(0x17aa, 0x21b8, "Thinkpad Edge 14", ALC269_FIXUP_SKU_IGNORE),
	SND_PCI_QUIRK(0x17aa, 0x21ca, "Thinkpad L412", ALC269_FIXUP_SKU_IGNORE),
	SND_PCI_QUIRK(0x17aa, 0x21e9, "Thinkpad Edge 15", ALC269_FIXUP_SKU_IGNORE),
	SND_PCI_QUIRK(0x17aa, 0x21f6, "Thinkpad T530", ALC269_FIXUP_LENOVO_DOCK),
	SND_PCI_QUIRK(0x17aa, 0x21fa, "Thinkpad X230", ALC269_FIXUP_LENOVO_DOCK),
	SND_PCI_QUIRK(0x17aa, 0x21f3, "Thinkpad T430", ALC269_FIXUP_LENOVO_DOCK),
	SND_PCI_QUIRK(0x17aa, 0x21fb, "Thinkpad T430s", ALC269_FIXUP_LENOVO_DOCK),
	SND_PCI_QUIRK(0x17aa, 0x2203, "Thinkpad X230 Tablet", ALC269_FIXUP_LENOVO_DOCK),
	SND_PCI_QUIRK(0x17aa, 0x2208, "Thinkpad T431s", ALC269_FIXUP_LENOVO_DOCK),
	SND_PCI_QUIRK(0x17aa, 0x220c, "Thinkpad T440s", ALC292_FIXUP_TPT440),
	SND_PCI_QUIRK(0x17aa, 0x220e, "Thinkpad T440p", ALC292_FIXUP_TPT440_DOCK_BUILTIN_FIRST),
	SND_PCI_QUIRK(0x17aa, 0x2210, "Thinkpad T540p", ALC292_FIXUP_TPT440_DOCK),
	SND_PCI_QUIRK(0x17aa, 0x2211, "Thinkpad W541", ALC292_FIXUP_TPT440_DOCK),
	SND_PCI_QUIRK(0x17aa, 0x2212, "Thinkpad T440", ALC292_FIXUP_TPT440_DOCK),
	SND_PCI_QUIRK(0x17aa, 0x2214, "Thinkpad X240", ALC292_FIXUP_TPT440_DOCK),
	SND_PCI_QUIRK(0x17aa, 0x2215, "Thinkpad", ALC269_FIXUP_LIMIT_INT_MIC_BOOST),
	SND_PCI_QUIRK(0x17aa, 0x2218, "Thinkpad X1 Carbon 2nd", ALC292_FIXUP_TPT440_DOCK),
	SND_PCI_QUIRK(0x17aa, 0x2223, "ThinkPad T550", ALC292_FIXUP_TPT440_DOCK),
	SND_PCI_QUIRK(0x17aa, 0x2226, "ThinkPad X250", ALC292_FIXUP_TPT440_DOCK),
	SND_PCI_QUIRK(0x17aa, 0x222d, "Thinkpad", ALC298_FIXUP_TPT470_DOCK),
	SND_PCI_QUIRK(0x17aa, 0x222e, "Thinkpad", ALC298_FIXUP_TPT470_DOCK),
	SND_PCI_QUIRK(0x17aa, 0x2231, "Thinkpad T560", ALC292_FIXUP_TPT460),
	SND_PCI_QUIRK(0x17aa, 0x2233, "Thinkpad", ALC292_FIXUP_TPT460),
	SND_PCI_QUIRK(0x17aa, 0x2245, "Thinkpad T470", ALC298_FIXUP_TPT470_DOCK),
	SND_PCI_QUIRK(0x17aa, 0x2246, "Thinkpad", ALC298_FIXUP_TPT470_DOCK),
	SND_PCI_QUIRK(0x17aa, 0x2247, "Thinkpad", ALC298_FIXUP_TPT470_DOCK),
	SND_PCI_QUIRK(0x17aa, 0x2249, "Thinkpad", ALC292_FIXUP_TPT460),
	SND_PCI_QUIRK(0x17aa, 0x224b, "Thinkpad", ALC298_FIXUP_TPT470_DOCK),
	SND_PCI_QUIRK(0x17aa, 0x224c, "Thinkpad", ALC298_FIXUP_TPT470_DOCK),
	SND_PCI_QUIRK(0x17aa, 0x224d, "Thinkpad", ALC298_FIXUP_TPT470_DOCK),
	SND_PCI_QUIRK(0x17aa, 0x225d, "Thinkpad T480", ALC269_FIXUP_LIMIT_INT_MIC_BOOST),
	SND_PCI_QUIRK(0x17aa, 0x30bb, "ThinkCentre AIO", ALC233_FIXUP_LENOVO_LINE2_MIC_HOTKEY),
	SND_PCI_QUIRK(0x17aa, 0x30e2, "ThinkCentre AIO", ALC233_FIXUP_LENOVO_LINE2_MIC_HOTKEY),
	SND_PCI_QUIRK(0x17aa, 0x310c, "ThinkCentre Station", ALC294_FIXUP_LENOVO_MIC_LOCATION),
	SND_PCI_QUIRK(0x17aa, 0x3111, "ThinkCentre Station", ALC294_FIXUP_LENOVO_MIC_LOCATION),
	SND_PCI_QUIRK(0x17aa, 0x312a, "ThinkCentre Station", ALC294_FIXUP_LENOVO_MIC_LOCATION),
	SND_PCI_QUIRK(0x17aa, 0x312f, "ThinkCentre Station", ALC294_FIXUP_LENOVO_MIC_LOCATION),
	SND_PCI_QUIRK(0x17aa, 0x313c, "ThinkCentre Station", ALC294_FIXUP_LENOVO_MIC_LOCATION),
	SND_PCI_QUIRK(0x17aa, 0x3151, "ThinkCentre Station", ALC283_FIXUP_HEADSET_MIC),
	SND_PCI_QUIRK(0x17aa, 0x3176, "ThinkCentre Station", ALC283_FIXUP_HEADSET_MIC),
	SND_PCI_QUIRK(0x17aa, 0x3178, "ThinkCentre Station", ALC283_FIXUP_HEADSET_MIC),
	SND_PCI_QUIRK(0x17aa, 0x3902, "Lenovo E50-80", ALC269_FIXUP_DMIC_THINKPAD_ACPI),
	SND_PCI_QUIRK(0x17aa, 0x3977, "IdeaPad S210", ALC283_FIXUP_INT_MIC),
	SND_PCI_QUIRK(0x17aa, 0x3978, "Lenovo B50-70", ALC269_FIXUP_DMIC_THINKPAD_ACPI),
	SND_PCI_QUIRK(0x17aa, 0x5013, "Thinkpad", ALC269_FIXUP_LIMIT_INT_MIC_BOOST),
	SND_PCI_QUIRK(0x17aa, 0x501a, "Thinkpad", ALC283_FIXUP_INT_MIC),
	SND_PCI_QUIRK(0x17aa, 0x501e, "Thinkpad L440", ALC292_FIXUP_TPT440_DOCK_BUILTIN_FIRST),
	SND_PCI_QUIRK(0x17aa, 0x5026, "Thinkpad", ALC269_FIXUP_LIMIT_INT_MIC_BOOST),
	SND_PCI_QUIRK(0x17aa, 0x5034, "Thinkpad T450", ALC292_FIXUP_TPT440_DOCK_BUILTIN_FIRST),
	SND_PCI_QUIRK(0x17aa, 0x5036, "Thinkpad T450s", ALC292_FIXUP_TPT440_DOCK),
	SND_PCI_QUIRK(0x17aa, 0x503c, "Thinkpad L450", ALC292_FIXUP_TPT440_DOCK),
	SND_PCI_QUIRK(0x17aa, 0x504a, "ThinkPad X260", ALC292_FIXUP_TPT440_DOCK),
	SND_PCI_QUIRK(0x17aa, 0x504b, "Thinkpad", ALC293_FIXUP_LENOVO_SPK_NOISE),
	SND_PCI_QUIRK(0x17aa, 0x5050, "Thinkpad T560p", ALC292_FIXUP_TPT460),
	SND_PCI_QUIRK(0x17aa, 0x5051, "Thinkpad L460", ALC292_FIXUP_TPT460),
	SND_PCI_QUIRK(0x17aa, 0x5053, "Thinkpad T460", ALC292_FIXUP_TPT460),
	SND_PCI_QUIRK(0x17aa, 0x505d, "Thinkpad", ALC298_FIXUP_TPT470_DOCK),
	SND_PCI_QUIRK(0x17aa, 0x505f, "Thinkpad", ALC298_FIXUP_TPT470_DOCK),
	SND_PCI_QUIRK(0x17aa, 0x5062, "Thinkpad", ALC298_FIXUP_TPT470_DOCK),
	SND_PCI_QUIRK(0x17aa, 0x5109, "Thinkpad", ALC269_FIXUP_LIMIT_INT_MIC_BOOST),
	SND_PCI_QUIRK(0x17aa, 0x511e, "Thinkpad", ALC298_FIXUP_TPT470_DOCK),
	SND_PCI_QUIRK(0x17aa, 0x511f, "Thinkpad", ALC298_FIXUP_TPT470_DOCK),
	SND_PCI_QUIRK(0x17aa, 0x3bf8, "Quanta FL1", ALC269_FIXUP_PCM_44K),
	SND_PCI_QUIRK(0x17aa, 0x9e54, "LENOVO NB", ALC269_FIXUP_LENOVO_EAPD),
	SND_PCI_QUIRK(0x19e5, 0x3204, "Huawei MBXP", ALC256_FIXUP_HUAWEI_MBXP_PINS),
	SND_PCI_QUIRK(0x1b7d, 0xa831, "Ordissimo EVE2 ", ALC269VB_FIXUP_ORDISSIMO_EVE2), /* Also known as Malata PC-B1303 */
	SND_PCI_QUIRK(0x10ec, 0x118c, "Medion EE4254 MD62100", ALC256_FIXUP_MEDION_HEADSET_NO_PRESENCE),

#if 0
	/* Below is a quirk table taken from the old code.
	 * Basically the device should work as is without the fixup table.
	 * If BIOS doesn't give a proper info, enable the corresponding
	 * fixup entry.
	 */
	SND_PCI_QUIRK(0x1043, 0x8330, "ASUS Eeepc P703 P900A",
		      ALC269_FIXUP_AMIC),
	SND_PCI_QUIRK(0x1043, 0x1013, "ASUS N61Da", ALC269_FIXUP_AMIC),
	SND_PCI_QUIRK(0x1043, 0x1143, "ASUS B53f", ALC269_FIXUP_AMIC),
	SND_PCI_QUIRK(0x1043, 0x1133, "ASUS UJ20ft", ALC269_FIXUP_AMIC),
	SND_PCI_QUIRK(0x1043, 0x1183, "ASUS K72DR", ALC269_FIXUP_AMIC),
	SND_PCI_QUIRK(0x1043, 0x11b3, "ASUS K52DR", ALC269_FIXUP_AMIC),
	SND_PCI_QUIRK(0x1043, 0x11e3, "ASUS U33Jc", ALC269_FIXUP_AMIC),
	SND_PCI_QUIRK(0x1043, 0x1273, "ASUS UL80Jt", ALC269_FIXUP_AMIC),
	SND_PCI_QUIRK(0x1043, 0x1283, "ASUS U53Jc", ALC269_FIXUP_AMIC),
	SND_PCI_QUIRK(0x1043, 0x12b3, "ASUS N82JV", ALC269_FIXUP_AMIC),
	SND_PCI_QUIRK(0x1043, 0x12d3, "ASUS N61Jv", ALC269_FIXUP_AMIC),
	SND_PCI_QUIRK(0x1043, 0x13a3, "ASUS UL30Vt", ALC269_FIXUP_AMIC),
	SND_PCI_QUIRK(0x1043, 0x1373, "ASUS G73JX", ALC269_FIXUP_AMIC),
	SND_PCI_QUIRK(0x1043, 0x1383, "ASUS UJ30Jc", ALC269_FIXUP_AMIC),
	SND_PCI_QUIRK(0x1043, 0x13d3, "ASUS N61JA", ALC269_FIXUP_AMIC),
	SND_PCI_QUIRK(0x1043, 0x1413, "ASUS UL50", ALC269_FIXUP_AMIC),
	SND_PCI_QUIRK(0x1043, 0x1443, "ASUS UL30", ALC269_FIXUP_AMIC),
	SND_PCI_QUIRK(0x1043, 0x1453, "ASUS M60Jv", ALC269_FIXUP_AMIC),
	SND_PCI_QUIRK(0x1043, 0x1483, "ASUS UL80", ALC269_FIXUP_AMIC),
	SND_PCI_QUIRK(0x1043, 0x14f3, "ASUS F83Vf", ALC269_FIXUP_AMIC),
	SND_PCI_QUIRK(0x1043, 0x14e3, "ASUS UL20", ALC269_FIXUP_AMIC),
	SND_PCI_QUIRK(0x1043, 0x1513, "ASUS UX30", ALC269_FIXUP_AMIC),
	SND_PCI_QUIRK(0x1043, 0x1593, "ASUS N51Vn", ALC269_FIXUP_AMIC),
	SND_PCI_QUIRK(0x1043, 0x15a3, "ASUS N60Jv", ALC269_FIXUP_AMIC),
	SND_PCI_QUIRK(0x1043, 0x15b3, "ASUS N60Dp", ALC269_FIXUP_AMIC),
	SND_PCI_QUIRK(0x1043, 0x15c3, "ASUS N70De", ALC269_FIXUP_AMIC),
	SND_PCI_QUIRK(0x1043, 0x15e3, "ASUS F83T", ALC269_FIXUP_AMIC),
	SND_PCI_QUIRK(0x1043, 0x1643, "ASUS M60J", ALC269_FIXUP_AMIC),
	SND_PCI_QUIRK(0x1043, 0x1653, "ASUS U50", ALC269_FIXUP_AMIC),
	SND_PCI_QUIRK(0x1043, 0x1693, "ASUS F50N", ALC269_FIXUP_AMIC),
	SND_PCI_QUIRK(0x1043, 0x16a3, "ASUS F5Q", ALC269_FIXUP_AMIC),
	SND_PCI_QUIRK(0x1043, 0x1723, "ASUS P80", ALC269_FIXUP_AMIC),
	SND_PCI_QUIRK(0x1043, 0x1743, "ASUS U80", ALC269_FIXUP_AMIC),
	SND_PCI_QUIRK(0x1043, 0x1773, "ASUS U20A", ALC269_FIXUP_AMIC),
	SND_PCI_QUIRK(0x1043, 0x1883, "ASUS F81Se", ALC269_FIXUP_AMIC),
	SND_PCI_QUIRK(0x152d, 0x1778, "Quanta ON1", ALC269_FIXUP_DMIC),
	SND_PCI_QUIRK(0x17aa, 0x3be9, "Quanta Wistron", ALC269_FIXUP_AMIC),
	SND_PCI_QUIRK(0x17aa, 0x3bf8, "Quanta FL1", ALC269_FIXUP_AMIC),
	SND_PCI_QUIRK(0x17ff, 0x059a, "Quanta EL3", ALC269_FIXUP_DMIC),
	SND_PCI_QUIRK(0x17ff, 0x059b, "Quanta JR1", ALC269_FIXUP_DMIC),
#endif
	{}
};

static const struct snd_pci_quirk alc269_fixup_vendor_tbl[] = {
	SND_PCI_QUIRK_VENDOR(0x1025, "Acer Aspire", ALC271_FIXUP_DMIC),
	SND_PCI_QUIRK_VENDOR(0x103c, "HP", ALC269_FIXUP_HP_MUTE_LED),
	SND_PCI_QUIRK_VENDOR(0x104d, "Sony VAIO", ALC269_FIXUP_SONY_VAIO),
	SND_PCI_QUIRK_VENDOR(0x17aa, "Thinkpad", ALC269_FIXUP_THINKPAD_ACPI),
	{}
};

static const struct hda_model_fixup alc269_fixup_models[] = {
	{.id = ALC269_FIXUP_AMIC, .name = "laptop-amic"},
	{.id = ALC269_FIXUP_DMIC, .name = "laptop-dmic"},
	{.id = ALC269_FIXUP_STEREO_DMIC, .name = "alc269-dmic"},
	{.id = ALC271_FIXUP_DMIC, .name = "alc271-dmic"},
	{.id = ALC269_FIXUP_INV_DMIC, .name = "inv-dmic"},
	{.id = ALC269_FIXUP_HEADSET_MIC, .name = "headset-mic"},
	{.id = ALC269_FIXUP_HEADSET_MODE, .name = "headset-mode"},
	{.id = ALC269_FIXUP_HEADSET_MODE_NO_HP_MIC, .name = "headset-mode-no-hp-mic"},
	{.id = ALC269_FIXUP_LENOVO_DOCK, .name = "lenovo-dock"},
	{.id = ALC269_FIXUP_HP_GPIO_LED, .name = "hp-gpio-led"},
	{.id = ALC269_FIXUP_HP_DOCK_GPIO_MIC1_LED, .name = "hp-dock-gpio-mic1-led"},
	{.id = ALC269_FIXUP_DELL1_MIC_NO_PRESENCE, .name = "dell-headset-multi"},
	{.id = ALC269_FIXUP_DELL2_MIC_NO_PRESENCE, .name = "dell-headset-dock"},
	{.id = ALC269_FIXUP_DELL3_MIC_NO_PRESENCE, .name = "dell-headset3"},
	{.id = ALC269_FIXUP_DELL4_MIC_NO_PRESENCE, .name = "dell-headset4"},
	{.id = ALC283_FIXUP_CHROME_BOOK, .name = "alc283-dac-wcaps"},
	{.id = ALC283_FIXUP_SENSE_COMBO_JACK, .name = "alc283-sense-combo"},
	{.id = ALC292_FIXUP_TPT440_DOCK, .name = "tpt440-dock"},
	{.id = ALC292_FIXUP_TPT440, .name = "tpt440"},
	{.id = ALC292_FIXUP_TPT460, .name = "tpt460"},
	{.id = ALC298_FIXUP_TPT470_DOCK, .name = "tpt470-dock"},
	{.id = ALC233_FIXUP_LENOVO_MULTI_CODECS, .name = "dual-codecs"},
	{.id = ALC700_FIXUP_INTEL_REFERENCE, .name = "alc700-ref"},
	{.id = ALC269_FIXUP_SONY_VAIO, .name = "vaio"},
	{.id = ALC269_FIXUP_DELL_M101Z, .name = "dell-m101z"},
	{.id = ALC269_FIXUP_ASUS_G73JW, .name = "asus-g73jw"},
	{.id = ALC269_FIXUP_LENOVO_EAPD, .name = "lenovo-eapd"},
	{.id = ALC275_FIXUP_SONY_HWEQ, .name = "sony-hweq"},
	{.id = ALC269_FIXUP_PCM_44K, .name = "pcm44k"},
	{.id = ALC269_FIXUP_LIFEBOOK, .name = "lifebook"},
	{.id = ALC269_FIXUP_LIFEBOOK_EXTMIC, .name = "lifebook-extmic"},
	{.id = ALC269_FIXUP_LIFEBOOK_HP_PIN, .name = "lifebook-hp-pin"},
	{.id = ALC255_FIXUP_LIFEBOOK_U7x7_HEADSET_MIC, .name = "lifebook-u7x7"},
	{.id = ALC269VB_FIXUP_AMIC, .name = "alc269vb-amic"},
	{.id = ALC269VB_FIXUP_DMIC, .name = "alc269vb-dmic"},
	{.id = ALC269_FIXUP_HP_MUTE_LED_MIC1, .name = "hp-mute-led-mic1"},
	{.id = ALC269_FIXUP_HP_MUTE_LED_MIC2, .name = "hp-mute-led-mic2"},
	{.id = ALC269_FIXUP_HP_MUTE_LED_MIC3, .name = "hp-mute-led-mic3"},
	{.id = ALC269_FIXUP_HP_GPIO_MIC1_LED, .name = "hp-gpio-mic1"},
	{.id = ALC269_FIXUP_HP_LINE1_MIC1_LED, .name = "hp-line1-mic1"},
	{.id = ALC269_FIXUP_NO_SHUTUP, .name = "noshutup"},
	{.id = ALC286_FIXUP_SONY_MIC_NO_PRESENCE, .name = "sony-nomic"},
	{.id = ALC269_FIXUP_ASPIRE_HEADSET_MIC, .name = "aspire-headset-mic"},
	{.id = ALC269_FIXUP_ASUS_X101, .name = "asus-x101"},
	{.id = ALC271_FIXUP_HP_GATE_MIC_JACK, .name = "acer-ao7xx"},
	{.id = ALC271_FIXUP_HP_GATE_MIC_JACK_E1_572, .name = "acer-aspire-e1"},
	{.id = ALC269_FIXUP_ACER_AC700, .name = "acer-ac700"},
	{.id = ALC269_FIXUP_LIMIT_INT_MIC_BOOST, .name = "limit-mic-boost"},
	{.id = ALC269VB_FIXUP_ASUS_ZENBOOK, .name = "asus-zenbook"},
	{.id = ALC269VB_FIXUP_ASUS_ZENBOOK_UX31A, .name = "asus-zenbook-ux31a"},
	{.id = ALC269VB_FIXUP_ORDISSIMO_EVE2, .name = "ordissimo"},
	{.id = ALC282_FIXUP_ASUS_TX300, .name = "asus-tx300"},
	{.id = ALC283_FIXUP_INT_MIC, .name = "alc283-int-mic"},
	{.id = ALC290_FIXUP_MONO_SPEAKERS_HSJACK, .name = "mono-speakers"},
	{.id = ALC290_FIXUP_SUBWOOFER_HSJACK, .name = "alc290-subwoofer"},
	{.id = ALC269_FIXUP_THINKPAD_ACPI, .name = "thinkpad"},
	{.id = ALC269_FIXUP_DMIC_THINKPAD_ACPI, .name = "dmic-thinkpad"},
	{.id = ALC255_FIXUP_ACER_MIC_NO_PRESENCE, .name = "alc255-acer"},
	{.id = ALC255_FIXUP_ASUS_MIC_NO_PRESENCE, .name = "alc255-asus"},
	{.id = ALC255_FIXUP_DELL1_MIC_NO_PRESENCE, .name = "alc255-dell1"},
	{.id = ALC255_FIXUP_DELL2_MIC_NO_PRESENCE, .name = "alc255-dell2"},
	{.id = ALC293_FIXUP_DELL1_MIC_NO_PRESENCE, .name = "alc293-dell1"},
	{.id = ALC283_FIXUP_HEADSET_MIC, .name = "alc283-headset"},
	{.id = ALC255_FIXUP_DELL_WMI_MIC_MUTE_LED, .name = "alc255-dell-mute"},
	{.id = ALC282_FIXUP_ASPIRE_V5_PINS, .name = "aspire-v5"},
	{.id = ALC280_FIXUP_HP_GPIO4, .name = "hp-gpio4"},
	{.id = ALC286_FIXUP_HP_GPIO_LED, .name = "hp-gpio-led"},
	{.id = ALC280_FIXUP_HP_GPIO2_MIC_HOTKEY, .name = "hp-gpio2-hotkey"},
	{.id = ALC280_FIXUP_HP_DOCK_PINS, .name = "hp-dock-pins"},
	{.id = ALC269_FIXUP_HP_DOCK_GPIO_MIC1_LED, .name = "hp-dock-gpio-mic"},
	{.id = ALC280_FIXUP_HP_9480M, .name = "hp-9480m"},
	{.id = ALC288_FIXUP_DELL_HEADSET_MODE, .name = "alc288-dell-headset"},
	{.id = ALC288_FIXUP_DELL1_MIC_NO_PRESENCE, .name = "alc288-dell1"},
	{.id = ALC288_FIXUP_DELL_XPS_13, .name = "alc288-dell-xps13"},
	{.id = ALC292_FIXUP_DELL_E7X, .name = "dell-e7x"},
	{.id = ALC293_FIXUP_DISABLE_AAMIX_MULTIJACK, .name = "alc293-dell"},
	{.id = ALC298_FIXUP_DELL1_MIC_NO_PRESENCE, .name = "alc298-dell1"},
	{.id = ALC298_FIXUP_DELL_AIO_MIC_NO_PRESENCE, .name = "alc298-dell-aio"},
	{.id = ALC275_FIXUP_DELL_XPS, .name = "alc275-dell-xps"},
	{.id = ALC256_FIXUP_DELL_XPS_13_HEADPHONE_NOISE, .name = "alc256-dell-xps13"},
	{.id = ALC293_FIXUP_LENOVO_SPK_NOISE, .name = "lenovo-spk-noise"},
	{.id = ALC233_FIXUP_LENOVO_LINE2_MIC_HOTKEY, .name = "lenovo-hotkey"},
	{.id = ALC255_FIXUP_DELL_SPK_NOISE, .name = "dell-spk-noise"},
	{.id = ALC225_FIXUP_DELL1_MIC_NO_PRESENCE, .name = "alc225-dell1"},
	{.id = ALC295_FIXUP_DISABLE_DAC3, .name = "alc295-disable-dac3"},
	{.id = ALC280_FIXUP_HP_HEADSET_MIC, .name = "alc280-hp-headset"},
	{.id = ALC221_FIXUP_HP_FRONT_MIC, .name = "alc221-hp-mic"},
	{.id = ALC298_FIXUP_SPK_VOLUME, .name = "alc298-spk-volume"},
	{.id = ALC256_FIXUP_DELL_INSPIRON_7559_SUBWOOFER, .name = "dell-inspiron-7559"},
	{.id = ALC269_FIXUP_ATIV_BOOK_8, .name = "ativ-book"},
	{.id = ALC221_FIXUP_HP_MIC_NO_PRESENCE, .name = "alc221-hp-mic"},
	{.id = ALC256_FIXUP_ASUS_HEADSET_MODE, .name = "alc256-asus-headset"},
	{.id = ALC256_FIXUP_ASUS_MIC, .name = "alc256-asus-mic"},
	{.id = ALC256_FIXUP_ASUS_AIO_GPIO2, .name = "alc256-asus-aio"},
	{.id = ALC233_FIXUP_ASUS_MIC_NO_PRESENCE, .name = "alc233-asus"},
	{.id = ALC233_FIXUP_EAPD_COEF_AND_MIC_NO_PRESENCE, .name = "alc233-eapd"},
	{.id = ALC294_FIXUP_LENOVO_MIC_LOCATION, .name = "alc294-lenovo-mic"},
	{.id = ALC225_FIXUP_DELL_WYSE_MIC_NO_PRESENCE, .name = "alc225-wyse"},
	{.id = ALC274_FIXUP_DELL_AIO_LINEOUT_VERB, .name = "alc274-dell-aio"},
	{.id = ALC255_FIXUP_DUMMY_LINEOUT_VERB, .name = "alc255-dummy-lineout"},
	{.id = ALC255_FIXUP_DELL_HEADSET_MIC, .name = "alc255-dell-headset"},
	{.id = ALC295_FIXUP_HP_X360, .name = "alc295-hp-x360"},
	{.id = ALC225_FIXUP_HEADSET_JACK, .name = "alc-headset-jack"},
	{.id = ALC295_FIXUP_CHROME_BOOK, .name = "alc-chrome-book"},
	{.id = ALC299_FIXUP_PREDATOR_SPK, .name = "predator-spk"},
	{.id = ALC256_FIXUP_MEDION_HEADSET_NO_PRESENCE, .name = "alc256-medion-headset"},
	{}
};
#define ALC225_STANDARD_PINS \
	{0x21, 0x04211020}

#define ALC256_STANDARD_PINS \
	{0x12, 0x90a60140}, \
	{0x14, 0x90170110}, \
	{0x21, 0x02211020}

#define ALC282_STANDARD_PINS \
	{0x14, 0x90170110}

#define ALC290_STANDARD_PINS \
	{0x12, 0x99a30130}

#define ALC292_STANDARD_PINS \
	{0x14, 0x90170110}, \
	{0x15, 0x0221401f}

#define ALC295_STANDARD_PINS \
	{0x12, 0xb7a60130}, \
	{0x14, 0x90170110}, \
	{0x21, 0x04211020}

#define ALC298_STANDARD_PINS \
	{0x12, 0x90a60130}, \
	{0x21, 0x03211020}

static const struct snd_hda_pin_quirk alc269_pin_fixup_tbl[] = {
	SND_HDA_PIN_QUIRK(0x10ec0221, 0x103c, "HP Workstation", ALC221_FIXUP_HP_HEADSET_MIC,
		{0x14, 0x01014020},
		{0x17, 0x90170110},
		{0x18, 0x02a11030},
		{0x19, 0x0181303F},
		{0x21, 0x0221102f}),
	SND_HDA_PIN_QUIRK(0x10ec0255, 0x1025, "Acer", ALC255_FIXUP_ACER_MIC_NO_PRESENCE,
		{0x12, 0x90a601c0},
		{0x14, 0x90171120},
		{0x21, 0x02211030}),
	SND_HDA_PIN_QUIRK(0x10ec0255, 0x1043, "ASUS", ALC255_FIXUP_ASUS_MIC_NO_PRESENCE,
		{0x14, 0x90170110},
		{0x1b, 0x90a70130},
		{0x21, 0x03211020}),
	SND_HDA_PIN_QUIRK(0x10ec0255, 0x1043, "ASUS", ALC255_FIXUP_ASUS_MIC_NO_PRESENCE,
		{0x1a, 0x90a70130},
		{0x1b, 0x90170110},
		{0x21, 0x03211020}),
	SND_HDA_PIN_QUIRK(0x10ec0225, 0x1028, "Dell", ALC225_FIXUP_DELL1_MIC_NO_PRESENCE,
		ALC225_STANDARD_PINS,
		{0x12, 0xb7a60130},
		{0x14, 0x901701a0}),
	SND_HDA_PIN_QUIRK(0x10ec0225, 0x1028, "Dell", ALC225_FIXUP_DELL1_MIC_NO_PRESENCE,
		ALC225_STANDARD_PINS,
		{0x12, 0xb7a60130},
		{0x14, 0x901701b0}),
	SND_HDA_PIN_QUIRK(0x10ec0225, 0x1028, "Dell", ALC225_FIXUP_DELL1_MIC_NO_PRESENCE,
		ALC225_STANDARD_PINS,
		{0x12, 0xb7a60150},
		{0x14, 0x901701a0}),
	SND_HDA_PIN_QUIRK(0x10ec0225, 0x1028, "Dell", ALC225_FIXUP_DELL1_MIC_NO_PRESENCE,
		ALC225_STANDARD_PINS,
		{0x12, 0xb7a60150},
		{0x14, 0x901701b0}),
	SND_HDA_PIN_QUIRK(0x10ec0225, 0x1028, "Dell", ALC225_FIXUP_DELL1_MIC_NO_PRESENCE,
		ALC225_STANDARD_PINS,
		{0x12, 0xb7a60130},
		{0x1b, 0x90170110}),
	SND_HDA_PIN_QUIRK(0x10ec0233, 0x8086, "Intel NUC Skull Canyon", ALC269_FIXUP_DELL1_MIC_NO_PRESENCE,
		{0x1b, 0x01111010},
		{0x1e, 0x01451130},
		{0x21, 0x02211020}),
	SND_HDA_PIN_QUIRK(0x10ec0235, 0x17aa, "Lenovo", ALC233_FIXUP_LENOVO_LINE2_MIC_HOTKEY,
		{0x12, 0x90a60140},
		{0x14, 0x90170110},
		{0x19, 0x02a11030},
		{0x21, 0x02211020}),
	SND_HDA_PIN_QUIRK(0x10ec0235, 0x17aa, "Lenovo", ALC294_FIXUP_LENOVO_MIC_LOCATION,
		{0x14, 0x90170110},
		{0x19, 0x02a11030},
		{0x1a, 0x02a11040},
		{0x1b, 0x01014020},
		{0x21, 0x0221101f}),
	SND_HDA_PIN_QUIRK(0x10ec0235, 0x17aa, "Lenovo", ALC294_FIXUP_LENOVO_MIC_LOCATION,
		{0x14, 0x90170110},
		{0x19, 0x02a11030},
		{0x1a, 0x02a11040},
		{0x1b, 0x01011020},
		{0x21, 0x0221101f}),
	SND_HDA_PIN_QUIRK(0x10ec0235, 0x17aa, "Lenovo", ALC294_FIXUP_LENOVO_MIC_LOCATION,
		{0x14, 0x90170110},
		{0x19, 0x02a11020},
		{0x1a, 0x02a11030},
		{0x21, 0x0221101f}),
	SND_HDA_PIN_QUIRK(0x10ec0236, 0x1028, "Dell", ALC255_FIXUP_DELL1_MIC_NO_PRESENCE,
		{0x12, 0x90a60140},
		{0x14, 0x90170110},
		{0x21, 0x02211020}),
	SND_HDA_PIN_QUIRK(0x10ec0236, 0x1028, "Dell", ALC255_FIXUP_DELL1_MIC_NO_PRESENCE,
		{0x12, 0x90a60140},
		{0x14, 0x90170150},
		{0x21, 0x02211020}),
	SND_HDA_PIN_QUIRK(0x10ec0236, 0x1028, "Dell", ALC255_FIXUP_DELL1_MIC_NO_PRESENCE,
		{0x21, 0x02211020}),
	SND_HDA_PIN_QUIRK(0x10ec0236, 0x1028, "Dell", ALC255_FIXUP_DELL1_MIC_NO_PRESENCE,
		{0x12, 0x40000000},
		{0x14, 0x90170110},
		{0x21, 0x02211020}),
	SND_HDA_PIN_QUIRK(0x10ec0255, 0x1028, "Dell", ALC255_FIXUP_DELL2_MIC_NO_PRESENCE,
		{0x14, 0x90170110},
		{0x21, 0x02211020}),
	SND_HDA_PIN_QUIRK(0x10ec0255, 0x1028, "Dell", ALC255_FIXUP_DELL1_MIC_NO_PRESENCE,
		{0x14, 0x90170130},
		{0x21, 0x02211040}),
	SND_HDA_PIN_QUIRK(0x10ec0255, 0x1028, "Dell", ALC255_FIXUP_DELL1_MIC_NO_PRESENCE,
		{0x12, 0x90a60140},
		{0x14, 0x90170110},
		{0x21, 0x02211020}),
	SND_HDA_PIN_QUIRK(0x10ec0255, 0x1028, "Dell", ALC255_FIXUP_DELL1_MIC_NO_PRESENCE,
		{0x12, 0x90a60160},
		{0x14, 0x90170120},
		{0x21, 0x02211030}),
	SND_HDA_PIN_QUIRK(0x10ec0255, 0x1028, "Dell", ALC255_FIXUP_DELL1_MIC_NO_PRESENCE,
		{0x14, 0x90170110},
		{0x1b, 0x02011020},
		{0x21, 0x0221101f}),
	SND_HDA_PIN_QUIRK(0x10ec0255, 0x1028, "Dell", ALC255_FIXUP_DELL1_MIC_NO_PRESENCE,
		{0x14, 0x90170110},
		{0x1b, 0x01011020},
		{0x21, 0x0221101f}),
	SND_HDA_PIN_QUIRK(0x10ec0255, 0x1028, "Dell", ALC255_FIXUP_DELL1_MIC_NO_PRESENCE,
		{0x14, 0x90170130},
		{0x1b, 0x01014020},
		{0x21, 0x0221103f}),
	SND_HDA_PIN_QUIRK(0x10ec0255, 0x1028, "Dell", ALC255_FIXUP_DELL1_MIC_NO_PRESENCE,
		{0x14, 0x90170130},
		{0x1b, 0x01011020},
		{0x21, 0x0221103f}),
	SND_HDA_PIN_QUIRK(0x10ec0255, 0x1028, "Dell", ALC255_FIXUP_DELL1_MIC_NO_PRESENCE,
		{0x14, 0x90170130},
		{0x1b, 0x02011020},
		{0x21, 0x0221103f}),
	SND_HDA_PIN_QUIRK(0x10ec0255, 0x1028, "Dell", ALC255_FIXUP_DELL1_MIC_NO_PRESENCE,
		{0x14, 0x90170150},
		{0x1b, 0x02011020},
		{0x21, 0x0221105f}),
	SND_HDA_PIN_QUIRK(0x10ec0255, 0x1028, "Dell", ALC255_FIXUP_DELL1_MIC_NO_PRESENCE,
		{0x14, 0x90170110},
		{0x1b, 0x01014020},
		{0x21, 0x0221101f}),
	SND_HDA_PIN_QUIRK(0x10ec0255, 0x1028, "Dell", ALC255_FIXUP_DELL1_MIC_NO_PRESENCE,
		{0x12, 0x90a60160},
		{0x14, 0x90170120},
		{0x17, 0x90170140},
		{0x21, 0x0321102f}),
	SND_HDA_PIN_QUIRK(0x10ec0255, 0x1028, "Dell", ALC255_FIXUP_DELL1_MIC_NO_PRESENCE,
		{0x12, 0x90a60160},
		{0x14, 0x90170130},
		{0x21, 0x02211040}),
	SND_HDA_PIN_QUIRK(0x10ec0255, 0x1028, "Dell", ALC255_FIXUP_DELL1_MIC_NO_PRESENCE,
		{0x12, 0x90a60160},
		{0x14, 0x90170140},
		{0x21, 0x02211050}),
	SND_HDA_PIN_QUIRK(0x10ec0255, 0x1028, "Dell", ALC255_FIXUP_DELL1_MIC_NO_PRESENCE,
		{0x12, 0x90a60170},
		{0x14, 0x90170120},
		{0x21, 0x02211030}),
	SND_HDA_PIN_QUIRK(0x10ec0255, 0x1028, "Dell", ALC255_FIXUP_DELL1_MIC_NO_PRESENCE,
		{0x12, 0x90a60170},
		{0x14, 0x90170130},
		{0x21, 0x02211040}),
	SND_HDA_PIN_QUIRK(0x10ec0255, 0x1028, "Dell", ALC255_FIXUP_DELL1_MIC_NO_PRESENCE,
		{0x12, 0x90a60170},
		{0x14, 0x90171130},
		{0x21, 0x02211040}),
	SND_HDA_PIN_QUIRK(0x10ec0255, 0x1028, "Dell", ALC255_FIXUP_DELL1_MIC_NO_PRESENCE,
		{0x12, 0x90a60170},
		{0x14, 0x90170140},
		{0x21, 0x02211050}),
	SND_HDA_PIN_QUIRK(0x10ec0255, 0x1028, "Dell Inspiron 5548", ALC255_FIXUP_DELL1_MIC_NO_PRESENCE,
		{0x12, 0x90a60180},
		{0x14, 0x90170130},
		{0x21, 0x02211040}),
	SND_HDA_PIN_QUIRK(0x10ec0255, 0x1028, "Dell Inspiron 5565", ALC255_FIXUP_DELL1_MIC_NO_PRESENCE,
		{0x12, 0x90a60180},
		{0x14, 0x90170120},
		{0x21, 0x02211030}),
	SND_HDA_PIN_QUIRK(0x10ec0255, 0x1028, "Dell", ALC255_FIXUP_DELL1_MIC_NO_PRESENCE,
		{0x1b, 0x01011020},
		{0x21, 0x02211010}),
	SND_HDA_PIN_QUIRK(0x10ec0256, 0x1028, "Dell", ALC255_FIXUP_DELL1_MIC_NO_PRESENCE,
		{0x12, 0x90a60130},
		{0x14, 0x90170110},
		{0x1b, 0x01011020},
		{0x21, 0x0221101f}),
	SND_HDA_PIN_QUIRK(0x10ec0256, 0x1028, "Dell", ALC255_FIXUP_DELL1_MIC_NO_PRESENCE,
		{0x12, 0x90a60160},
		{0x14, 0x90170120},
		{0x21, 0x02211030}),
	SND_HDA_PIN_QUIRK(0x10ec0256, 0x1028, "Dell", ALC255_FIXUP_DELL1_MIC_NO_PRESENCE,
		{0x12, 0x90a60170},
		{0x14, 0x90170120},
		{0x21, 0x02211030}),
	SND_HDA_PIN_QUIRK(0x10ec0256, 0x1028, "Dell Inspiron 5468", ALC255_FIXUP_DELL1_MIC_NO_PRESENCE,
		{0x12, 0x90a60180},
		{0x14, 0x90170120},
		{0x21, 0x02211030}),
	SND_HDA_PIN_QUIRK(0x10ec0256, 0x1028, "Dell", ALC255_FIXUP_DELL1_MIC_NO_PRESENCE,
		{0x12, 0xb7a60130},
		{0x14, 0x90170110},
		{0x21, 0x02211020}),
	SND_HDA_PIN_QUIRK(0x10ec0256, 0x1028, "Dell", ALC255_FIXUP_DELL1_MIC_NO_PRESENCE,
		{0x12, 0x90a60130},
		{0x14, 0x90170110},
		{0x14, 0x01011020},
		{0x21, 0x0221101f}),
	SND_HDA_PIN_QUIRK(0x10ec0256, 0x1028, "Dell", ALC255_FIXUP_DELL1_MIC_NO_PRESENCE,
		ALC256_STANDARD_PINS),
	SND_HDA_PIN_QUIRK(0x10ec0256, 0x1028, "Dell", ALC255_FIXUP_DELL1_MIC_NO_PRESENCE,
		{0x14, 0x90170110},
		{0x1b, 0x01011020},
		{0x21, 0x0221101f}),
	SND_HDA_PIN_QUIRK(0x10ec0256, 0x1043, "ASUS", ALC256_FIXUP_ASUS_MIC,
		{0x14, 0x90170110},
		{0x1b, 0x90a70130},
		{0x21, 0x04211020}),
	SND_HDA_PIN_QUIRK(0x10ec0256, 0x1043, "ASUS", ALC256_FIXUP_ASUS_MIC,
		{0x14, 0x90170110},
		{0x1b, 0x90a70130},
		{0x21, 0x03211020}),
	SND_HDA_PIN_QUIRK(0x10ec0256, 0x1043, "ASUS", ALC256_FIXUP_ASUS_MIC_NO_PRESENCE,
		{0x12, 0x90a60130},
		{0x14, 0x90170110},
		{0x21, 0x03211020}),
	SND_HDA_PIN_QUIRK(0x10ec0256, 0x1043, "ASUS", ALC256_FIXUP_ASUS_MIC_NO_PRESENCE,
		{0x12, 0x90a60130},
		{0x14, 0x90170110},
		{0x21, 0x04211020}),
	SND_HDA_PIN_QUIRK(0x10ec0256, 0x1043, "ASUS", ALC256_FIXUP_ASUS_MIC_NO_PRESENCE,
		{0x1a, 0x90a70130},
		{0x1b, 0x90170110},
		{0x21, 0x03211020}),
	SND_HDA_PIN_QUIRK(0x10ec0274, 0x1028, "Dell", ALC274_FIXUP_DELL_AIO_LINEOUT_VERB,
		{0x12, 0xb7a60130},
		{0x13, 0xb8a61140},
		{0x16, 0x90170110},
		{0x21, 0x04211020}),
	SND_HDA_PIN_QUIRK(0x10ec0280, 0x103c, "HP", ALC280_FIXUP_HP_GPIO4,
		{0x12, 0x90a60130},
		{0x14, 0x90170110},
		{0x15, 0x0421101f},
		{0x1a, 0x04a11020}),
	SND_HDA_PIN_QUIRK(0x10ec0280, 0x103c, "HP", ALC269_FIXUP_HP_GPIO_MIC1_LED,
		{0x12, 0x90a60140},
		{0x14, 0x90170110},
		{0x15, 0x0421101f},
		{0x18, 0x02811030},
		{0x1a, 0x04a1103f},
		{0x1b, 0x02011020}),
	SND_HDA_PIN_QUIRK(0x10ec0282, 0x103c, "HP 15 Touchsmart", ALC269_FIXUP_HP_MUTE_LED_MIC1,
		ALC282_STANDARD_PINS,
		{0x12, 0x99a30130},
		{0x19, 0x03a11020},
		{0x21, 0x0321101f}),
	SND_HDA_PIN_QUIRK(0x10ec0282, 0x103c, "HP", ALC269_FIXUP_HP_MUTE_LED_MIC1,
		ALC282_STANDARD_PINS,
		{0x12, 0x99a30130},
		{0x19, 0x03a11020},
		{0x21, 0x03211040}),
	SND_HDA_PIN_QUIRK(0x10ec0282, 0x103c, "HP", ALC269_FIXUP_HP_MUTE_LED_MIC1,
		ALC282_STANDARD_PINS,
		{0x12, 0x99a30130},
		{0x19, 0x03a11030},
		{0x21, 0x03211020}),
	SND_HDA_PIN_QUIRK(0x10ec0282, 0x103c, "HP", ALC269_FIXUP_HP_MUTE_LED_MIC1,
		ALC282_STANDARD_PINS,
		{0x12, 0x99a30130},
		{0x19, 0x04a11020},
		{0x21, 0x0421101f}),
	SND_HDA_PIN_QUIRK(0x10ec0282, 0x103c, "HP", ALC269_FIXUP_HP_LINE1_MIC1_LED,
		ALC282_STANDARD_PINS,
		{0x12, 0x90a60140},
		{0x19, 0x04a11030},
		{0x21, 0x04211020}),
	SND_HDA_PIN_QUIRK(0x10ec0283, 0x1028, "Dell", ALC269_FIXUP_DELL1_MIC_NO_PRESENCE,
		ALC282_STANDARD_PINS,
		{0x12, 0x90a60130},
		{0x21, 0x0321101f}),
	SND_HDA_PIN_QUIRK(0x10ec0283, 0x1028, "Dell", ALC269_FIXUP_DELL1_MIC_NO_PRESENCE,
		{0x12, 0x90a60160},
		{0x14, 0x90170120},
		{0x21, 0x02211030}),
	SND_HDA_PIN_QUIRK(0x10ec0283, 0x1028, "Dell", ALC269_FIXUP_DELL1_MIC_NO_PRESENCE,
		ALC282_STANDARD_PINS,
		{0x12, 0x90a60130},
		{0x19, 0x03a11020},
		{0x21, 0x0321101f}),
	SND_HDA_PIN_QUIRK(0x10ec0285, 0x17aa, "Lenovo", ALC285_FIXUP_LENOVO_PC_BEEP_IN_NOISE,
		{0x12, 0x90a60130},
		{0x14, 0x90170110},
		{0x19, 0x04a11040},
		{0x21, 0x04211020}),
	SND_HDA_PIN_QUIRK(0x10ec0286, 0x1025, "Acer", ALC286_FIXUP_ACER_AIO_MIC_NO_PRESENCE,
		{0x12, 0x90a60130},
		{0x17, 0x90170110},
		{0x21, 0x02211020}),
	SND_HDA_PIN_QUIRK(0x10ec0288, 0x1028, "Dell", ALC288_FIXUP_DELL1_MIC_NO_PRESENCE,
		{0x12, 0x90a60120},
		{0x14, 0x90170110},
		{0x21, 0x0321101f}),
	SND_HDA_PIN_QUIRK(0x10ec0289, 0x1028, "Dell", ALC269_FIXUP_DELL4_MIC_NO_PRESENCE,
		{0x12, 0xb7a60130},
		{0x14, 0x90170110},
		{0x21, 0x04211020}),
	SND_HDA_PIN_QUIRK(0x10ec0290, 0x103c, "HP", ALC269_FIXUP_HP_MUTE_LED_MIC1,
		ALC290_STANDARD_PINS,
		{0x15, 0x04211040},
		{0x18, 0x90170112},
		{0x1a, 0x04a11020}),
	SND_HDA_PIN_QUIRK(0x10ec0290, 0x103c, "HP", ALC269_FIXUP_HP_MUTE_LED_MIC1,
		ALC290_STANDARD_PINS,
		{0x15, 0x04211040},
		{0x18, 0x90170110},
		{0x1a, 0x04a11020}),
	SND_HDA_PIN_QUIRK(0x10ec0290, 0x103c, "HP", ALC269_FIXUP_HP_MUTE_LED_MIC1,
		ALC290_STANDARD_PINS,
		{0x15, 0x0421101f},
		{0x1a, 0x04a11020}),
	SND_HDA_PIN_QUIRK(0x10ec0290, 0x103c, "HP", ALC269_FIXUP_HP_MUTE_LED_MIC1,
		ALC290_STANDARD_PINS,
		{0x15, 0x04211020},
		{0x1a, 0x04a11040}),
	SND_HDA_PIN_QUIRK(0x10ec0290, 0x103c, "HP", ALC269_FIXUP_HP_MUTE_LED_MIC1,
		ALC290_STANDARD_PINS,
		{0x14, 0x90170110},
		{0x15, 0x04211020},
		{0x1a, 0x04a11040}),
	SND_HDA_PIN_QUIRK(0x10ec0290, 0x103c, "HP", ALC269_FIXUP_HP_MUTE_LED_MIC1,
		ALC290_STANDARD_PINS,
		{0x14, 0x90170110},
		{0x15, 0x04211020},
		{0x1a, 0x04a11020}),
	SND_HDA_PIN_QUIRK(0x10ec0290, 0x103c, "HP", ALC269_FIXUP_HP_MUTE_LED_MIC1,
		ALC290_STANDARD_PINS,
		{0x14, 0x90170110},
		{0x15, 0x0421101f},
		{0x1a, 0x04a11020}),
	SND_HDA_PIN_QUIRK(0x10ec0292, 0x1028, "Dell", ALC269_FIXUP_DELL2_MIC_NO_PRESENCE,
		ALC292_STANDARD_PINS,
		{0x12, 0x90a60140},
		{0x16, 0x01014020},
		{0x19, 0x01a19030}),
	SND_HDA_PIN_QUIRK(0x10ec0292, 0x1028, "Dell", ALC269_FIXUP_DELL2_MIC_NO_PRESENCE,
		ALC292_STANDARD_PINS,
		{0x12, 0x90a60140},
		{0x16, 0x01014020},
		{0x18, 0x02a19031},
		{0x19, 0x01a1903e}),
	SND_HDA_PIN_QUIRK(0x10ec0292, 0x1028, "Dell", ALC269_FIXUP_DELL3_MIC_NO_PRESENCE,
		ALC292_STANDARD_PINS,
		{0x12, 0x90a60140}),
	SND_HDA_PIN_QUIRK(0x10ec0293, 0x1028, "Dell", ALC293_FIXUP_DELL1_MIC_NO_PRESENCE,
		ALC292_STANDARD_PINS,
		{0x13, 0x90a60140},
		{0x16, 0x21014020},
		{0x19, 0x21a19030}),
	SND_HDA_PIN_QUIRK(0x10ec0293, 0x1028, "Dell", ALC293_FIXUP_DELL1_MIC_NO_PRESENCE,
		ALC292_STANDARD_PINS,
		{0x13, 0x90a60140}),
	SND_HDA_PIN_QUIRK(0x10ec0294, 0x1043, "ASUS", ALC294_FIXUP_ASUS_MIC,
		{0x14, 0x90170110},
		{0x1b, 0x90a70130},
		{0x21, 0x04211020}),
	SND_HDA_PIN_QUIRK(0x10ec0294, 0x1043, "ASUS", ALC294_FIXUP_ASUS_SPK,
		{0x12, 0x90a60130},
		{0x17, 0x90170110},
		{0x21, 0x03211020}),
	SND_HDA_PIN_QUIRK(0x10ec0294, 0x1043, "ASUS", ALC294_FIXUP_ASUS_SPK,
		{0x12, 0x90a60130},
		{0x17, 0x90170110},
		{0x21, 0x04211020}),
	SND_HDA_PIN_QUIRK(0x10ec0295, 0x1043, "ASUS", ALC294_FIXUP_ASUS_SPK,
		{0x12, 0x90a60130},
		{0x17, 0x90170110},
		{0x21, 0x03211020}),
	SND_HDA_PIN_QUIRK(0x10ec0295, 0x1028, "Dell", ALC269_FIXUP_DELL4_MIC_NO_PRESENCE,
		{0x14, 0x90170110},
		{0x21, 0x04211020}),
	SND_HDA_PIN_QUIRK(0x10ec0295, 0x1028, "Dell", ALC269_FIXUP_DELL4_MIC_NO_PRESENCE,
		{0x14, 0x90170110},
		{0x21, 0x04211030}),
	SND_HDA_PIN_QUIRK(0x10ec0295, 0x1028, "Dell", ALC269_FIXUP_DELL1_MIC_NO_PRESENCE,
		ALC295_STANDARD_PINS,
		{0x17, 0x21014020},
		{0x18, 0x21a19030}),
	SND_HDA_PIN_QUIRK(0x10ec0295, 0x1028, "Dell", ALC269_FIXUP_DELL1_MIC_NO_PRESENCE,
		ALC295_STANDARD_PINS,
		{0x17, 0x21014040},
		{0x18, 0x21a19050}),
	SND_HDA_PIN_QUIRK(0x10ec0295, 0x1028, "Dell", ALC269_FIXUP_DELL1_MIC_NO_PRESENCE,
		ALC295_STANDARD_PINS),
	SND_HDA_PIN_QUIRK(0x10ec0298, 0x1028, "Dell", ALC298_FIXUP_DELL1_MIC_NO_PRESENCE,
		ALC298_STANDARD_PINS,
		{0x17, 0x90170110}),
	SND_HDA_PIN_QUIRK(0x10ec0298, 0x1028, "Dell", ALC298_FIXUP_DELL1_MIC_NO_PRESENCE,
		ALC298_STANDARD_PINS,
		{0x17, 0x90170140}),
	SND_HDA_PIN_QUIRK(0x10ec0298, 0x1028, "Dell", ALC298_FIXUP_DELL1_MIC_NO_PRESENCE,
		ALC298_STANDARD_PINS,
		{0x17, 0x90170150}),
	SND_HDA_PIN_QUIRK(0x10ec0298, 0x1028, "Dell", ALC298_FIXUP_SPK_VOLUME,
		{0x12, 0xb7a60140},
		{0x13, 0xb7a60150},
		{0x17, 0x90170110},
		{0x1a, 0x03011020},
		{0x21, 0x03211030}),
	SND_HDA_PIN_QUIRK(0x10ec0299, 0x1028, "Dell", ALC269_FIXUP_DELL4_MIC_NO_PRESENCE,
		ALC225_STANDARD_PINS,
		{0x12, 0xb7a60130},
		{0x17, 0x90170110}),
	{}
};

static void alc269_fill_coef(struct hda_codec *codec)
{
	struct alc_spec *spec = codec->spec;
	int val;

	if (spec->codec_variant != ALC269_TYPE_ALC269VB)
		return;

	if ((alc_get_coef0(codec) & 0x00ff) < 0x015) {
		alc_write_coef_idx(codec, 0xf, 0x960b);
		alc_write_coef_idx(codec, 0xe, 0x8817);
	}

	if ((alc_get_coef0(codec) & 0x00ff) == 0x016) {
		alc_write_coef_idx(codec, 0xf, 0x960b);
		alc_write_coef_idx(codec, 0xe, 0x8814);
	}

	if ((alc_get_coef0(codec) & 0x00ff) == 0x017) {
		/* Power up output pin */
		alc_update_coef_idx(codec, 0x04, 0, 1<<11);
	}

	if ((alc_get_coef0(codec) & 0x00ff) == 0x018) {
		val = alc_read_coef_idx(codec, 0xd);
		if (val != -1 && (val & 0x0c00) >> 10 != 0x1) {
			/* Capless ramp up clock control */
			alc_write_coef_idx(codec, 0xd, val | (1<<10));
		}
		val = alc_read_coef_idx(codec, 0x17);
		if (val != -1 && (val & 0x01c0) >> 6 != 0x4) {
			/* Class D power on reset */
			alc_write_coef_idx(codec, 0x17, val | (1<<7));
		}
	}

	/* HP */
	alc_update_coef_idx(codec, 0x4, 0, 1<<11);
}

/*
 */
static int patch_alc269(struct hda_codec *codec)
{
	struct alc_spec *spec;
	int err;

	err = alc_alloc_spec(codec, 0x0b);
	if (err < 0)
		return err;

	spec = codec->spec;
	spec->gen.shared_mic_vref_pin = 0x18;
	codec->power_save_node = 0;

#ifdef CONFIG_PM
	codec->patch_ops.suspend = alc269_suspend;
	codec->patch_ops.resume = alc269_resume;
#endif
	spec->shutup = alc_default_shutup;
	spec->init_hook = alc_default_init;

	switch (codec->core.vendor_id) {
	case 0x10ec0269:
		spec->codec_variant = ALC269_TYPE_ALC269VA;
		switch (alc_get_coef0(codec) & 0x00f0) {
		case 0x0010:
			if (codec->bus->pci &&
			    codec->bus->pci->subsystem_vendor == 0x1025 &&
			    spec->cdefine.platform_type == 1)
				err = alc_codec_rename(codec, "ALC271X");
			spec->codec_variant = ALC269_TYPE_ALC269VB;
			break;
		case 0x0020:
			if (codec->bus->pci &&
			    codec->bus->pci->subsystem_vendor == 0x17aa &&
			    codec->bus->pci->subsystem_device == 0x21f3)
				err = alc_codec_rename(codec, "ALC3202");
			spec->codec_variant = ALC269_TYPE_ALC269VC;
			break;
		case 0x0030:
			spec->codec_variant = ALC269_TYPE_ALC269VD;
			break;
		default:
			alc_fix_pll_init(codec, 0x20, 0x04, 15);
		}
		if (err < 0)
			goto error;
		spec->shutup = alc269_shutup;
		spec->init_hook = alc269_fill_coef;
		alc269_fill_coef(codec);
		break;

	case 0x10ec0280:
	case 0x10ec0290:
		spec->codec_variant = ALC269_TYPE_ALC280;
		break;
	case 0x10ec0282:
		spec->codec_variant = ALC269_TYPE_ALC282;
		spec->shutup = alc282_shutup;
		spec->init_hook = alc282_init;
		break;
	case 0x10ec0233:
	case 0x10ec0283:
		spec->codec_variant = ALC269_TYPE_ALC283;
		spec->shutup = alc283_shutup;
		spec->init_hook = alc283_init;
		break;
	case 0x10ec0284:
	case 0x10ec0292:
		spec->codec_variant = ALC269_TYPE_ALC284;
		break;
	case 0x10ec0293:
		spec->codec_variant = ALC269_TYPE_ALC293;
		break;
	case 0x10ec0286:
	case 0x10ec0288:
		spec->codec_variant = ALC269_TYPE_ALC286;
		break;
	case 0x10ec0298:
		spec->codec_variant = ALC269_TYPE_ALC298;
		break;
	case 0x10ec0235:
	case 0x10ec0255:
		spec->codec_variant = ALC269_TYPE_ALC255;
		spec->shutup = alc256_shutup;
		spec->init_hook = alc256_init;
		break;
	case 0x10ec0236:
	case 0x10ec0256:
		spec->codec_variant = ALC269_TYPE_ALC256;
		spec->shutup = alc256_shutup;
		spec->init_hook = alc256_init;
		spec->gen.mixer_nid = 0; /* ALC256 does not have any loopback mixer path */
		break;
	case 0x10ec0257:
		spec->codec_variant = ALC269_TYPE_ALC257;
		spec->shutup = alc256_shutup;
		spec->init_hook = alc256_init;
		spec->gen.mixer_nid = 0;
		break;
	case 0x10ec0215:
	case 0x10ec0285:
	case 0x10ec0289:
		spec->codec_variant = ALC269_TYPE_ALC215;
		spec->shutup = alc225_shutup;
		spec->init_hook = alc225_init;
		spec->gen.mixer_nid = 0;
		break;
	case 0x10ec0225:
	case 0x10ec0295:
	case 0x10ec0299:
		spec->codec_variant = ALC269_TYPE_ALC225;
		spec->shutup = alc225_shutup;
		spec->init_hook = alc225_init;
		spec->gen.mixer_nid = 0; /* no loopback on ALC225, ALC295 and ALC299 */
		break;
	case 0x10ec0234:
	case 0x10ec0274:
	case 0x10ec0294:
		spec->codec_variant = ALC269_TYPE_ALC294;
		spec->gen.mixer_nid = 0; /* ALC2x4 does not have any loopback mixer path */
		alc_update_coef_idx(codec, 0x6b, 0x0018, (1<<4) | (1<<3)); /* UAJ MIC Vref control by verb */
		spec->init_hook = alc294_init;
		break;
	case 0x10ec0300:
		spec->codec_variant = ALC269_TYPE_ALC300;
		spec->gen.mixer_nid = 0; /* no loopback on ALC300 */
		break;
	case 0x10ec0623:
		spec->codec_variant = ALC269_TYPE_ALC623;
		break;
	case 0x10ec0700:
	case 0x10ec0701:
	case 0x10ec0703:
	case 0x10ec0711:
		spec->codec_variant = ALC269_TYPE_ALC700;
		spec->gen.mixer_nid = 0; /* ALC700 does not have any loopback mixer path */
		alc_update_coef_idx(codec, 0x4a, 1 << 15, 0); /* Combo jack auto trigger control */
		spec->init_hook = alc294_init;
		break;

	}

	if (snd_hda_codec_read(codec, 0x51, 0, AC_VERB_PARAMETERS, 0) == 0x10ec5505) {
		spec->has_alc5505_dsp = 1;
		spec->init_hook = alc5505_dsp_init;
	}

	snd_hda_pick_fixup(codec, alc269_fixup_models,
		       alc269_fixup_tbl, alc269_fixups);
	snd_hda_pick_pin_fixup(codec, alc269_pin_fixup_tbl, alc269_fixups);
	snd_hda_pick_fixup(codec, NULL,	alc269_fixup_vendor_tbl,
			   alc269_fixups);
	snd_hda_apply_fixup(codec, HDA_FIXUP_ACT_PRE_PROBE);

	alc_auto_parse_customize_define(codec);

	if (has_cdefine_beep(codec))
		spec->gen.beep_nid = 0x01;

	/* automatic parse from the BIOS config */
	err = alc269_parse_auto_config(codec);
	if (err < 0)
		goto error;

	if (!spec->gen.no_analog && spec->gen.beep_nid && spec->gen.mixer_nid) {
		err = set_beep_amp(spec, spec->gen.mixer_nid, 0x04, HDA_INPUT);
		if (err < 0)
			goto error;
	}

	snd_hda_apply_fixup(codec, HDA_FIXUP_ACT_PROBE);

	return 0;

 error:
	alc_free(codec);
	return err;
}

/*
 * ALC861
 */

static int alc861_parse_auto_config(struct hda_codec *codec)
{
	static const hda_nid_t alc861_ignore[] = { 0x1d, 0 };
	static const hda_nid_t alc861_ssids[] = { 0x0e, 0x0f, 0x0b, 0 };
	return alc_parse_auto_config(codec, alc861_ignore, alc861_ssids);
}

/* Pin config fixes */
enum {
	ALC861_FIXUP_FSC_AMILO_PI1505,
	ALC861_FIXUP_AMP_VREF_0F,
	ALC861_FIXUP_NO_JACK_DETECT,
	ALC861_FIXUP_ASUS_A6RP,
	ALC660_FIXUP_ASUS_W7J,
};

/* On some laptops, VREF of pin 0x0f is abused for controlling the main amp */
static void alc861_fixup_asus_amp_vref_0f(struct hda_codec *codec,
			const struct hda_fixup *fix, int action)
{
	struct alc_spec *spec = codec->spec;
	unsigned int val;

	if (action != HDA_FIXUP_ACT_INIT)
		return;
	val = snd_hda_codec_get_pin_target(codec, 0x0f);
	if (!(val & (AC_PINCTL_IN_EN | AC_PINCTL_OUT_EN)))
		val |= AC_PINCTL_IN_EN;
	val |= AC_PINCTL_VREF_50;
	snd_hda_set_pin_ctl(codec, 0x0f, val);
	spec->gen.keep_vref_in_automute = 1;
}

/* suppress the jack-detection */
static void alc_fixup_no_jack_detect(struct hda_codec *codec,
				     const struct hda_fixup *fix, int action)
{
	if (action == HDA_FIXUP_ACT_PRE_PROBE)
		codec->no_jack_detect = 1;
}

static const struct hda_fixup alc861_fixups[] = {
	[ALC861_FIXUP_FSC_AMILO_PI1505] = {
		.type = HDA_FIXUP_PINS,
		.v.pins = (const struct hda_pintbl[]) {
			{ 0x0b, 0x0221101f }, /* HP */
			{ 0x0f, 0x90170310 }, /* speaker */
			{ }
		}
	},
	[ALC861_FIXUP_AMP_VREF_0F] = {
		.type = HDA_FIXUP_FUNC,
		.v.func = alc861_fixup_asus_amp_vref_0f,
	},
	[ALC861_FIXUP_NO_JACK_DETECT] = {
		.type = HDA_FIXUP_FUNC,
		.v.func = alc_fixup_no_jack_detect,
	},
	[ALC861_FIXUP_ASUS_A6RP] = {
		.type = HDA_FIXUP_FUNC,
		.v.func = alc861_fixup_asus_amp_vref_0f,
		.chained = true,
		.chain_id = ALC861_FIXUP_NO_JACK_DETECT,
	},
	[ALC660_FIXUP_ASUS_W7J] = {
		.type = HDA_FIXUP_VERBS,
		.v.verbs = (const struct hda_verb[]) {
			/* ASUS W7J needs a magic pin setup on unused NID 0x10
			 * for enabling outputs
			 */
			{0x10, AC_VERB_SET_PIN_WIDGET_CONTROL, 0x24},
			{ }
		},
	}
};

static const struct snd_pci_quirk alc861_fixup_tbl[] = {
	SND_PCI_QUIRK(0x1043, 0x1253, "ASUS W7J", ALC660_FIXUP_ASUS_W7J),
	SND_PCI_QUIRK(0x1043, 0x1263, "ASUS Z35HL", ALC660_FIXUP_ASUS_W7J),
	SND_PCI_QUIRK(0x1043, 0x1393, "ASUS A6Rp", ALC861_FIXUP_ASUS_A6RP),
	SND_PCI_QUIRK_VENDOR(0x1043, "ASUS laptop", ALC861_FIXUP_AMP_VREF_0F),
	SND_PCI_QUIRK(0x1462, 0x7254, "HP DX2200", ALC861_FIXUP_NO_JACK_DETECT),
	SND_PCI_QUIRK(0x1584, 0x2b01, "Haier W18", ALC861_FIXUP_AMP_VREF_0F),
	SND_PCI_QUIRK(0x1584, 0x0000, "Uniwill ECS M31EI", ALC861_FIXUP_AMP_VREF_0F),
	SND_PCI_QUIRK(0x1734, 0x10c7, "FSC Amilo Pi1505", ALC861_FIXUP_FSC_AMILO_PI1505),
	{}
};

/*
 */
static int patch_alc861(struct hda_codec *codec)
{
	struct alc_spec *spec;
	int err;

	err = alc_alloc_spec(codec, 0x15);
	if (err < 0)
		return err;

	spec = codec->spec;
	spec->gen.beep_nid = 0x23;

#ifdef CONFIG_PM
	spec->power_hook = alc_power_eapd;
#endif

	snd_hda_pick_fixup(codec, NULL, alc861_fixup_tbl, alc861_fixups);
	snd_hda_apply_fixup(codec, HDA_FIXUP_ACT_PRE_PROBE);

	/* automatic parse from the BIOS config */
	err = alc861_parse_auto_config(codec);
	if (err < 0)
		goto error;

	if (!spec->gen.no_analog) {
		err = set_beep_amp(spec, 0x23, 0, HDA_OUTPUT);
		if (err < 0)
			goto error;
	}

	snd_hda_apply_fixup(codec, HDA_FIXUP_ACT_PROBE);

	return 0;

 error:
	alc_free(codec);
	return err;
}

/*
 * ALC861-VD support
 *
 * Based on ALC882
 *
 * In addition, an independent DAC
 */
static int alc861vd_parse_auto_config(struct hda_codec *codec)
{
	static const hda_nid_t alc861vd_ignore[] = { 0x1d, 0 };
	static const hda_nid_t alc861vd_ssids[] = { 0x15, 0x1b, 0x14, 0 };
	return alc_parse_auto_config(codec, alc861vd_ignore, alc861vd_ssids);
}

enum {
	ALC660VD_FIX_ASUS_GPIO1,
	ALC861VD_FIX_DALLAS,
};

/* exclude VREF80 */
static void alc861vd_fixup_dallas(struct hda_codec *codec,
				  const struct hda_fixup *fix, int action)
{
	if (action == HDA_FIXUP_ACT_PRE_PROBE) {
		snd_hda_override_pin_caps(codec, 0x18, 0x00000734);
		snd_hda_override_pin_caps(codec, 0x19, 0x0000073c);
	}
}

/* reset GPIO1 */
static void alc660vd_fixup_asus_gpio1(struct hda_codec *codec,
				      const struct hda_fixup *fix, int action)
{
	struct alc_spec *spec = codec->spec;

	if (action == HDA_FIXUP_ACT_PRE_PROBE)
		spec->gpio_mask |= 0x02;
	alc_fixup_gpio(codec, action, 0x01);
}

static const struct hda_fixup alc861vd_fixups[] = {
	[ALC660VD_FIX_ASUS_GPIO1] = {
		.type = HDA_FIXUP_FUNC,
		.v.func = alc660vd_fixup_asus_gpio1,
	},
	[ALC861VD_FIX_DALLAS] = {
		.type = HDA_FIXUP_FUNC,
		.v.func = alc861vd_fixup_dallas,
	},
};

static const struct snd_pci_quirk alc861vd_fixup_tbl[] = {
	SND_PCI_QUIRK(0x103c, 0x30bf, "HP TX1000", ALC861VD_FIX_DALLAS),
	SND_PCI_QUIRK(0x1043, 0x1339, "ASUS A7-K", ALC660VD_FIX_ASUS_GPIO1),
	SND_PCI_QUIRK(0x1179, 0xff31, "Toshiba L30-149", ALC861VD_FIX_DALLAS),
	{}
};

/*
 */
static int patch_alc861vd(struct hda_codec *codec)
{
	struct alc_spec *spec;
	int err;

	err = alc_alloc_spec(codec, 0x0b);
	if (err < 0)
		return err;

	spec = codec->spec;
	spec->gen.beep_nid = 0x23;

	spec->shutup = alc_eapd_shutup;

	snd_hda_pick_fixup(codec, NULL, alc861vd_fixup_tbl, alc861vd_fixups);
	snd_hda_apply_fixup(codec, HDA_FIXUP_ACT_PRE_PROBE);

	/* automatic parse from the BIOS config */
	err = alc861vd_parse_auto_config(codec);
	if (err < 0)
		goto error;

	if (!spec->gen.no_analog) {
		err = set_beep_amp(spec, 0x0b, 0x05, HDA_INPUT);
		if (err < 0)
			goto error;
	}

	snd_hda_apply_fixup(codec, HDA_FIXUP_ACT_PROBE);

	return 0;

 error:
	alc_free(codec);
	return err;
}

/*
 * ALC662 support
 *
 * ALC662 is almost identical with ALC880 but has cleaner and more flexible
 * configuration.  Each pin widget can choose any input DACs and a mixer.
 * Each ADC is connected from a mixer of all inputs.  This makes possible
 * 6-channel independent captures.
 *
 * In addition, an independent DAC for the multi-playback (not used in this
 * driver yet).
 */

/*
 * BIOS auto configuration
 */

static int alc662_parse_auto_config(struct hda_codec *codec)
{
	static const hda_nid_t alc662_ignore[] = { 0x1d, 0 };
	static const hda_nid_t alc663_ssids[] = { 0x15, 0x1b, 0x14, 0x21 };
	static const hda_nid_t alc662_ssids[] = { 0x15, 0x1b, 0x14, 0 };
	const hda_nid_t *ssids;

	if (codec->core.vendor_id == 0x10ec0272 || codec->core.vendor_id == 0x10ec0663 ||
	    codec->core.vendor_id == 0x10ec0665 || codec->core.vendor_id == 0x10ec0670 ||
	    codec->core.vendor_id == 0x10ec0671)
		ssids = alc663_ssids;
	else
		ssids = alc662_ssids;
	return alc_parse_auto_config(codec, alc662_ignore, ssids);
}

static void alc272_fixup_mario(struct hda_codec *codec,
			       const struct hda_fixup *fix, int action)
{
	if (action != HDA_FIXUP_ACT_PRE_PROBE)
		return;
	if (snd_hda_override_amp_caps(codec, 0x2, HDA_OUTPUT,
				      (0x3b << AC_AMPCAP_OFFSET_SHIFT) |
				      (0x3b << AC_AMPCAP_NUM_STEPS_SHIFT) |
				      (0x03 << AC_AMPCAP_STEP_SIZE_SHIFT) |
				      (0 << AC_AMPCAP_MUTE_SHIFT)))
		codec_warn(codec, "failed to override amp caps for NID 0x2\n");
}

static const struct snd_pcm_chmap_elem asus_pcm_2_1_chmaps[] = {
	{ .channels = 2,
	  .map = { SNDRV_CHMAP_FL, SNDRV_CHMAP_FR } },
	{ .channels = 4,
	  .map = { SNDRV_CHMAP_FL, SNDRV_CHMAP_FR,
		   SNDRV_CHMAP_NA, SNDRV_CHMAP_LFE } }, /* LFE only on right */
	{ }
};

/* override the 2.1 chmap */
static void alc_fixup_bass_chmap(struct hda_codec *codec,
				    const struct hda_fixup *fix, int action)
{
	if (action == HDA_FIXUP_ACT_BUILD) {
		struct alc_spec *spec = codec->spec;
		spec->gen.pcm_rec[0]->stream[0].chmap = asus_pcm_2_1_chmaps;
	}
}

/* avoid D3 for keeping GPIO up */
static unsigned int gpio_led_power_filter(struct hda_codec *codec,
					  hda_nid_t nid,
					  unsigned int power_state)
{
	struct alc_spec *spec = codec->spec;
	if (nid == codec->core.afg && power_state == AC_PWRST_D3 && spec->gpio_data)
		return AC_PWRST_D0;
	return power_state;
}

static void alc662_fixup_led_gpio1(struct hda_codec *codec,
				   const struct hda_fixup *fix, int action)
{
	struct alc_spec *spec = codec->spec;

	alc_fixup_hp_gpio_led(codec, action, 0x01, 0);
	if (action == HDA_FIXUP_ACT_PRE_PROBE) {
		spec->mute_led_polarity = 1;
		codec->power_filter = gpio_led_power_filter;
	}
}

static void alc662_usi_automute_hook(struct hda_codec *codec,
					 struct hda_jack_callback *jack)
{
	struct alc_spec *spec = codec->spec;
	int vref;
	msleep(200);
	snd_hda_gen_hp_automute(codec, jack);

	vref = spec->gen.hp_jack_present ? PIN_VREF80 : 0;
	msleep(100);
	snd_hda_codec_write(codec, 0x19, 0, AC_VERB_SET_PIN_WIDGET_CONTROL,
			    vref);
}

static void alc662_fixup_usi_headset_mic(struct hda_codec *codec,
				     const struct hda_fixup *fix, int action)
{
	struct alc_spec *spec = codec->spec;
	if (action == HDA_FIXUP_ACT_PRE_PROBE) {
		spec->parse_flags |= HDA_PINCFG_HEADSET_MIC;
		spec->gen.hp_automute_hook = alc662_usi_automute_hook;
	}
}

static struct coef_fw alc668_coefs[] = {
	WRITE_COEF(0x01, 0xbebe), WRITE_COEF(0x02, 0xaaaa), WRITE_COEF(0x03,    0x0),
	WRITE_COEF(0x04, 0x0180), WRITE_COEF(0x06,    0x0), WRITE_COEF(0x07, 0x0f80),
	WRITE_COEF(0x08, 0x0031), WRITE_COEF(0x0a, 0x0060), WRITE_COEF(0x0b,    0x0),
	WRITE_COEF(0x0c, 0x7cf7), WRITE_COEF(0x0d, 0x1080), WRITE_COEF(0x0e, 0x7f7f),
	WRITE_COEF(0x0f, 0xcccc), WRITE_COEF(0x10, 0xddcc), WRITE_COEF(0x11, 0x0001),
	WRITE_COEF(0x13,    0x0), WRITE_COEF(0x14, 0x2aa0), WRITE_COEF(0x17, 0xa940),
	WRITE_COEF(0x19,    0x0), WRITE_COEF(0x1a,    0x0), WRITE_COEF(0x1b,    0x0),
	WRITE_COEF(0x1c,    0x0), WRITE_COEF(0x1d,    0x0), WRITE_COEF(0x1e, 0x7418),
	WRITE_COEF(0x1f, 0x0804), WRITE_COEF(0x20, 0x4200), WRITE_COEF(0x21, 0x0468),
	WRITE_COEF(0x22, 0x8ccc), WRITE_COEF(0x23, 0x0250), WRITE_COEF(0x24, 0x7418),
	WRITE_COEF(0x27,    0x0), WRITE_COEF(0x28, 0x8ccc), WRITE_COEF(0x2a, 0xff00),
	WRITE_COEF(0x2b, 0x8000), WRITE_COEF(0xa7, 0xff00), WRITE_COEF(0xa8, 0x8000),
	WRITE_COEF(0xaa, 0x2e17), WRITE_COEF(0xab, 0xa0c0), WRITE_COEF(0xac,    0x0),
	WRITE_COEF(0xad,    0x0), WRITE_COEF(0xae, 0x2ac6), WRITE_COEF(0xaf, 0xa480),
	WRITE_COEF(0xb0,    0x0), WRITE_COEF(0xb1,    0x0), WRITE_COEF(0xb2,    0x0),
	WRITE_COEF(0xb3,    0x0), WRITE_COEF(0xb4,    0x0), WRITE_COEF(0xb5, 0x1040),
	WRITE_COEF(0xb6, 0xd697), WRITE_COEF(0xb7, 0x902b), WRITE_COEF(0xb8, 0xd697),
	WRITE_COEF(0xb9, 0x902b), WRITE_COEF(0xba, 0xb8ba), WRITE_COEF(0xbb, 0xaaab),
	WRITE_COEF(0xbc, 0xaaaf), WRITE_COEF(0xbd, 0x6aaa), WRITE_COEF(0xbe, 0x1c02),
	WRITE_COEF(0xc0, 0x00ff), WRITE_COEF(0xc1, 0x0fa6),
	{}
};

static void alc668_restore_default_value(struct hda_codec *codec)
{
	alc_process_coef_fw(codec, alc668_coefs);
}

enum {
	ALC662_FIXUP_ASPIRE,
	ALC662_FIXUP_LED_GPIO1,
	ALC662_FIXUP_IDEAPAD,
	ALC272_FIXUP_MARIO,
	ALC662_FIXUP_CZC_P10T,
	ALC662_FIXUP_SKU_IGNORE,
	ALC662_FIXUP_HP_RP5800,
	ALC662_FIXUP_ASUS_MODE1,
	ALC662_FIXUP_ASUS_MODE2,
	ALC662_FIXUP_ASUS_MODE3,
	ALC662_FIXUP_ASUS_MODE4,
	ALC662_FIXUP_ASUS_MODE5,
	ALC662_FIXUP_ASUS_MODE6,
	ALC662_FIXUP_ASUS_MODE7,
	ALC662_FIXUP_ASUS_MODE8,
	ALC662_FIXUP_NO_JACK_DETECT,
	ALC662_FIXUP_ZOTAC_Z68,
	ALC662_FIXUP_INV_DMIC,
	ALC662_FIXUP_DELL_MIC_NO_PRESENCE,
	ALC668_FIXUP_DELL_MIC_NO_PRESENCE,
	ALC662_FIXUP_HEADSET_MODE,
	ALC668_FIXUP_HEADSET_MODE,
	ALC662_FIXUP_BASS_MODE4_CHMAP,
	ALC662_FIXUP_BASS_16,
	ALC662_FIXUP_BASS_1A,
	ALC662_FIXUP_BASS_CHMAP,
	ALC668_FIXUP_AUTO_MUTE,
	ALC668_FIXUP_DELL_DISABLE_AAMIX,
	ALC668_FIXUP_DELL_XPS13,
	ALC662_FIXUP_ASUS_Nx50,
	ALC668_FIXUP_ASUS_Nx51_HEADSET_MODE,
	ALC668_FIXUP_ASUS_Nx51,
	ALC668_FIXUP_MIC_COEF,
	ALC668_FIXUP_ASUS_G751,
	ALC891_FIXUP_HEADSET_MODE,
	ALC891_FIXUP_DELL_MIC_NO_PRESENCE,
	ALC662_FIXUP_ACER_VERITON,
	ALC892_FIXUP_ASROCK_MOBO,
	ALC662_FIXUP_USI_FUNC,
	ALC662_FIXUP_USI_HEADSET_MODE,
	ALC662_FIXUP_LENOVO_MULTI_CODECS,
};

static const struct hda_fixup alc662_fixups[] = {
	[ALC662_FIXUP_ASPIRE] = {
		.type = HDA_FIXUP_PINS,
		.v.pins = (const struct hda_pintbl[]) {
			{ 0x15, 0x99130112 }, /* subwoofer */
			{ }
		}
	},
	[ALC662_FIXUP_LED_GPIO1] = {
		.type = HDA_FIXUP_FUNC,
		.v.func = alc662_fixup_led_gpio1,
	},
	[ALC662_FIXUP_IDEAPAD] = {
		.type = HDA_FIXUP_PINS,
		.v.pins = (const struct hda_pintbl[]) {
			{ 0x17, 0x99130112 }, /* subwoofer */
			{ }
		},
		.chained = true,
		.chain_id = ALC662_FIXUP_LED_GPIO1,
	},
	[ALC272_FIXUP_MARIO] = {
		.type = HDA_FIXUP_FUNC,
		.v.func = alc272_fixup_mario,
	},
	[ALC662_FIXUP_CZC_P10T] = {
		.type = HDA_FIXUP_VERBS,
		.v.verbs = (const struct hda_verb[]) {
			{0x14, AC_VERB_SET_EAPD_BTLENABLE, 0},
			{}
		}
	},
	[ALC662_FIXUP_SKU_IGNORE] = {
		.type = HDA_FIXUP_FUNC,
		.v.func = alc_fixup_sku_ignore,
	},
	[ALC662_FIXUP_HP_RP5800] = {
		.type = HDA_FIXUP_PINS,
		.v.pins = (const struct hda_pintbl[]) {
			{ 0x14, 0x0221201f }, /* HP out */
			{ }
		},
		.chained = true,
		.chain_id = ALC662_FIXUP_SKU_IGNORE
	},
	[ALC662_FIXUP_ASUS_MODE1] = {
		.type = HDA_FIXUP_PINS,
		.v.pins = (const struct hda_pintbl[]) {
			{ 0x14, 0x99130110 }, /* speaker */
			{ 0x18, 0x01a19c20 }, /* mic */
			{ 0x19, 0x99a3092f }, /* int-mic */
			{ 0x21, 0x0121401f }, /* HP out */
			{ }
		},
		.chained = true,
		.chain_id = ALC662_FIXUP_SKU_IGNORE
	},
	[ALC662_FIXUP_ASUS_MODE2] = {
		.type = HDA_FIXUP_PINS,
		.v.pins = (const struct hda_pintbl[]) {
			{ 0x14, 0x99130110 }, /* speaker */
			{ 0x18, 0x01a19820 }, /* mic */
			{ 0x19, 0x99a3092f }, /* int-mic */
			{ 0x1b, 0x0121401f }, /* HP out */
			{ }
		},
		.chained = true,
		.chain_id = ALC662_FIXUP_SKU_IGNORE
	},
	[ALC662_FIXUP_ASUS_MODE3] = {
		.type = HDA_FIXUP_PINS,
		.v.pins = (const struct hda_pintbl[]) {
			{ 0x14, 0x99130110 }, /* speaker */
			{ 0x15, 0x0121441f }, /* HP */
			{ 0x18, 0x01a19840 }, /* mic */
			{ 0x19, 0x99a3094f }, /* int-mic */
			{ 0x21, 0x01211420 }, /* HP2 */
			{ }
		},
		.chained = true,
		.chain_id = ALC662_FIXUP_SKU_IGNORE
	},
	[ALC662_FIXUP_ASUS_MODE4] = {
		.type = HDA_FIXUP_PINS,
		.v.pins = (const struct hda_pintbl[]) {
			{ 0x14, 0x99130110 }, /* speaker */
			{ 0x16, 0x99130111 }, /* speaker */
			{ 0x18, 0x01a19840 }, /* mic */
			{ 0x19, 0x99a3094f }, /* int-mic */
			{ 0x21, 0x0121441f }, /* HP */
			{ }
		},
		.chained = true,
		.chain_id = ALC662_FIXUP_SKU_IGNORE
	},
	[ALC662_FIXUP_ASUS_MODE5] = {
		.type = HDA_FIXUP_PINS,
		.v.pins = (const struct hda_pintbl[]) {
			{ 0x14, 0x99130110 }, /* speaker */
			{ 0x15, 0x0121441f }, /* HP */
			{ 0x16, 0x99130111 }, /* speaker */
			{ 0x18, 0x01a19840 }, /* mic */
			{ 0x19, 0x99a3094f }, /* int-mic */
			{ }
		},
		.chained = true,
		.chain_id = ALC662_FIXUP_SKU_IGNORE
	},
	[ALC662_FIXUP_ASUS_MODE6] = {
		.type = HDA_FIXUP_PINS,
		.v.pins = (const struct hda_pintbl[]) {
			{ 0x14, 0x99130110 }, /* speaker */
			{ 0x15, 0x01211420 }, /* HP2 */
			{ 0x18, 0x01a19840 }, /* mic */
			{ 0x19, 0x99a3094f }, /* int-mic */
			{ 0x1b, 0x0121441f }, /* HP */
			{ }
		},
		.chained = true,
		.chain_id = ALC662_FIXUP_SKU_IGNORE
	},
	[ALC662_FIXUP_ASUS_MODE7] = {
		.type = HDA_FIXUP_PINS,
		.v.pins = (const struct hda_pintbl[]) {
			{ 0x14, 0x99130110 }, /* speaker */
			{ 0x17, 0x99130111 }, /* speaker */
			{ 0x18, 0x01a19840 }, /* mic */
			{ 0x19, 0x99a3094f }, /* int-mic */
			{ 0x1b, 0x01214020 }, /* HP */
			{ 0x21, 0x0121401f }, /* HP */
			{ }
		},
		.chained = true,
		.chain_id = ALC662_FIXUP_SKU_IGNORE
	},
	[ALC662_FIXUP_ASUS_MODE8] = {
		.type = HDA_FIXUP_PINS,
		.v.pins = (const struct hda_pintbl[]) {
			{ 0x14, 0x99130110 }, /* speaker */
			{ 0x12, 0x99a30970 }, /* int-mic */
			{ 0x15, 0x01214020 }, /* HP */
			{ 0x17, 0x99130111 }, /* speaker */
			{ 0x18, 0x01a19840 }, /* mic */
			{ 0x21, 0x0121401f }, /* HP */
			{ }
		},
		.chained = true,
		.chain_id = ALC662_FIXUP_SKU_IGNORE
	},
	[ALC662_FIXUP_NO_JACK_DETECT] = {
		.type = HDA_FIXUP_FUNC,
		.v.func = alc_fixup_no_jack_detect,
	},
	[ALC662_FIXUP_ZOTAC_Z68] = {
		.type = HDA_FIXUP_PINS,
		.v.pins = (const struct hda_pintbl[]) {
			{ 0x1b, 0x02214020 }, /* Front HP */
			{ }
		}
	},
	[ALC662_FIXUP_INV_DMIC] = {
		.type = HDA_FIXUP_FUNC,
		.v.func = alc_fixup_inv_dmic,
	},
	[ALC668_FIXUP_DELL_XPS13] = {
		.type = HDA_FIXUP_FUNC,
		.v.func = alc_fixup_dell_xps13,
		.chained = true,
		.chain_id = ALC668_FIXUP_DELL_DISABLE_AAMIX
	},
	[ALC668_FIXUP_DELL_DISABLE_AAMIX] = {
		.type = HDA_FIXUP_FUNC,
		.v.func = alc_fixup_disable_aamix,
		.chained = true,
		.chain_id = ALC668_FIXUP_DELL_MIC_NO_PRESENCE
	},
	[ALC668_FIXUP_AUTO_MUTE] = {
		.type = HDA_FIXUP_FUNC,
		.v.func = alc_fixup_auto_mute_via_amp,
		.chained = true,
		.chain_id = ALC668_FIXUP_DELL_MIC_NO_PRESENCE
	},
	[ALC662_FIXUP_DELL_MIC_NO_PRESENCE] = {
		.type = HDA_FIXUP_PINS,
		.v.pins = (const struct hda_pintbl[]) {
			{ 0x19, 0x03a1113c }, /* use as headset mic, without its own jack detect */
			/* headphone mic by setting pin control of 0x1b (headphone out) to in + vref_50 */
			{ }
		},
		.chained = true,
		.chain_id = ALC662_FIXUP_HEADSET_MODE
	},
	[ALC662_FIXUP_HEADSET_MODE] = {
		.type = HDA_FIXUP_FUNC,
		.v.func = alc_fixup_headset_mode_alc662,
	},
	[ALC668_FIXUP_DELL_MIC_NO_PRESENCE] = {
		.type = HDA_FIXUP_PINS,
		.v.pins = (const struct hda_pintbl[]) {
			{ 0x19, 0x03a1913d }, /* use as headphone mic, without its own jack detect */
			{ 0x1b, 0x03a1113c }, /* use as headset mic, without its own jack detect */
			{ }
		},
		.chained = true,
		.chain_id = ALC668_FIXUP_HEADSET_MODE
	},
	[ALC668_FIXUP_HEADSET_MODE] = {
		.type = HDA_FIXUP_FUNC,
		.v.func = alc_fixup_headset_mode_alc668,
	},
	[ALC662_FIXUP_BASS_MODE4_CHMAP] = {
		.type = HDA_FIXUP_FUNC,
		.v.func = alc_fixup_bass_chmap,
		.chained = true,
		.chain_id = ALC662_FIXUP_ASUS_MODE4
	},
	[ALC662_FIXUP_BASS_16] = {
		.type = HDA_FIXUP_PINS,
		.v.pins = (const struct hda_pintbl[]) {
			{0x16, 0x80106111}, /* bass speaker */
			{}
		},
		.chained = true,
		.chain_id = ALC662_FIXUP_BASS_CHMAP,
	},
	[ALC662_FIXUP_BASS_1A] = {
		.type = HDA_FIXUP_PINS,
		.v.pins = (const struct hda_pintbl[]) {
			{0x1a, 0x80106111}, /* bass speaker */
			{}
		},
		.chained = true,
		.chain_id = ALC662_FIXUP_BASS_CHMAP,
	},
	[ALC662_FIXUP_BASS_CHMAP] = {
		.type = HDA_FIXUP_FUNC,
		.v.func = alc_fixup_bass_chmap,
	},
	[ALC662_FIXUP_ASUS_Nx50] = {
		.type = HDA_FIXUP_FUNC,
		.v.func = alc_fixup_auto_mute_via_amp,
		.chained = true,
		.chain_id = ALC662_FIXUP_BASS_1A
	},
	[ALC668_FIXUP_ASUS_Nx51_HEADSET_MODE] = {
		.type = HDA_FIXUP_FUNC,
		.v.func = alc_fixup_headset_mode_alc668,
		.chain_id = ALC662_FIXUP_BASS_CHMAP
	},
	[ALC668_FIXUP_ASUS_Nx51] = {
		.type = HDA_FIXUP_PINS,
		.v.pins = (const struct hda_pintbl[]) {
			{ 0x19, 0x03a1913d }, /* use as headphone mic, without its own jack detect */
			{ 0x1a, 0x90170151 }, /* bass speaker */
			{ 0x1b, 0x03a1113c }, /* use as headset mic, without its own jack detect */
			{}
		},
		.chained = true,
		.chain_id = ALC668_FIXUP_ASUS_Nx51_HEADSET_MODE,
	},
	[ALC668_FIXUP_MIC_COEF] = {
		.type = HDA_FIXUP_VERBS,
		.v.verbs = (const struct hda_verb[]) {
			{ 0x20, AC_VERB_SET_COEF_INDEX, 0xc3 },
			{ 0x20, AC_VERB_SET_PROC_COEF, 0x4000 },
			{}
		},
	},
	[ALC668_FIXUP_ASUS_G751] = {
		.type = HDA_FIXUP_PINS,
		.v.pins = (const struct hda_pintbl[]) {
			{ 0x16, 0x0421101f }, /* HP */
			{}
		},
		.chained = true,
		.chain_id = ALC668_FIXUP_MIC_COEF
	},
	[ALC891_FIXUP_HEADSET_MODE] = {
		.type = HDA_FIXUP_FUNC,
		.v.func = alc_fixup_headset_mode,
	},
	[ALC891_FIXUP_DELL_MIC_NO_PRESENCE] = {
		.type = HDA_FIXUP_PINS,
		.v.pins = (const struct hda_pintbl[]) {
			{ 0x19, 0x03a1913d }, /* use as headphone mic, without its own jack detect */
			{ 0x1b, 0x03a1113c }, /* use as headset mic, without its own jack detect */
			{ }
		},
		.chained = true,
		.chain_id = ALC891_FIXUP_HEADSET_MODE
	},
	[ALC662_FIXUP_ACER_VERITON] = {
		.type = HDA_FIXUP_PINS,
		.v.pins = (const struct hda_pintbl[]) {
			{ 0x15, 0x50170120 }, /* no internal speaker */
			{ }
		}
	},
	[ALC892_FIXUP_ASROCK_MOBO] = {
		.type = HDA_FIXUP_PINS,
		.v.pins = (const struct hda_pintbl[]) {
			{ 0x15, 0x40f000f0 }, /* disabled */
			{ 0x16, 0x40f000f0 }, /* disabled */
			{ }
		}
	},
	[ALC662_FIXUP_USI_FUNC] = {
		.type = HDA_FIXUP_FUNC,
		.v.func = alc662_fixup_usi_headset_mic,
	},
	[ALC662_FIXUP_USI_HEADSET_MODE] = {
		.type = HDA_FIXUP_PINS,
		.v.pins = (const struct hda_pintbl[]) {
			{ 0x19, 0x02a1913c }, /* use as headset mic, without its own jack detect */
			{ 0x18, 0x01a1903d },
			{ }
		},
		.chained = true,
		.chain_id = ALC662_FIXUP_USI_FUNC
	},
	[ALC662_FIXUP_LENOVO_MULTI_CODECS] = {
		.type = HDA_FIXUP_FUNC,
		.v.func = alc233_alc662_fixup_lenovo_dual_codecs,
	},
};

static const struct snd_pci_quirk alc662_fixup_tbl[] = {
	SND_PCI_QUIRK(0x1019, 0x9087, "ECS", ALC662_FIXUP_ASUS_MODE2),
	SND_PCI_QUIRK(0x1025, 0x022f, "Acer Aspire One", ALC662_FIXUP_INV_DMIC),
	SND_PCI_QUIRK(0x1025, 0x0241, "Packard Bell DOTS", ALC662_FIXUP_INV_DMIC),
	SND_PCI_QUIRK(0x1025, 0x0308, "Acer Aspire 8942G", ALC662_FIXUP_ASPIRE),
	SND_PCI_QUIRK(0x1025, 0x031c, "Gateway NV79", ALC662_FIXUP_SKU_IGNORE),
	SND_PCI_QUIRK(0x1025, 0x0349, "eMachines eM250", ALC662_FIXUP_INV_DMIC),
	SND_PCI_QUIRK(0x1025, 0x034a, "Gateway LT27", ALC662_FIXUP_INV_DMIC),
	SND_PCI_QUIRK(0x1025, 0x038b, "Acer Aspire 8943G", ALC662_FIXUP_ASPIRE),
	SND_PCI_QUIRK(0x1028, 0x05d8, "Dell", ALC668_FIXUP_DELL_MIC_NO_PRESENCE),
	SND_PCI_QUIRK(0x1028, 0x05db, "Dell", ALC668_FIXUP_DELL_MIC_NO_PRESENCE),
	SND_PCI_QUIRK(0x1028, 0x05fe, "Dell XPS 15", ALC668_FIXUP_DELL_XPS13),
	SND_PCI_QUIRK(0x1028, 0x060a, "Dell XPS 13", ALC668_FIXUP_DELL_XPS13),
	SND_PCI_QUIRK(0x1028, 0x060d, "Dell M3800", ALC668_FIXUP_DELL_XPS13),
	SND_PCI_QUIRK(0x1028, 0x0625, "Dell", ALC668_FIXUP_DELL_MIC_NO_PRESENCE),
	SND_PCI_QUIRK(0x1028, 0x0626, "Dell", ALC668_FIXUP_DELL_MIC_NO_PRESENCE),
	SND_PCI_QUIRK(0x1028, 0x0696, "Dell", ALC668_FIXUP_DELL_MIC_NO_PRESENCE),
	SND_PCI_QUIRK(0x1028, 0x0698, "Dell", ALC668_FIXUP_DELL_MIC_NO_PRESENCE),
	SND_PCI_QUIRK(0x1028, 0x069f, "Dell", ALC668_FIXUP_DELL_MIC_NO_PRESENCE),
	SND_PCI_QUIRK(0x103c, 0x1632, "HP RP5800", ALC662_FIXUP_HP_RP5800),
	SND_PCI_QUIRK(0x1043, 0x1080, "Asus UX501VW", ALC668_FIXUP_HEADSET_MODE),
	SND_PCI_QUIRK(0x1043, 0x11cd, "Asus N550", ALC662_FIXUP_ASUS_Nx50),
	SND_PCI_QUIRK(0x1043, 0x13df, "Asus N550JX", ALC662_FIXUP_BASS_1A),
	SND_PCI_QUIRK(0x1043, 0x129d, "Asus N750", ALC662_FIXUP_ASUS_Nx50),
	SND_PCI_QUIRK(0x1043, 0x12ff, "ASUS G751", ALC668_FIXUP_ASUS_G751),
	SND_PCI_QUIRK(0x1043, 0x1477, "ASUS N56VZ", ALC662_FIXUP_BASS_MODE4_CHMAP),
	SND_PCI_QUIRK(0x1043, 0x15a7, "ASUS UX51VZH", ALC662_FIXUP_BASS_16),
	SND_PCI_QUIRK(0x1043, 0x177d, "ASUS N551", ALC668_FIXUP_ASUS_Nx51),
	SND_PCI_QUIRK(0x1043, 0x17bd, "ASUS N751", ALC668_FIXUP_ASUS_Nx51),
	SND_PCI_QUIRK(0x1043, 0x1963, "ASUS X71SL", ALC662_FIXUP_ASUS_MODE8),
	SND_PCI_QUIRK(0x1043, 0x1b73, "ASUS N55SF", ALC662_FIXUP_BASS_16),
	SND_PCI_QUIRK(0x1043, 0x1bf3, "ASUS N76VZ", ALC662_FIXUP_BASS_MODE4_CHMAP),
	SND_PCI_QUIRK(0x1043, 0x8469, "ASUS mobo", ALC662_FIXUP_NO_JACK_DETECT),
	SND_PCI_QUIRK(0x105b, 0x0cd6, "Foxconn", ALC662_FIXUP_ASUS_MODE2),
	SND_PCI_QUIRK(0x144d, 0xc051, "Samsung R720", ALC662_FIXUP_IDEAPAD),
	SND_PCI_QUIRK(0x14cd, 0x5003, "USI", ALC662_FIXUP_USI_HEADSET_MODE),
	SND_PCI_QUIRK(0x17aa, 0x1036, "Lenovo P520", ALC662_FIXUP_LENOVO_MULTI_CODECS),
	SND_PCI_QUIRK(0x17aa, 0x38af, "Lenovo Ideapad Y550P", ALC662_FIXUP_IDEAPAD),
	SND_PCI_QUIRK(0x17aa, 0x3a0d, "Lenovo Ideapad Y550", ALC662_FIXUP_IDEAPAD),
	SND_PCI_QUIRK(0x1849, 0x5892, "ASRock B150M", ALC892_FIXUP_ASROCK_MOBO),
	SND_PCI_QUIRK(0x19da, 0xa130, "Zotac Z68", ALC662_FIXUP_ZOTAC_Z68),
	SND_PCI_QUIRK(0x1b0a, 0x01b8, "ACER Veriton", ALC662_FIXUP_ACER_VERITON),
	SND_PCI_QUIRK(0x1b35, 0x2206, "CZC P10T", ALC662_FIXUP_CZC_P10T),

#if 0
	/* Below is a quirk table taken from the old code.
	 * Basically the device should work as is without the fixup table.
	 * If BIOS doesn't give a proper info, enable the corresponding
	 * fixup entry.
	 */
	SND_PCI_QUIRK(0x1043, 0x1000, "ASUS N50Vm", ALC662_FIXUP_ASUS_MODE1),
	SND_PCI_QUIRK(0x1043, 0x1092, "ASUS NB", ALC662_FIXUP_ASUS_MODE3),
	SND_PCI_QUIRK(0x1043, 0x1173, "ASUS K73Jn", ALC662_FIXUP_ASUS_MODE1),
	SND_PCI_QUIRK(0x1043, 0x11c3, "ASUS M70V", ALC662_FIXUP_ASUS_MODE3),
	SND_PCI_QUIRK(0x1043, 0x11d3, "ASUS NB", ALC662_FIXUP_ASUS_MODE1),
	SND_PCI_QUIRK(0x1043, 0x11f3, "ASUS NB", ALC662_FIXUP_ASUS_MODE2),
	SND_PCI_QUIRK(0x1043, 0x1203, "ASUS NB", ALC662_FIXUP_ASUS_MODE1),
	SND_PCI_QUIRK(0x1043, 0x1303, "ASUS G60J", ALC662_FIXUP_ASUS_MODE1),
	SND_PCI_QUIRK(0x1043, 0x1333, "ASUS G60Jx", ALC662_FIXUP_ASUS_MODE1),
	SND_PCI_QUIRK(0x1043, 0x1339, "ASUS NB", ALC662_FIXUP_ASUS_MODE2),
	SND_PCI_QUIRK(0x1043, 0x13e3, "ASUS N71JA", ALC662_FIXUP_ASUS_MODE7),
	SND_PCI_QUIRK(0x1043, 0x1463, "ASUS N71", ALC662_FIXUP_ASUS_MODE7),
	SND_PCI_QUIRK(0x1043, 0x14d3, "ASUS G72", ALC662_FIXUP_ASUS_MODE8),
	SND_PCI_QUIRK(0x1043, 0x1563, "ASUS N90", ALC662_FIXUP_ASUS_MODE3),
	SND_PCI_QUIRK(0x1043, 0x15d3, "ASUS N50SF F50SF", ALC662_FIXUP_ASUS_MODE1),
	SND_PCI_QUIRK(0x1043, 0x16c3, "ASUS NB", ALC662_FIXUP_ASUS_MODE2),
	SND_PCI_QUIRK(0x1043, 0x16f3, "ASUS K40C K50C", ALC662_FIXUP_ASUS_MODE2),
	SND_PCI_QUIRK(0x1043, 0x1733, "ASUS N81De", ALC662_FIXUP_ASUS_MODE1),
	SND_PCI_QUIRK(0x1043, 0x1753, "ASUS NB", ALC662_FIXUP_ASUS_MODE2),
	SND_PCI_QUIRK(0x1043, 0x1763, "ASUS NB", ALC662_FIXUP_ASUS_MODE6),
	SND_PCI_QUIRK(0x1043, 0x1765, "ASUS NB", ALC662_FIXUP_ASUS_MODE6),
	SND_PCI_QUIRK(0x1043, 0x1783, "ASUS NB", ALC662_FIXUP_ASUS_MODE2),
	SND_PCI_QUIRK(0x1043, 0x1793, "ASUS F50GX", ALC662_FIXUP_ASUS_MODE1),
	SND_PCI_QUIRK(0x1043, 0x17b3, "ASUS F70SL", ALC662_FIXUP_ASUS_MODE3),
	SND_PCI_QUIRK(0x1043, 0x17f3, "ASUS X58LE", ALC662_FIXUP_ASUS_MODE2),
	SND_PCI_QUIRK(0x1043, 0x1813, "ASUS NB", ALC662_FIXUP_ASUS_MODE2),
	SND_PCI_QUIRK(0x1043, 0x1823, "ASUS NB", ALC662_FIXUP_ASUS_MODE5),
	SND_PCI_QUIRK(0x1043, 0x1833, "ASUS NB", ALC662_FIXUP_ASUS_MODE6),
	SND_PCI_QUIRK(0x1043, 0x1843, "ASUS NB", ALC662_FIXUP_ASUS_MODE2),
	SND_PCI_QUIRK(0x1043, 0x1853, "ASUS F50Z", ALC662_FIXUP_ASUS_MODE1),
	SND_PCI_QUIRK(0x1043, 0x1864, "ASUS NB", ALC662_FIXUP_ASUS_MODE2),
	SND_PCI_QUIRK(0x1043, 0x1876, "ASUS NB", ALC662_FIXUP_ASUS_MODE2),
	SND_PCI_QUIRK(0x1043, 0x1893, "ASUS M50Vm", ALC662_FIXUP_ASUS_MODE3),
	SND_PCI_QUIRK(0x1043, 0x1894, "ASUS X55", ALC662_FIXUP_ASUS_MODE3),
	SND_PCI_QUIRK(0x1043, 0x18b3, "ASUS N80Vc", ALC662_FIXUP_ASUS_MODE1),
	SND_PCI_QUIRK(0x1043, 0x18c3, "ASUS VX5", ALC662_FIXUP_ASUS_MODE1),
	SND_PCI_QUIRK(0x1043, 0x18d3, "ASUS N81Te", ALC662_FIXUP_ASUS_MODE1),
	SND_PCI_QUIRK(0x1043, 0x18f3, "ASUS N505Tp", ALC662_FIXUP_ASUS_MODE1),
	SND_PCI_QUIRK(0x1043, 0x1903, "ASUS F5GL", ALC662_FIXUP_ASUS_MODE1),
	SND_PCI_QUIRK(0x1043, 0x1913, "ASUS NB", ALC662_FIXUP_ASUS_MODE2),
	SND_PCI_QUIRK(0x1043, 0x1933, "ASUS F80Q", ALC662_FIXUP_ASUS_MODE2),
	SND_PCI_QUIRK(0x1043, 0x1943, "ASUS Vx3V", ALC662_FIXUP_ASUS_MODE1),
	SND_PCI_QUIRK(0x1043, 0x1953, "ASUS NB", ALC662_FIXUP_ASUS_MODE1),
	SND_PCI_QUIRK(0x1043, 0x1963, "ASUS X71C", ALC662_FIXUP_ASUS_MODE3),
	SND_PCI_QUIRK(0x1043, 0x1983, "ASUS N5051A", ALC662_FIXUP_ASUS_MODE1),
	SND_PCI_QUIRK(0x1043, 0x1993, "ASUS N20", ALC662_FIXUP_ASUS_MODE1),
	SND_PCI_QUIRK(0x1043, 0x19b3, "ASUS F7Z", ALC662_FIXUP_ASUS_MODE1),
	SND_PCI_QUIRK(0x1043, 0x19c3, "ASUS F5Z/F6x", ALC662_FIXUP_ASUS_MODE2),
	SND_PCI_QUIRK(0x1043, 0x19e3, "ASUS NB", ALC662_FIXUP_ASUS_MODE1),
	SND_PCI_QUIRK(0x1043, 0x19f3, "ASUS NB", ALC662_FIXUP_ASUS_MODE4),
#endif
	{}
};

static const struct hda_model_fixup alc662_fixup_models[] = {
	{.id = ALC662_FIXUP_ASPIRE, .name = "aspire"},
	{.id = ALC662_FIXUP_IDEAPAD, .name = "ideapad"},
	{.id = ALC272_FIXUP_MARIO, .name = "mario"},
	{.id = ALC662_FIXUP_HP_RP5800, .name = "hp-rp5800"},
	{.id = ALC662_FIXUP_ASUS_MODE1, .name = "asus-mode1"},
	{.id = ALC662_FIXUP_ASUS_MODE2, .name = "asus-mode2"},
	{.id = ALC662_FIXUP_ASUS_MODE3, .name = "asus-mode3"},
	{.id = ALC662_FIXUP_ASUS_MODE4, .name = "asus-mode4"},
	{.id = ALC662_FIXUP_ASUS_MODE5, .name = "asus-mode5"},
	{.id = ALC662_FIXUP_ASUS_MODE6, .name = "asus-mode6"},
	{.id = ALC662_FIXUP_ASUS_MODE7, .name = "asus-mode7"},
	{.id = ALC662_FIXUP_ASUS_MODE8, .name = "asus-mode8"},
	{.id = ALC662_FIXUP_ZOTAC_Z68, .name = "zotac-z68"},
	{.id = ALC662_FIXUP_INV_DMIC, .name = "inv-dmic"},
	{.id = ALC662_FIXUP_DELL_MIC_NO_PRESENCE, .name = "alc662-headset-multi"},
	{.id = ALC668_FIXUP_DELL_MIC_NO_PRESENCE, .name = "dell-headset-multi"},
	{.id = ALC662_FIXUP_HEADSET_MODE, .name = "alc662-headset"},
	{.id = ALC668_FIXUP_HEADSET_MODE, .name = "alc668-headset"},
	{.id = ALC662_FIXUP_BASS_16, .name = "bass16"},
	{.id = ALC662_FIXUP_BASS_1A, .name = "bass1a"},
	{.id = ALC668_FIXUP_AUTO_MUTE, .name = "automute"},
	{.id = ALC668_FIXUP_DELL_XPS13, .name = "dell-xps13"},
	{.id = ALC662_FIXUP_ASUS_Nx50, .name = "asus-nx50"},
	{.id = ALC668_FIXUP_ASUS_Nx51, .name = "asus-nx51"},
	{.id = ALC891_FIXUP_HEADSET_MODE, .name = "alc891-headset"},
	{.id = ALC891_FIXUP_DELL_MIC_NO_PRESENCE, .name = "alc891-headset-multi"},
	{.id = ALC662_FIXUP_ACER_VERITON, .name = "acer-veriton"},
	{.id = ALC892_FIXUP_ASROCK_MOBO, .name = "asrock-mobo"},
	{.id = ALC662_FIXUP_USI_HEADSET_MODE, .name = "usi-headset"},
	{.id = ALC662_FIXUP_LENOVO_MULTI_CODECS, .name = "dual-codecs"},
	{}
};

static const struct snd_hda_pin_quirk alc662_pin_fixup_tbl[] = {
	SND_HDA_PIN_QUIRK(0x10ec0867, 0x1028, "Dell", ALC891_FIXUP_DELL_MIC_NO_PRESENCE,
		{0x17, 0x02211010},
		{0x18, 0x01a19030},
		{0x1a, 0x01813040},
		{0x21, 0x01014020}),
	SND_HDA_PIN_QUIRK(0x10ec0867, 0x1028, "Dell", ALC891_FIXUP_DELL_MIC_NO_PRESENCE,
		{0x16, 0x01813030},
		{0x17, 0x02211010},
		{0x18, 0x01a19040},
		{0x21, 0x01014020}),
	SND_HDA_PIN_QUIRK(0x10ec0662, 0x1028, "Dell", ALC662_FIXUP_DELL_MIC_NO_PRESENCE,
		{0x14, 0x01014010},
		{0x18, 0x01a19020},
		{0x1a, 0x0181302f},
		{0x1b, 0x0221401f}),
	SND_HDA_PIN_QUIRK(0x10ec0668, 0x1028, "Dell", ALC668_FIXUP_AUTO_MUTE,
		{0x12, 0x99a30130},
		{0x14, 0x90170110},
		{0x15, 0x0321101f},
		{0x16, 0x03011020}),
	SND_HDA_PIN_QUIRK(0x10ec0668, 0x1028, "Dell", ALC668_FIXUP_AUTO_MUTE,
		{0x12, 0x99a30140},
		{0x14, 0x90170110},
		{0x15, 0x0321101f},
		{0x16, 0x03011020}),
	SND_HDA_PIN_QUIRK(0x10ec0668, 0x1028, "Dell", ALC668_FIXUP_AUTO_MUTE,
		{0x12, 0x99a30150},
		{0x14, 0x90170110},
		{0x15, 0x0321101f},
		{0x16, 0x03011020}),
	SND_HDA_PIN_QUIRK(0x10ec0668, 0x1028, "Dell", ALC668_FIXUP_AUTO_MUTE,
		{0x14, 0x90170110},
		{0x15, 0x0321101f},
		{0x16, 0x03011020}),
	SND_HDA_PIN_QUIRK(0x10ec0668, 0x1028, "Dell XPS 15", ALC668_FIXUP_AUTO_MUTE,
		{0x12, 0x90a60130},
		{0x14, 0x90170110},
		{0x15, 0x0321101f}),
	{}
};

/*
 */
static int patch_alc662(struct hda_codec *codec)
{
	struct alc_spec *spec;
	int err;

	err = alc_alloc_spec(codec, 0x0b);
	if (err < 0)
		return err;

	spec = codec->spec;

	spec->shutup = alc_eapd_shutup;

	/* handle multiple HPs as is */
	spec->parse_flags = HDA_PINCFG_NO_HP_FIXUP;

	alc_fix_pll_init(codec, 0x20, 0x04, 15);

	switch (codec->core.vendor_id) {
	case 0x10ec0668:
		spec->init_hook = alc668_restore_default_value;
		break;
	}

	snd_hda_pick_fixup(codec, alc662_fixup_models,
		       alc662_fixup_tbl, alc662_fixups);
	snd_hda_pick_pin_fixup(codec, alc662_pin_fixup_tbl, alc662_fixups);
	snd_hda_apply_fixup(codec, HDA_FIXUP_ACT_PRE_PROBE);

	alc_auto_parse_customize_define(codec);

	if (has_cdefine_beep(codec))
		spec->gen.beep_nid = 0x01;

	if ((alc_get_coef0(codec) & (1 << 14)) &&
	    codec->bus->pci && codec->bus->pci->subsystem_vendor == 0x1025 &&
	    spec->cdefine.platform_type == 1) {
		err = alc_codec_rename(codec, "ALC272X");
		if (err < 0)
			goto error;
	}

	/* automatic parse from the BIOS config */
	err = alc662_parse_auto_config(codec);
	if (err < 0)
		goto error;

	if (!spec->gen.no_analog && spec->gen.beep_nid) {
		switch (codec->core.vendor_id) {
		case 0x10ec0662:
			err = set_beep_amp(spec, 0x0b, 0x05, HDA_INPUT);
			break;
		case 0x10ec0272:
		case 0x10ec0663:
		case 0x10ec0665:
		case 0x10ec0668:
			err = set_beep_amp(spec, 0x0b, 0x04, HDA_INPUT);
			break;
		case 0x10ec0273:
			err = set_beep_amp(spec, 0x0b, 0x03, HDA_INPUT);
			break;
		}
		if (err < 0)
			goto error;
	}

	snd_hda_apply_fixup(codec, HDA_FIXUP_ACT_PROBE);

	return 0;

 error:
	alc_free(codec);
	return err;
}

/*
 * ALC680 support
 */

static int alc680_parse_auto_config(struct hda_codec *codec)
{
	return alc_parse_auto_config(codec, NULL, NULL);
}

/*
 */
static int patch_alc680(struct hda_codec *codec)
{
	int err;

	/* ALC680 has no aa-loopback mixer */
	err = alc_alloc_spec(codec, 0);
	if (err < 0)
		return err;

	/* automatic parse from the BIOS config */
	err = alc680_parse_auto_config(codec);
	if (err < 0) {
		alc_free(codec);
		return err;
	}

	return 0;
}

/*
 * patch entries
 */
static const struct hda_device_id snd_hda_id_realtek[] = {
	HDA_CODEC_ENTRY(0x10ec0215, "ALC215", patch_alc269),
	HDA_CODEC_ENTRY(0x10ec0221, "ALC221", patch_alc269),
	HDA_CODEC_ENTRY(0x10ec0222, "ALC222", patch_alc269),
	HDA_CODEC_ENTRY(0x10ec0225, "ALC225", patch_alc269),
	HDA_CODEC_ENTRY(0x10ec0231, "ALC231", patch_alc269),
	HDA_CODEC_ENTRY(0x10ec0233, "ALC233", patch_alc269),
	HDA_CODEC_ENTRY(0x10ec0234, "ALC234", patch_alc269),
	HDA_CODEC_ENTRY(0x10ec0235, "ALC233", patch_alc269),
	HDA_CODEC_ENTRY(0x10ec0236, "ALC236", patch_alc269),
	HDA_CODEC_ENTRY(0x10ec0255, "ALC255", patch_alc269),
	HDA_CODEC_ENTRY(0x10ec0256, "ALC256", patch_alc269),
	HDA_CODEC_ENTRY(0x10ec0257, "ALC257", patch_alc269),
	HDA_CODEC_ENTRY(0x10ec0260, "ALC260", patch_alc260),
	HDA_CODEC_ENTRY(0x10ec0262, "ALC262", patch_alc262),
	HDA_CODEC_ENTRY(0x10ec0267, "ALC267", patch_alc268),
	HDA_CODEC_ENTRY(0x10ec0268, "ALC268", patch_alc268),
	HDA_CODEC_ENTRY(0x10ec0269, "ALC269", patch_alc269),
	HDA_CODEC_ENTRY(0x10ec0270, "ALC270", patch_alc269),
	HDA_CODEC_ENTRY(0x10ec0272, "ALC272", patch_alc662),
	HDA_CODEC_ENTRY(0x10ec0274, "ALC274", patch_alc269),
	HDA_CODEC_ENTRY(0x10ec0275, "ALC275", patch_alc269),
	HDA_CODEC_ENTRY(0x10ec0276, "ALC276", patch_alc269),
	HDA_CODEC_ENTRY(0x10ec0280, "ALC280", patch_alc269),
	HDA_CODEC_ENTRY(0x10ec0282, "ALC282", patch_alc269),
	HDA_CODEC_ENTRY(0x10ec0283, "ALC283", patch_alc269),
	HDA_CODEC_ENTRY(0x10ec0284, "ALC284", patch_alc269),
	HDA_CODEC_ENTRY(0x10ec0285, "ALC285", patch_alc269),
	HDA_CODEC_ENTRY(0x10ec0286, "ALC286", patch_alc269),
	HDA_CODEC_ENTRY(0x10ec0288, "ALC288", patch_alc269),
	HDA_CODEC_ENTRY(0x10ec0289, "ALC289", patch_alc269),
	HDA_CODEC_ENTRY(0x10ec0290, "ALC290", patch_alc269),
	HDA_CODEC_ENTRY(0x10ec0292, "ALC292", patch_alc269),
	HDA_CODEC_ENTRY(0x10ec0293, "ALC293", patch_alc269),
	HDA_CODEC_ENTRY(0x10ec0294, "ALC294", patch_alc269),
	HDA_CODEC_ENTRY(0x10ec0295, "ALC295", patch_alc269),
	HDA_CODEC_ENTRY(0x10ec0298, "ALC298", patch_alc269),
	HDA_CODEC_ENTRY(0x10ec0299, "ALC299", patch_alc269),
	HDA_CODEC_ENTRY(0x10ec0300, "ALC300", patch_alc269),
	HDA_CODEC_ENTRY(0x10ec0623, "ALC623", patch_alc269),
	HDA_CODEC_REV_ENTRY(0x10ec0861, 0x100340, "ALC660", patch_alc861),
	HDA_CODEC_ENTRY(0x10ec0660, "ALC660-VD", patch_alc861vd),
	HDA_CODEC_ENTRY(0x10ec0861, "ALC861", patch_alc861),
	HDA_CODEC_ENTRY(0x10ec0862, "ALC861-VD", patch_alc861vd),
	HDA_CODEC_REV_ENTRY(0x10ec0662, 0x100002, "ALC662 rev2", patch_alc882),
	HDA_CODEC_REV_ENTRY(0x10ec0662, 0x100101, "ALC662 rev1", patch_alc662),
	HDA_CODEC_REV_ENTRY(0x10ec0662, 0x100300, "ALC662 rev3", patch_alc662),
	HDA_CODEC_ENTRY(0x10ec0663, "ALC663", patch_alc662),
	HDA_CODEC_ENTRY(0x10ec0665, "ALC665", patch_alc662),
	HDA_CODEC_ENTRY(0x10ec0667, "ALC667", patch_alc662),
	HDA_CODEC_ENTRY(0x10ec0668, "ALC668", patch_alc662),
	HDA_CODEC_ENTRY(0x10ec0670, "ALC670", patch_alc662),
	HDA_CODEC_ENTRY(0x10ec0671, "ALC671", patch_alc662),
	HDA_CODEC_ENTRY(0x10ec0680, "ALC680", patch_alc680),
	HDA_CODEC_ENTRY(0x10ec0700, "ALC700", patch_alc269),
	HDA_CODEC_ENTRY(0x10ec0701, "ALC701", patch_alc269),
	HDA_CODEC_ENTRY(0x10ec0703, "ALC703", patch_alc269),
	HDA_CODEC_ENTRY(0x10ec0711, "ALC711", patch_alc269),
	HDA_CODEC_ENTRY(0x10ec0867, "ALC891", patch_alc662),
	HDA_CODEC_ENTRY(0x10ec0880, "ALC880", patch_alc880),
	HDA_CODEC_ENTRY(0x10ec0882, "ALC882", patch_alc882),
	HDA_CODEC_ENTRY(0x10ec0883, "ALC883", patch_alc882),
	HDA_CODEC_REV_ENTRY(0x10ec0885, 0x100101, "ALC889A", patch_alc882),
	HDA_CODEC_REV_ENTRY(0x10ec0885, 0x100103, "ALC889A", patch_alc882),
	HDA_CODEC_ENTRY(0x10ec0885, "ALC885", patch_alc882),
	HDA_CODEC_ENTRY(0x10ec0887, "ALC887", patch_alc882),
	HDA_CODEC_REV_ENTRY(0x10ec0888, 0x100101, "ALC1200", patch_alc882),
	HDA_CODEC_ENTRY(0x10ec0888, "ALC888", patch_alc882),
	HDA_CODEC_ENTRY(0x10ec0889, "ALC889", patch_alc882),
	HDA_CODEC_ENTRY(0x10ec0892, "ALC892", patch_alc662),
	HDA_CODEC_ENTRY(0x10ec0899, "ALC898", patch_alc882),
	HDA_CODEC_ENTRY(0x10ec0900, "ALC1150", patch_alc882),
	HDA_CODEC_ENTRY(0x10ec1168, "ALC1220", patch_alc882),
	HDA_CODEC_ENTRY(0x10ec1220, "ALC1220", patch_alc882),
	{} /* terminator */
};
MODULE_DEVICE_TABLE(hdaudio, snd_hda_id_realtek);

MODULE_LICENSE("GPL");
MODULE_DESCRIPTION("Realtek HD-audio codec");

static struct hda_codec_driver realtek_driver = {
	.id = snd_hda_id_realtek,
};

module_hda_codec_driver(realtek_driver);<|MERGE_RESOLUTION|>--- conflicted
+++ resolved
@@ -5138,7 +5138,7 @@
 
 	if (action == HDA_FIXUP_ACT_PRE_PROBE) {
 		spec->no_shutup_pins = 1; /* reduce click noise */
-		spec->reboot_notify = alc_d3_at_reboot; /* reduce noise */
+		spec->reboot_notify = snd_hda_gen_reboot_notify; /* reduce noise */
 		spec->parse_flags = HDA_PINCFG_NO_HP_FIXUP;
 		codec->power_save_node = 0; /* avoid click noises */
 		snd_hda_apply_pincfgs(codec, pincfgs);
@@ -5157,7 +5157,6 @@
 	alc_fixup_tpt440_apply_pincfgs(codec, fix, action, pincfgs);
 }
 
-<<<<<<< HEAD
 static void alc_fixup_tpt440_dock_builtin_first(struct hda_codec *codec,
 				  const struct hda_fixup *fix, int action)
 {
@@ -5175,14 +5174,6 @@
 	};
 
 	alc_fixup_tpt440_apply_pincfgs(codec, fix, action, pincfgs);
-=======
-	if (action == HDA_FIXUP_ACT_PRE_PROBE) {
-		spec->reboot_notify = snd_hda_gen_reboot_notify; /* reduce noise */
-		spec->parse_flags = HDA_PINCFG_NO_HP_FIXUP;
-		codec->power_save_node = 0; /* avoid click noises */
-		snd_hda_apply_pincfgs(codec, pincfgs);
-	}
->>>>>>> 5d634e1a
 }
 
 static void alc_fixup_tpt470_dock(struct hda_codec *codec,
