// SPDX-License-Identifier: GPL-2.0-or-later
/*
 *
 *  Generic Bluetooth USB driver
 *
 *  Copyright (C) 2005-2008  Marcel Holtmann <marcel@holtmann.org>
 */

#include <linux/dmi.h>
#include <linux/module.h>
#include <linux/usb.h>
#include <linux/usb/quirks.h>
#include <linux/firmware.h>
#include <linux/iopoll.h>
#include <linux/of_device.h>
#include <linux/of_irq.h>
#include <linux/suspend.h>
#include <linux/gpio/consumer.h>
#include <asm/unaligned.h>

#include <net/bluetooth/bluetooth.h>
#include <net/bluetooth/hci_core.h>

#include "btintel.h"
#include "btbcm.h"
#include "btrtl.h"

#define VERSION "0.8"

static bool disable_scofix;
static bool force_scofix;
static bool enable_autosuspend = IS_ENABLED(CONFIG_BT_HCIBTUSB_AUTOSUSPEND);
static bool enable_interval = IS_ENABLED(CONFIG_BT_HCIBTUSB_INTERVAL);
static bool reset = true;

static struct usb_driver btusb_driver;

#define BTUSB_IGNORE		0x01
#define BTUSB_DIGIANSWER	0x02
#define BTUSB_CSR		0x04
#define BTUSB_SNIFFER		0x08
#define BTUSB_BCM92035		0x10
#define BTUSB_BROKEN_ISOC	0x20
#define BTUSB_WRONG_SCO_MTU	0x40
#define BTUSB_ATH3012		0x80
#define BTUSB_INTEL		0x100
#define BTUSB_INTEL_BOOT	0x200
#define BTUSB_BCM_PATCHRAM	0x400
#define BTUSB_MARVELL		0x800
#define BTUSB_SWAVE		0x1000
#define BTUSB_INTEL_NEW		0x2000
#define BTUSB_AMP		0x4000
#define BTUSB_QCA_ROME		0x8000
#define BTUSB_BCM_APPLE		0x10000
#define BTUSB_REALTEK		0x20000
#define BTUSB_BCM2045		0x40000
#define BTUSB_IFNUM_2		0x80000
#define BTUSB_CW6622		0x100000
#define BTUSB_MEDIATEK		0x200000
#define BTUSB_WIDEBAND_SPEECH	0x400000
#define BTUSB_VALID_LE_STATES   0x800000
#define BTUSB_INTEL_NEWGEN	0x2000000

static const struct usb_device_id btusb_table[] = {
	/* Generic Bluetooth USB device */
	{ USB_DEVICE_INFO(0xe0, 0x01, 0x01) },

	/* Generic Bluetooth AMP device */
	{ USB_DEVICE_INFO(0xe0, 0x01, 0x04), .driver_info = BTUSB_AMP },

	/* Generic Bluetooth USB interface */
	{ USB_INTERFACE_INFO(0xe0, 0x01, 0x01) },

	/* Apple-specific (Broadcom) devices */
	{ USB_VENDOR_AND_INTERFACE_INFO(0x05ac, 0xff, 0x01, 0x01),
	  .driver_info = BTUSB_BCM_APPLE | BTUSB_IFNUM_2 },

	/* MediaTek MT76x0E */
	{ USB_DEVICE(0x0e8d, 0x763f) },

	/* Broadcom SoftSailing reporting vendor specific */
	{ USB_DEVICE(0x0a5c, 0x21e1) },

	/* Apple MacBookPro 7,1 */
	{ USB_DEVICE(0x05ac, 0x8213) },

	/* Apple iMac11,1 */
	{ USB_DEVICE(0x05ac, 0x8215) },

	/* Apple MacBookPro6,2 */
	{ USB_DEVICE(0x05ac, 0x8218) },

	/* Apple MacBookAir3,1, MacBookAir3,2 */
	{ USB_DEVICE(0x05ac, 0x821b) },

	/* Apple MacBookAir4,1 */
	{ USB_DEVICE(0x05ac, 0x821f) },

	/* Apple MacBookPro8,2 */
	{ USB_DEVICE(0x05ac, 0x821a) },

	/* Apple MacMini5,1 */
	{ USB_DEVICE(0x05ac, 0x8281) },

	/* AVM BlueFRITZ! USB v2.0 */
	{ USB_DEVICE(0x057c, 0x3800), .driver_info = BTUSB_SWAVE },

	/* Bluetooth Ultraport Module from IBM */
	{ USB_DEVICE(0x04bf, 0x030a) },

	/* ALPS Modules with non-standard id */
	{ USB_DEVICE(0x044e, 0x3001) },
	{ USB_DEVICE(0x044e, 0x3002) },

	/* Ericsson with non-standard id */
	{ USB_DEVICE(0x0bdb, 0x1002) },

	/* Canyon CN-BTU1 with HID interfaces */
	{ USB_DEVICE(0x0c10, 0x0000) },

	/* Broadcom BCM20702A0 */
	{ USB_DEVICE(0x413c, 0x8197) },

	/* Broadcom BCM20702B0 (Dynex/Insignia) */
	{ USB_DEVICE(0x19ff, 0x0239), .driver_info = BTUSB_BCM_PATCHRAM },

	/* Broadcom BCM43142A0 (Foxconn/Lenovo) */
	{ USB_VENDOR_AND_INTERFACE_INFO(0x105b, 0xff, 0x01, 0x01),
	  .driver_info = BTUSB_BCM_PATCHRAM },

	/* Broadcom BCM920703 (HTC Vive) */
	{ USB_VENDOR_AND_INTERFACE_INFO(0x0bb4, 0xff, 0x01, 0x01),
	  .driver_info = BTUSB_BCM_PATCHRAM },

	/* Foxconn - Hon Hai */
	{ USB_VENDOR_AND_INTERFACE_INFO(0x0489, 0xff, 0x01, 0x01),
	  .driver_info = BTUSB_BCM_PATCHRAM },

	/* Lite-On Technology - Broadcom based */
	{ USB_VENDOR_AND_INTERFACE_INFO(0x04ca, 0xff, 0x01, 0x01),
	  .driver_info = BTUSB_BCM_PATCHRAM },

	/* Broadcom devices with vendor specific id */
	{ USB_VENDOR_AND_INTERFACE_INFO(0x0a5c, 0xff, 0x01, 0x01),
	  .driver_info = BTUSB_BCM_PATCHRAM },

	/* ASUSTek Computer - Broadcom based */
	{ USB_VENDOR_AND_INTERFACE_INFO(0x0b05, 0xff, 0x01, 0x01),
	  .driver_info = BTUSB_BCM_PATCHRAM },

	/* Belkin F8065bf - Broadcom based */
	{ USB_VENDOR_AND_INTERFACE_INFO(0x050d, 0xff, 0x01, 0x01),
	  .driver_info = BTUSB_BCM_PATCHRAM },

	/* IMC Networks - Broadcom based */
	{ USB_VENDOR_AND_INTERFACE_INFO(0x13d3, 0xff, 0x01, 0x01),
	  .driver_info = BTUSB_BCM_PATCHRAM },

	/* Dell Computer - Broadcom based  */
	{ USB_VENDOR_AND_INTERFACE_INFO(0x413c, 0xff, 0x01, 0x01),
	  .driver_info = BTUSB_BCM_PATCHRAM },

	/* Toshiba Corp - Broadcom based */
	{ USB_VENDOR_AND_INTERFACE_INFO(0x0930, 0xff, 0x01, 0x01),
	  .driver_info = BTUSB_BCM_PATCHRAM },

	/* Intel Bluetooth USB Bootloader (RAM module) */
	{ USB_DEVICE(0x8087, 0x0a5a),
	  .driver_info = BTUSB_INTEL_BOOT | BTUSB_BROKEN_ISOC },

	{ }	/* Terminating entry */
};

MODULE_DEVICE_TABLE(usb, btusb_table);

static const struct usb_device_id blacklist_table[] = {
	/* CSR BlueCore devices */
	{ USB_DEVICE(0x0a12, 0x0001), .driver_info = BTUSB_CSR },

	/* Broadcom BCM2033 without firmware */
	{ USB_DEVICE(0x0a5c, 0x2033), .driver_info = BTUSB_IGNORE },

	/* Broadcom BCM2045 devices */
	{ USB_DEVICE(0x0a5c, 0x2045), .driver_info = BTUSB_BCM2045 },

	/* Atheros 3011 with sflash firmware */
	{ USB_DEVICE(0x0489, 0xe027), .driver_info = BTUSB_IGNORE },
	{ USB_DEVICE(0x0489, 0xe03d), .driver_info = BTUSB_IGNORE },
	{ USB_DEVICE(0x04f2, 0xaff1), .driver_info = BTUSB_IGNORE },
	{ USB_DEVICE(0x0930, 0x0215), .driver_info = BTUSB_IGNORE },
	{ USB_DEVICE(0x0cf3, 0x3002), .driver_info = BTUSB_IGNORE },
	{ USB_DEVICE(0x0cf3, 0xe019), .driver_info = BTUSB_IGNORE },
	{ USB_DEVICE(0x13d3, 0x3304), .driver_info = BTUSB_IGNORE },

	/* Atheros AR9285 Malbec with sflash firmware */
	{ USB_DEVICE(0x03f0, 0x311d), .driver_info = BTUSB_IGNORE },

	/* Atheros 3012 with sflash firmware */
	{ USB_DEVICE(0x0489, 0xe04d), .driver_info = BTUSB_ATH3012 },
	{ USB_DEVICE(0x0489, 0xe04e), .driver_info = BTUSB_ATH3012 },
	{ USB_DEVICE(0x0489, 0xe056), .driver_info = BTUSB_ATH3012 },
	{ USB_DEVICE(0x0489, 0xe057), .driver_info = BTUSB_ATH3012 },
	{ USB_DEVICE(0x0489, 0xe05f), .driver_info = BTUSB_ATH3012 },
	{ USB_DEVICE(0x0489, 0xe076), .driver_info = BTUSB_ATH3012 },
	{ USB_DEVICE(0x0489, 0xe078), .driver_info = BTUSB_ATH3012 },
	{ USB_DEVICE(0x0489, 0xe095), .driver_info = BTUSB_ATH3012 },
	{ USB_DEVICE(0x04c5, 0x1330), .driver_info = BTUSB_ATH3012 },
	{ USB_DEVICE(0x04ca, 0x3004), .driver_info = BTUSB_ATH3012 },
	{ USB_DEVICE(0x04ca, 0x3005), .driver_info = BTUSB_ATH3012 },
	{ USB_DEVICE(0x04ca, 0x3006), .driver_info = BTUSB_ATH3012 },
	{ USB_DEVICE(0x04ca, 0x3007), .driver_info = BTUSB_ATH3012 },
	{ USB_DEVICE(0x04ca, 0x3008), .driver_info = BTUSB_ATH3012 },
	{ USB_DEVICE(0x04ca, 0x300b), .driver_info = BTUSB_ATH3012 },
	{ USB_DEVICE(0x04ca, 0x300d), .driver_info = BTUSB_ATH3012 },
	{ USB_DEVICE(0x04ca, 0x300f), .driver_info = BTUSB_ATH3012 },
	{ USB_DEVICE(0x04ca, 0x3010), .driver_info = BTUSB_ATH3012 },
	{ USB_DEVICE(0x04ca, 0x3014), .driver_info = BTUSB_ATH3012 },
	{ USB_DEVICE(0x04ca, 0x3018), .driver_info = BTUSB_ATH3012 },
	{ USB_DEVICE(0x0930, 0x0219), .driver_info = BTUSB_ATH3012 },
	{ USB_DEVICE(0x0930, 0x021c), .driver_info = BTUSB_ATH3012 },
	{ USB_DEVICE(0x0930, 0x0220), .driver_info = BTUSB_ATH3012 },
	{ USB_DEVICE(0x0930, 0x0227), .driver_info = BTUSB_ATH3012 },
	{ USB_DEVICE(0x0b05, 0x17d0), .driver_info = BTUSB_ATH3012 },
	{ USB_DEVICE(0x0cf3, 0x0036), .driver_info = BTUSB_ATH3012 },
	{ USB_DEVICE(0x0cf3, 0x3004), .driver_info = BTUSB_ATH3012 },
	{ USB_DEVICE(0x0cf3, 0x3008), .driver_info = BTUSB_ATH3012 },
	{ USB_DEVICE(0x0cf3, 0x311d), .driver_info = BTUSB_ATH3012 },
	{ USB_DEVICE(0x0cf3, 0x311e), .driver_info = BTUSB_ATH3012 },
	{ USB_DEVICE(0x0cf3, 0x311f), .driver_info = BTUSB_ATH3012 },
	{ USB_DEVICE(0x0cf3, 0x3121), .driver_info = BTUSB_ATH3012 },
	{ USB_DEVICE(0x0cf3, 0x817a), .driver_info = BTUSB_ATH3012 },
	{ USB_DEVICE(0x0cf3, 0x817b), .driver_info = BTUSB_ATH3012 },
	{ USB_DEVICE(0x0cf3, 0xe003), .driver_info = BTUSB_ATH3012 },
	{ USB_DEVICE(0x0cf3, 0xe004), .driver_info = BTUSB_ATH3012 },
	{ USB_DEVICE(0x0cf3, 0xe005), .driver_info = BTUSB_ATH3012 },
	{ USB_DEVICE(0x0cf3, 0xe006), .driver_info = BTUSB_ATH3012 },
	{ USB_DEVICE(0x13d3, 0x3362), .driver_info = BTUSB_ATH3012 },
	{ USB_DEVICE(0x13d3, 0x3375), .driver_info = BTUSB_ATH3012 },
	{ USB_DEVICE(0x13d3, 0x3393), .driver_info = BTUSB_ATH3012 },
	{ USB_DEVICE(0x13d3, 0x3395), .driver_info = BTUSB_ATH3012 },
	{ USB_DEVICE(0x13d3, 0x3402), .driver_info = BTUSB_ATH3012 },
	{ USB_DEVICE(0x13d3, 0x3408), .driver_info = BTUSB_ATH3012 },
	{ USB_DEVICE(0x13d3, 0x3423), .driver_info = BTUSB_ATH3012 },
	{ USB_DEVICE(0x13d3, 0x3432), .driver_info = BTUSB_ATH3012 },
	{ USB_DEVICE(0x13d3, 0x3472), .driver_info = BTUSB_ATH3012 },
	{ USB_DEVICE(0x13d3, 0x3474), .driver_info = BTUSB_ATH3012 },
	{ USB_DEVICE(0x13d3, 0x3487), .driver_info = BTUSB_ATH3012 },
	{ USB_DEVICE(0x13d3, 0x3490), .driver_info = BTUSB_ATH3012 },

	/* Atheros AR5BBU12 with sflash firmware */
	{ USB_DEVICE(0x0489, 0xe02c), .driver_info = BTUSB_IGNORE },

	/* Atheros AR5BBU12 with sflash firmware */
	{ USB_DEVICE(0x0489, 0xe036), .driver_info = BTUSB_ATH3012 },
	{ USB_DEVICE(0x0489, 0xe03c), .driver_info = BTUSB_ATH3012 },

	/* QCA ROME chipset */
	{ USB_DEVICE(0x0cf3, 0x535b), .driver_info = BTUSB_QCA_ROME },
	{ USB_DEVICE(0x0cf3, 0xe007), .driver_info = BTUSB_QCA_ROME },
	{ USB_DEVICE(0x0cf3, 0xe009), .driver_info = BTUSB_QCA_ROME },
	{ USB_DEVICE(0x0cf3, 0xe010), .driver_info = BTUSB_QCA_ROME },
	{ USB_DEVICE(0x0cf3, 0xe300), .driver_info = BTUSB_QCA_ROME },
	{ USB_DEVICE(0x0cf3, 0xe301), .driver_info = BTUSB_QCA_ROME },
	{ USB_DEVICE(0x0cf3, 0xe360), .driver_info = BTUSB_QCA_ROME },
	{ USB_DEVICE(0x0489, 0xe092), .driver_info = BTUSB_QCA_ROME },
	{ USB_DEVICE(0x0489, 0xe09f), .driver_info = BTUSB_QCA_ROME },
	{ USB_DEVICE(0x0489, 0xe0a2), .driver_info = BTUSB_QCA_ROME },
	{ USB_DEVICE(0x04ca, 0x3011), .driver_info = BTUSB_QCA_ROME },
	{ USB_DEVICE(0x04ca, 0x3015), .driver_info = BTUSB_QCA_ROME },
	{ USB_DEVICE(0x04ca, 0x3016), .driver_info = BTUSB_QCA_ROME },
	{ USB_DEVICE(0x04ca, 0x301a), .driver_info = BTUSB_QCA_ROME },
	{ USB_DEVICE(0x13d3, 0x3491), .driver_info = BTUSB_QCA_ROME },
	{ USB_DEVICE(0x13d3, 0x3496), .driver_info = BTUSB_QCA_ROME },
	{ USB_DEVICE(0x13d3, 0x3501), .driver_info = BTUSB_QCA_ROME },

	/* Broadcom BCM2035 */
	{ USB_DEVICE(0x0a5c, 0x2009), .driver_info = BTUSB_BCM92035 },
	{ USB_DEVICE(0x0a5c, 0x200a), .driver_info = BTUSB_WRONG_SCO_MTU },
	{ USB_DEVICE(0x0a5c, 0x2035), .driver_info = BTUSB_WRONG_SCO_MTU },

	/* Broadcom BCM2045 */
	{ USB_DEVICE(0x0a5c, 0x2039), .driver_info = BTUSB_WRONG_SCO_MTU },
	{ USB_DEVICE(0x0a5c, 0x2101), .driver_info = BTUSB_WRONG_SCO_MTU },

	/* IBM/Lenovo ThinkPad with Broadcom chip */
	{ USB_DEVICE(0x0a5c, 0x201e), .driver_info = BTUSB_WRONG_SCO_MTU },
	{ USB_DEVICE(0x0a5c, 0x2110), .driver_info = BTUSB_WRONG_SCO_MTU },

	/* HP laptop with Broadcom chip */
	{ USB_DEVICE(0x03f0, 0x171d), .driver_info = BTUSB_WRONG_SCO_MTU },

	/* Dell laptop with Broadcom chip */
	{ USB_DEVICE(0x413c, 0x8126), .driver_info = BTUSB_WRONG_SCO_MTU },

	/* Dell Wireless 370 and 410 devices */
	{ USB_DEVICE(0x413c, 0x8152), .driver_info = BTUSB_WRONG_SCO_MTU },
	{ USB_DEVICE(0x413c, 0x8156), .driver_info = BTUSB_WRONG_SCO_MTU },

	/* Belkin F8T012 and F8T013 devices */
	{ USB_DEVICE(0x050d, 0x0012), .driver_info = BTUSB_WRONG_SCO_MTU },
	{ USB_DEVICE(0x050d, 0x0013), .driver_info = BTUSB_WRONG_SCO_MTU },

	/* Asus WL-BTD202 device */
	{ USB_DEVICE(0x0b05, 0x1715), .driver_info = BTUSB_WRONG_SCO_MTU },

	/* Kensington Bluetooth USB adapter */
	{ USB_DEVICE(0x047d, 0x105e), .driver_info = BTUSB_WRONG_SCO_MTU },

	/* RTX Telecom based adapters with buggy SCO support */
	{ USB_DEVICE(0x0400, 0x0807), .driver_info = BTUSB_BROKEN_ISOC },
	{ USB_DEVICE(0x0400, 0x080a), .driver_info = BTUSB_BROKEN_ISOC },

	/* CONWISE Technology based adapters with buggy SCO support */
	{ USB_DEVICE(0x0e5e, 0x6622),
	  .driver_info = BTUSB_BROKEN_ISOC | BTUSB_CW6622},

	/* Roper Class 1 Bluetooth Dongle (Silicon Wave based) */
	{ USB_DEVICE(0x1310, 0x0001), .driver_info = BTUSB_SWAVE },

	/* Digianswer devices */
	{ USB_DEVICE(0x08fd, 0x0001), .driver_info = BTUSB_DIGIANSWER },
	{ USB_DEVICE(0x08fd, 0x0002), .driver_info = BTUSB_IGNORE },

	/* CSR BlueCore Bluetooth Sniffer */
	{ USB_DEVICE(0x0a12, 0x0002),
	  .driver_info = BTUSB_SNIFFER | BTUSB_BROKEN_ISOC },

	/* Frontline ComProbe Bluetooth Sniffer */
	{ USB_DEVICE(0x16d3, 0x0002),
	  .driver_info = BTUSB_SNIFFER | BTUSB_BROKEN_ISOC },

	/* Marvell Bluetooth devices */
	{ USB_DEVICE(0x1286, 0x2044), .driver_info = BTUSB_MARVELL },
	{ USB_DEVICE(0x1286, 0x2046), .driver_info = BTUSB_MARVELL },
	{ USB_DEVICE(0x1286, 0x204e), .driver_info = BTUSB_MARVELL },

	/* Intel Bluetooth devices */
	{ USB_DEVICE(0x8087, 0x0025), .driver_info = BTUSB_INTEL_NEW |
						     BTUSB_WIDEBAND_SPEECH |
						     BTUSB_VALID_LE_STATES },
	{ USB_DEVICE(0x8087, 0x0026), .driver_info = BTUSB_INTEL_NEW |
						     BTUSB_WIDEBAND_SPEECH |
						     BTUSB_VALID_LE_STATES },
	{ USB_DEVICE(0x8087, 0x0029), .driver_info = BTUSB_INTEL_NEW |
						     BTUSB_WIDEBAND_SPEECH |
						     BTUSB_VALID_LE_STATES },
	{ USB_DEVICE(0x8087, 0x0032), .driver_info = BTUSB_INTEL_NEWGEN |
						     BTUSB_WIDEBAND_SPEECH},
	{ USB_DEVICE(0x8087, 0x07da), .driver_info = BTUSB_CSR },
	{ USB_DEVICE(0x8087, 0x07dc), .driver_info = BTUSB_INTEL },
	{ USB_DEVICE(0x8087, 0x0a2a), .driver_info = BTUSB_INTEL },
	{ USB_DEVICE(0x8087, 0x0a2b), .driver_info = BTUSB_INTEL_NEW |
						     BTUSB_WIDEBAND_SPEECH |
						     BTUSB_VALID_LE_STATES },
	{ USB_DEVICE(0x8087, 0x0aa7), .driver_info = BTUSB_INTEL |
						     BTUSB_WIDEBAND_SPEECH |
						     BTUSB_VALID_LE_STATES },
	{ USB_DEVICE(0x8087, 0x0aaa), .driver_info = BTUSB_INTEL_NEW |
						     BTUSB_WIDEBAND_SPEECH |
						     BTUSB_VALID_LE_STATES },

	/* Other Intel Bluetooth devices */
	{ USB_VENDOR_AND_INTERFACE_INFO(0x8087, 0xe0, 0x01, 0x01),
	  .driver_info = BTUSB_IGNORE },

	/* Realtek 8822CE Bluetooth devices */
	{ USB_DEVICE(0x0bda, 0xb00c), .driver_info = BTUSB_REALTEK |
						     BTUSB_WIDEBAND_SPEECH },

	/* Realtek 8852AE Bluetooth devices */
	{ USB_DEVICE(0x0bda, 0xc852), .driver_info = BTUSB_REALTEK |
						     BTUSB_WIDEBAND_SPEECH },

	/* Realtek Bluetooth devices */
	{ USB_VENDOR_AND_INTERFACE_INFO(0x0bda, 0xe0, 0x01, 0x01),
	  .driver_info = BTUSB_REALTEK },

	/* MediaTek Bluetooth devices */
	{ USB_VENDOR_AND_INTERFACE_INFO(0x0e8d, 0xe0, 0x01, 0x01),
	  .driver_info = BTUSB_MEDIATEK |
			 BTUSB_WIDEBAND_SPEECH |
			 BTUSB_VALID_LE_STATES },

	/* Additional MediaTek MT7615E Bluetooth devices */
	{ USB_DEVICE(0x13d3, 0x3560), .driver_info = BTUSB_MEDIATEK},

	/* Additional MediaTek MT7921 Bluetooth devices */
	{ USB_DEVICE(0x04ca, 0x3802), .driver_info = BTUSB_MEDIATEK |
						     BTUSB_WIDEBAND_SPEECH |
						     BTUSB_VALID_LE_STATES },

	/* Additional Realtek 8723AE Bluetooth devices */
	{ USB_DEVICE(0x0930, 0x021d), .driver_info = BTUSB_REALTEK },
	{ USB_DEVICE(0x13d3, 0x3394), .driver_info = BTUSB_REALTEK },

	/* Additional Realtek 8723BE Bluetooth devices */
	{ USB_DEVICE(0x0489, 0xe085), .driver_info = BTUSB_REALTEK },
	{ USB_DEVICE(0x0489, 0xe08b), .driver_info = BTUSB_REALTEK },
	{ USB_DEVICE(0x13d3, 0x3410), .driver_info = BTUSB_REALTEK },
	{ USB_DEVICE(0x13d3, 0x3416), .driver_info = BTUSB_REALTEK },
	{ USB_DEVICE(0x13d3, 0x3459), .driver_info = BTUSB_REALTEK },
	{ USB_DEVICE(0x13d3, 0x3494), .driver_info = BTUSB_REALTEK },

	/* Additional Realtek 8723BU Bluetooth devices */
	{ USB_DEVICE(0x7392, 0xa611), .driver_info = BTUSB_REALTEK },

	/* Additional Realtek 8723DE Bluetooth devices */
	{ USB_DEVICE(0x0bda, 0xb009), .driver_info = BTUSB_REALTEK },
	{ USB_DEVICE(0x2ff8, 0xb011), .driver_info = BTUSB_REALTEK },

	/* Additional Realtek 8821AE Bluetooth devices */
	{ USB_DEVICE(0x0b05, 0x17dc), .driver_info = BTUSB_REALTEK },
	{ USB_DEVICE(0x13d3, 0x3414), .driver_info = BTUSB_REALTEK },
	{ USB_DEVICE(0x13d3, 0x3458), .driver_info = BTUSB_REALTEK },
	{ USB_DEVICE(0x13d3, 0x3461), .driver_info = BTUSB_REALTEK },
	{ USB_DEVICE(0x13d3, 0x3462), .driver_info = BTUSB_REALTEK },

	/* Additional Realtek 8822BE Bluetooth devices */
	{ USB_DEVICE(0x13d3, 0x3526), .driver_info = BTUSB_REALTEK },
	{ USB_DEVICE(0x0b05, 0x185c), .driver_info = BTUSB_REALTEK },

	/* Additional Realtek 8822CE Bluetooth devices */
	{ USB_DEVICE(0x04ca, 0x4005), .driver_info = BTUSB_REALTEK |
						     BTUSB_WIDEBAND_SPEECH },
	{ USB_DEVICE(0x04c5, 0x161f), .driver_info = BTUSB_REALTEK |
						     BTUSB_WIDEBAND_SPEECH },
	{ USB_DEVICE(0x0b05, 0x18ef), .driver_info = BTUSB_REALTEK |
						     BTUSB_WIDEBAND_SPEECH },
	{ USB_DEVICE(0x13d3, 0x3548), .driver_info = BTUSB_REALTEK |
						     BTUSB_WIDEBAND_SPEECH },
	{ USB_DEVICE(0x13d3, 0x3549), .driver_info = BTUSB_REALTEK |
						     BTUSB_WIDEBAND_SPEECH },
	{ USB_DEVICE(0x13d3, 0x3553), .driver_info = BTUSB_REALTEK |
						     BTUSB_WIDEBAND_SPEECH },
	{ USB_DEVICE(0x13d3, 0x3555), .driver_info = BTUSB_REALTEK |
						     BTUSB_WIDEBAND_SPEECH },
	{ USB_DEVICE(0x2ff8, 0x3051), .driver_info = BTUSB_REALTEK |
						     BTUSB_WIDEBAND_SPEECH },
	{ USB_DEVICE(0x1358, 0xc123), .driver_info = BTUSB_REALTEK |
						     BTUSB_WIDEBAND_SPEECH },

	/* Silicon Wave based devices */
	{ USB_DEVICE(0x0c10, 0x0000), .driver_info = BTUSB_SWAVE },

	{ }	/* Terminating entry */
};

/* The Bluetooth USB module build into some devices needs to be reset on resume,
 * this is a problem with the platform (likely shutting off all power) not with
 * the module itself. So we use a DMI list to match known broken platforms.
 */
static const struct dmi_system_id btusb_needs_reset_resume_table[] = {
	{
		/* Dell OptiPlex 3060 (QCA ROME device 0cf3:e007) */
		.matches = {
			DMI_MATCH(DMI_SYS_VENDOR, "Dell Inc."),
			DMI_MATCH(DMI_PRODUCT_NAME, "OptiPlex 3060"),
		},
	},
	{
		/* Dell XPS 9360 (QCA ROME device 0cf3:e300) */
		.matches = {
			DMI_MATCH(DMI_SYS_VENDOR, "Dell Inc."),
			DMI_MATCH(DMI_PRODUCT_NAME, "XPS 13 9360"),
		},
	},
	{
		/* Dell Inspiron 5565 (QCA ROME device 0cf3:e009) */
		.matches = {
			DMI_MATCH(DMI_SYS_VENDOR, "Dell Inc."),
			DMI_MATCH(DMI_PRODUCT_NAME, "Inspiron 5565"),
		},
	},
	{}
};

#define BTUSB_MAX_ISOC_FRAMES	10

#define BTUSB_INTR_RUNNING	0
#define BTUSB_BULK_RUNNING	1
#define BTUSB_ISOC_RUNNING	2
#define BTUSB_SUSPENDING	3
#define BTUSB_DID_ISO_RESUME	4
#define BTUSB_BOOTLOADER	5
#define BTUSB_DOWNLOADING	6
#define BTUSB_FIRMWARE_LOADED	7
#define BTUSB_FIRMWARE_FAILED	8
#define BTUSB_BOOTING		9
#define BTUSB_DIAG_RUNNING	10
#define BTUSB_OOB_WAKE_ENABLED	11
#define BTUSB_HW_RESET_ACTIVE	12
#define BTUSB_TX_WAIT_VND_EVT	13
#define BTUSB_WAKEUP_DISABLE	14

/* Per core spec 5, vol 4, part B, table 2.1,
 * list the hci packet payload sizes for various ALT settings.
 * This is used to set the packet length for the wideband sppech.
 * If a controller does not probe its usb alt setting, the default
 * value will be 0. Any clients at upper layers should interpret it
 * as a default value and set a proper packet length accordingly.
 *
 * To calcuate the HCI packet payload length:
 *   for alternate settings 1 - 5:
 *     hci_packet_size = suggested_max_packet_size * 3 (packets) -
 *                       3 (HCI header octets)
 *   for alternate setting 6:
 *     hci_packet_size = suggested_max_packet_size - 3 (HCI header octets)
 */
static const int hci_packet_size_usb_alt[] = { 0, 24, 48, 72, 96, 144, 60 };

struct btusb_data {
	struct hci_dev       *hdev;
	struct usb_device    *udev;
	struct usb_interface *intf;
	struct usb_interface *isoc;
	struct usb_interface *diag;
	unsigned isoc_ifnum;

	unsigned long flags;

	struct work_struct work;
	struct work_struct waker;
	struct delayed_work rx_work;

	struct sk_buff_head acl_q;
	struct sk_buff_head evt_q;

	struct usb_anchor deferred;
	struct usb_anchor tx_anchor;
	int tx_in_flight;
	spinlock_t txlock;

	struct usb_anchor intr_anchor;
	struct usb_anchor bulk_anchor;
	struct usb_anchor isoc_anchor;
	struct usb_anchor diag_anchor;
	struct usb_anchor ctrl_anchor;
	spinlock_t rxlock;

	struct sk_buff *evt_skb;
	struct sk_buff *acl_skb;
	struct sk_buff *sco_skb;

	struct usb_endpoint_descriptor *intr_ep;
	struct usb_endpoint_descriptor *bulk_tx_ep;
	struct usb_endpoint_descriptor *bulk_rx_ep;
	struct usb_endpoint_descriptor *isoc_tx_ep;
	struct usb_endpoint_descriptor *isoc_rx_ep;
	struct usb_endpoint_descriptor *diag_tx_ep;
	struct usb_endpoint_descriptor *diag_rx_ep;

	struct gpio_desc *reset_gpio;

	__u8 cmdreq_type;
	__u8 cmdreq;

	unsigned int sco_num;
	unsigned int air_mode;
	bool usb_alt6_packet_flow;
	int isoc_altsetting;
	int suspend_count;

	int (*recv_event)(struct btusb_data *data, struct sk_buff *skb);
	int (*recv_bulk)(struct btusb_data *data, void *buffer, int count);

	int (*setup_on_usb)(struct hci_dev *hdev);

	int oob_wake_irq;   /* irq for out-of-band wake-on-bt */
	unsigned cmd_timeout_cnt;
};

static void btusb_intel_cmd_timeout(struct hci_dev *hdev)
{
	struct btusb_data *data = hci_get_drvdata(hdev);
	struct gpio_desc *reset_gpio = data->reset_gpio;

	if (++data->cmd_timeout_cnt < 5)
		return;

	if (!reset_gpio) {
		bt_dev_err(hdev, "No way to reset. Ignoring and continuing");
		return;
	}

	/*
	 * Toggle the hard reset line if the platform provides one. The reset
	 * is going to yank the device off the USB and then replug. So doing
	 * once is enough. The cleanup is handled correctly on the way out
	 * (standard USB disconnect), and the new device is detected cleanly
	 * and bound to the driver again like it should be.
	 */
	if (test_and_set_bit(BTUSB_HW_RESET_ACTIVE, &data->flags)) {
		bt_dev_err(hdev, "last reset failed? Not resetting again");
		return;
	}

	bt_dev_err(hdev, "Initiating HW reset via gpio");
	gpiod_set_value_cansleep(reset_gpio, 1);
	msleep(100);
	gpiod_set_value_cansleep(reset_gpio, 0);
}

static void btusb_rtl_cmd_timeout(struct hci_dev *hdev)
{
	struct btusb_data *data = hci_get_drvdata(hdev);
	struct gpio_desc *reset_gpio = data->reset_gpio;

	if (++data->cmd_timeout_cnt < 5)
		return;

	if (!reset_gpio) {
		bt_dev_err(hdev, "No gpio to reset Realtek device, ignoring");
		return;
	}

	/* Toggle the hard reset line. The Realtek device is going to
	 * yank itself off the USB and then replug. The cleanup is handled
	 * correctly on the way out (standard USB disconnect), and the new
	 * device is detected cleanly and bound to the driver again like
	 * it should be.
	 */
	if (test_and_set_bit(BTUSB_HW_RESET_ACTIVE, &data->flags)) {
		bt_dev_err(hdev, "last reset failed? Not resetting again");
		return;
	}

	bt_dev_err(hdev, "Reset Realtek device via gpio");
	gpiod_set_value_cansleep(reset_gpio, 1);
	msleep(200);
	gpiod_set_value_cansleep(reset_gpio, 0);
}

static void btusb_qca_cmd_timeout(struct hci_dev *hdev)
{
	struct btusb_data *data = hci_get_drvdata(hdev);
	int err;

	if (++data->cmd_timeout_cnt < 5)
		return;

	bt_dev_err(hdev, "Multiple cmd timeouts seen. Resetting usb device.");
	/* This is not an unbalanced PM reference since the device will reset */
	err = usb_autopm_get_interface(data->intf);
	if (!err)
		usb_queue_reset_device(data->intf);
	else
		bt_dev_err(hdev, "Failed usb_autopm_get_interface with %d", err);
}

static inline void btusb_free_frags(struct btusb_data *data)
{
	unsigned long flags;

	spin_lock_irqsave(&data->rxlock, flags);

	kfree_skb(data->evt_skb);
	data->evt_skb = NULL;

	kfree_skb(data->acl_skb);
	data->acl_skb = NULL;

	kfree_skb(data->sco_skb);
	data->sco_skb = NULL;

	spin_unlock_irqrestore(&data->rxlock, flags);
}

static int btusb_recv_intr(struct btusb_data *data, void *buffer, int count)
{
	struct sk_buff *skb;
	unsigned long flags;
	int err = 0;

	spin_lock_irqsave(&data->rxlock, flags);
	skb = data->evt_skb;

	while (count) {
		int len;

		if (!skb) {
			skb = bt_skb_alloc(HCI_MAX_EVENT_SIZE, GFP_ATOMIC);
			if (!skb) {
				err = -ENOMEM;
				break;
			}

			hci_skb_pkt_type(skb) = HCI_EVENT_PKT;
			hci_skb_expect(skb) = HCI_EVENT_HDR_SIZE;
		}

		len = min_t(uint, hci_skb_expect(skb), count);
		skb_put_data(skb, buffer, len);

		count -= len;
		buffer += len;
		hci_skb_expect(skb) -= len;

		if (skb->len == HCI_EVENT_HDR_SIZE) {
			/* Complete event header */
			hci_skb_expect(skb) = hci_event_hdr(skb)->plen;

			if (skb_tailroom(skb) < hci_skb_expect(skb)) {
				kfree_skb(skb);
				skb = NULL;

				err = -EILSEQ;
				break;
			}
		}

		if (!hci_skb_expect(skb)) {
			/* Complete frame */
			data->recv_event(data, skb);
			skb = NULL;
		}
	}

	data->evt_skb = skb;
	spin_unlock_irqrestore(&data->rxlock, flags);

	return err;
}

static int btusb_rx_queue(struct btusb_data *data, struct sk_buff *skb,
			  struct sk_buff_head *queue, unsigned int interval)
{
	skb_queue_tail(queue, skb);

	schedule_delayed_work(&data->rx_work, interval);

	return 0;
}

static int btusb_recv_acl(struct btusb_data *data, struct sk_buff *skb)
{
	if (!enable_interval)
		return hci_recv_frame(data->hdev, skb);

	/* TODO: Calculate polling interval based on endpoint bInterval? */
	return btusb_rx_queue(data, skb, &data->acl_q, msecs_to_jiffies(1));
}

static int btusb_recv_bulk(struct btusb_data *data, void *buffer, int count)
{
	struct sk_buff *skb;
	unsigned long flags;
	int err = 0;

	spin_lock_irqsave(&data->rxlock, flags);
	skb = data->acl_skb;

	while (count) {
		int len;

		if (!skb) {
			skb = bt_skb_alloc(HCI_MAX_FRAME_SIZE, GFP_ATOMIC);
			if (!skb) {
				err = -ENOMEM;
				break;
			}

			hci_skb_pkt_type(skb) = HCI_ACLDATA_PKT;
			hci_skb_expect(skb) = HCI_ACL_HDR_SIZE;
		}

		len = min_t(uint, hci_skb_expect(skb), count);
		skb_put_data(skb, buffer, len);

		count -= len;
		buffer += len;
		hci_skb_expect(skb) -= len;

		if (skb->len == HCI_ACL_HDR_SIZE) {
			__le16 dlen = hci_acl_hdr(skb)->dlen;

			/* Complete ACL header */
			hci_skb_expect(skb) = __le16_to_cpu(dlen);

			if (skb_tailroom(skb) < hci_skb_expect(skb)) {
				kfree_skb(skb);
				skb = NULL;

				err = -EILSEQ;
				break;
			}
		}

		if (!hci_skb_expect(skb)) {
			/* Complete frame */
			btusb_recv_acl(data, skb);
			skb = NULL;
		}
	}

	data->acl_skb = skb;
	spin_unlock_irqrestore(&data->rxlock, flags);

	return err;
}

static int btusb_recv_isoc(struct btusb_data *data, void *buffer, int count)
{
	struct sk_buff *skb;
	unsigned long flags;
	int err = 0;

	spin_lock_irqsave(&data->rxlock, flags);
	skb = data->sco_skb;

	while (count) {
		int len;

		if (!skb) {
			skb = bt_skb_alloc(HCI_MAX_SCO_SIZE, GFP_ATOMIC);
			if (!skb) {
				err = -ENOMEM;
				break;
			}

			hci_skb_pkt_type(skb) = HCI_SCODATA_PKT;
			hci_skb_expect(skb) = HCI_SCO_HDR_SIZE;
		}

		len = min_t(uint, hci_skb_expect(skb), count);
		skb_put_data(skb, buffer, len);

		count -= len;
		buffer += len;
		hci_skb_expect(skb) -= len;

		if (skb->len == HCI_SCO_HDR_SIZE) {
			/* Complete SCO header */
			hci_skb_expect(skb) = hci_sco_hdr(skb)->dlen;

			if (skb_tailroom(skb) < hci_skb_expect(skb)) {
				kfree_skb(skb);
				skb = NULL;

				err = -EILSEQ;
				break;
			}
		}

		if (!hci_skb_expect(skb)) {
			/* Complete frame */
			hci_recv_frame(data->hdev, skb);
			skb = NULL;
		}
	}

	data->sco_skb = skb;
	spin_unlock_irqrestore(&data->rxlock, flags);

	return err;
}

static void btusb_intr_complete(struct urb *urb)
{
	struct hci_dev *hdev = urb->context;
	struct btusb_data *data = hci_get_drvdata(hdev);
	int err;

	BT_DBG("%s urb %p status %d count %d", hdev->name, urb, urb->status,
	       urb->actual_length);

	if (!test_bit(HCI_RUNNING, &hdev->flags))
		return;

	if (urb->status == 0) {
		hdev->stat.byte_rx += urb->actual_length;

		if (btusb_recv_intr(data, urb->transfer_buffer,
				    urb->actual_length) < 0) {
			bt_dev_err(hdev, "corrupted event packet");
			hdev->stat.err_rx++;
		}
	} else if (urb->status == -ENOENT) {
		/* Avoid suspend failed when usb_kill_urb */
		return;
	}

	if (!test_bit(BTUSB_INTR_RUNNING, &data->flags))
		return;

	usb_mark_last_busy(data->udev);
	usb_anchor_urb(urb, &data->intr_anchor);

	err = usb_submit_urb(urb, GFP_ATOMIC);
	if (err < 0) {
		/* -EPERM: urb is being killed;
		 * -ENODEV: device got disconnected
		 */
		if (err != -EPERM && err != -ENODEV)
			bt_dev_err(hdev, "urb %p failed to resubmit (%d)",
				   urb, -err);
		usb_unanchor_urb(urb);
	}
}

static int btusb_submit_intr_urb(struct hci_dev *hdev, gfp_t mem_flags)
{
	struct btusb_data *data = hci_get_drvdata(hdev);
	struct urb *urb;
	unsigned char *buf;
	unsigned int pipe;
	int err, size;

	BT_DBG("%s", hdev->name);

	if (!data->intr_ep)
		return -ENODEV;

	urb = usb_alloc_urb(0, mem_flags);
	if (!urb)
		return -ENOMEM;

	size = le16_to_cpu(data->intr_ep->wMaxPacketSize);

	buf = kmalloc(size, mem_flags);
	if (!buf) {
		usb_free_urb(urb);
		return -ENOMEM;
	}

	pipe = usb_rcvintpipe(data->udev, data->intr_ep->bEndpointAddress);

	usb_fill_int_urb(urb, data->udev, pipe, buf, size,
			 btusb_intr_complete, hdev, data->intr_ep->bInterval);

	urb->transfer_flags |= URB_FREE_BUFFER;

	usb_anchor_urb(urb, &data->intr_anchor);

	err = usb_submit_urb(urb, mem_flags);
	if (err < 0) {
		if (err != -EPERM && err != -ENODEV)
			bt_dev_err(hdev, "urb %p submission failed (%d)",
				   urb, -err);
		usb_unanchor_urb(urb);
	}

	usb_free_urb(urb);

	return err;
}

static void btusb_bulk_complete(struct urb *urb)
{
	struct hci_dev *hdev = urb->context;
	struct btusb_data *data = hci_get_drvdata(hdev);
	int err;

	BT_DBG("%s urb %p status %d count %d", hdev->name, urb, urb->status,
	       urb->actual_length);

	if (!test_bit(HCI_RUNNING, &hdev->flags))
		return;

	if (urb->status == 0) {
		hdev->stat.byte_rx += urb->actual_length;

		if (data->recv_bulk(data, urb->transfer_buffer,
				    urb->actual_length) < 0) {
			bt_dev_err(hdev, "corrupted ACL packet");
			hdev->stat.err_rx++;
		}
	} else if (urb->status == -ENOENT) {
		/* Avoid suspend failed when usb_kill_urb */
		return;
	}

	if (!test_bit(BTUSB_BULK_RUNNING, &data->flags))
		return;

	usb_anchor_urb(urb, &data->bulk_anchor);
	usb_mark_last_busy(data->udev);

	err = usb_submit_urb(urb, GFP_ATOMIC);
	if (err < 0) {
		/* -EPERM: urb is being killed;
		 * -ENODEV: device got disconnected
		 */
		if (err != -EPERM && err != -ENODEV)
			bt_dev_err(hdev, "urb %p failed to resubmit (%d)",
				   urb, -err);
		usb_unanchor_urb(urb);
	}
}

static int btusb_submit_bulk_urb(struct hci_dev *hdev, gfp_t mem_flags)
{
	struct btusb_data *data = hci_get_drvdata(hdev);
	struct urb *urb;
	unsigned char *buf;
	unsigned int pipe;
	int err, size = HCI_MAX_FRAME_SIZE;

	BT_DBG("%s", hdev->name);

	if (!data->bulk_rx_ep)
		return -ENODEV;

	urb = usb_alloc_urb(0, mem_flags);
	if (!urb)
		return -ENOMEM;

	buf = kmalloc(size, mem_flags);
	if (!buf) {
		usb_free_urb(urb);
		return -ENOMEM;
	}

	pipe = usb_rcvbulkpipe(data->udev, data->bulk_rx_ep->bEndpointAddress);

	usb_fill_bulk_urb(urb, data->udev, pipe, buf, size,
			  btusb_bulk_complete, hdev);

	urb->transfer_flags |= URB_FREE_BUFFER;

	usb_mark_last_busy(data->udev);
	usb_anchor_urb(urb, &data->bulk_anchor);

	err = usb_submit_urb(urb, mem_flags);
	if (err < 0) {
		if (err != -EPERM && err != -ENODEV)
			bt_dev_err(hdev, "urb %p submission failed (%d)",
				   urb, -err);
		usb_unanchor_urb(urb);
	}

	usb_free_urb(urb);

	return err;
}

static void btusb_isoc_complete(struct urb *urb)
{
	struct hci_dev *hdev = urb->context;
	struct btusb_data *data = hci_get_drvdata(hdev);
	int i, err;

	BT_DBG("%s urb %p status %d count %d", hdev->name, urb, urb->status,
	       urb->actual_length);

	if (!test_bit(HCI_RUNNING, &hdev->flags))
		return;

	if (urb->status == 0) {
		for (i = 0; i < urb->number_of_packets; i++) {
			unsigned int offset = urb->iso_frame_desc[i].offset;
			unsigned int length = urb->iso_frame_desc[i].actual_length;

			if (urb->iso_frame_desc[i].status)
				continue;

			hdev->stat.byte_rx += length;

			if (btusb_recv_isoc(data, urb->transfer_buffer + offset,
					    length) < 0) {
				bt_dev_err(hdev, "corrupted SCO packet");
				hdev->stat.err_rx++;
			}
		}
	} else if (urb->status == -ENOENT) {
		/* Avoid suspend failed when usb_kill_urb */
		return;
	}

	if (!test_bit(BTUSB_ISOC_RUNNING, &data->flags))
		return;

	usb_anchor_urb(urb, &data->isoc_anchor);

	err = usb_submit_urb(urb, GFP_ATOMIC);
	if (err < 0) {
		/* -EPERM: urb is being killed;
		 * -ENODEV: device got disconnected
		 */
		if (err != -EPERM && err != -ENODEV)
			bt_dev_err(hdev, "urb %p failed to resubmit (%d)",
				   urb, -err);
		usb_unanchor_urb(urb);
	}
}

static inline void __fill_isoc_descriptor_msbc(struct urb *urb, int len,
					       int mtu, struct btusb_data *data)
{
	int i, offset = 0;
	unsigned int interval;

	BT_DBG("len %d mtu %d", len, mtu);

	/* For mSBC ALT 6 setting the host will send the packet at continuous
	 * flow. As per core spec 5, vol 4, part B, table 2.1. For ALT setting
	 * 6 the HCI PACKET INTERVAL should be 7.5ms for every usb packets.
	 * To maintain the rate we send 63bytes of usb packets alternatively for
	 * 7ms and 8ms to maintain the rate as 7.5ms.
	 */
	if (data->usb_alt6_packet_flow) {
		interval = 7;
		data->usb_alt6_packet_flow = false;
	} else {
		interval = 6;
		data->usb_alt6_packet_flow = true;
	}

	for (i = 0; i < interval; i++) {
		urb->iso_frame_desc[i].offset = offset;
		urb->iso_frame_desc[i].length = offset;
	}

	if (len && i < BTUSB_MAX_ISOC_FRAMES) {
		urb->iso_frame_desc[i].offset = offset;
		urb->iso_frame_desc[i].length = len;
		i++;
	}

	urb->number_of_packets = i;
}

static inline void __fill_isoc_descriptor(struct urb *urb, int len, int mtu)
{
	int i, offset = 0;

	BT_DBG("len %d mtu %d", len, mtu);

	for (i = 0; i < BTUSB_MAX_ISOC_FRAMES && len >= mtu;
					i++, offset += mtu, len -= mtu) {
		urb->iso_frame_desc[i].offset = offset;
		urb->iso_frame_desc[i].length = mtu;
	}

	if (len && i < BTUSB_MAX_ISOC_FRAMES) {
		urb->iso_frame_desc[i].offset = offset;
		urb->iso_frame_desc[i].length = len;
		i++;
	}

	urb->number_of_packets = i;
}

static int btusb_submit_isoc_urb(struct hci_dev *hdev, gfp_t mem_flags)
{
	struct btusb_data *data = hci_get_drvdata(hdev);
	struct urb *urb;
	unsigned char *buf;
	unsigned int pipe;
	int err, size;

	BT_DBG("%s", hdev->name);

	if (!data->isoc_rx_ep)
		return -ENODEV;

	urb = usb_alloc_urb(BTUSB_MAX_ISOC_FRAMES, mem_flags);
	if (!urb)
		return -ENOMEM;

	size = le16_to_cpu(data->isoc_rx_ep->wMaxPacketSize) *
						BTUSB_MAX_ISOC_FRAMES;

	buf = kmalloc(size, mem_flags);
	if (!buf) {
		usb_free_urb(urb);
		return -ENOMEM;
	}

	pipe = usb_rcvisocpipe(data->udev, data->isoc_rx_ep->bEndpointAddress);

	usb_fill_int_urb(urb, data->udev, pipe, buf, size, btusb_isoc_complete,
			 hdev, data->isoc_rx_ep->bInterval);

	urb->transfer_flags = URB_FREE_BUFFER | URB_ISO_ASAP;

	__fill_isoc_descriptor(urb, size,
			       le16_to_cpu(data->isoc_rx_ep->wMaxPacketSize));

	usb_anchor_urb(urb, &data->isoc_anchor);

	err = usb_submit_urb(urb, mem_flags);
	if (err < 0) {
		if (err != -EPERM && err != -ENODEV)
			bt_dev_err(hdev, "urb %p submission failed (%d)",
				   urb, -err);
		usb_unanchor_urb(urb);
	}

	usb_free_urb(urb);

	return err;
}

static void btusb_diag_complete(struct urb *urb)
{
	struct hci_dev *hdev = urb->context;
	struct btusb_data *data = hci_get_drvdata(hdev);
	int err;

	BT_DBG("%s urb %p status %d count %d", hdev->name, urb, urb->status,
	       urb->actual_length);

	if (urb->status == 0) {
		struct sk_buff *skb;

		skb = bt_skb_alloc(urb->actual_length, GFP_ATOMIC);
		if (skb) {
			skb_put_data(skb, urb->transfer_buffer,
				     urb->actual_length);
			hci_recv_diag(hdev, skb);
		}
	} else if (urb->status == -ENOENT) {
		/* Avoid suspend failed when usb_kill_urb */
		return;
	}

	if (!test_bit(BTUSB_DIAG_RUNNING, &data->flags))
		return;

	usb_anchor_urb(urb, &data->diag_anchor);
	usb_mark_last_busy(data->udev);

	err = usb_submit_urb(urb, GFP_ATOMIC);
	if (err < 0) {
		/* -EPERM: urb is being killed;
		 * -ENODEV: device got disconnected
		 */
		if (err != -EPERM && err != -ENODEV)
			bt_dev_err(hdev, "urb %p failed to resubmit (%d)",
				   urb, -err);
		usb_unanchor_urb(urb);
	}
}

static int btusb_submit_diag_urb(struct hci_dev *hdev, gfp_t mem_flags)
{
	struct btusb_data *data = hci_get_drvdata(hdev);
	struct urb *urb;
	unsigned char *buf;
	unsigned int pipe;
	int err, size = HCI_MAX_FRAME_SIZE;

	BT_DBG("%s", hdev->name);

	if (!data->diag_rx_ep)
		return -ENODEV;

	urb = usb_alloc_urb(0, mem_flags);
	if (!urb)
		return -ENOMEM;

	buf = kmalloc(size, mem_flags);
	if (!buf) {
		usb_free_urb(urb);
		return -ENOMEM;
	}

	pipe = usb_rcvbulkpipe(data->udev, data->diag_rx_ep->bEndpointAddress);

	usb_fill_bulk_urb(urb, data->udev, pipe, buf, size,
			  btusb_diag_complete, hdev);

	urb->transfer_flags |= URB_FREE_BUFFER;

	usb_mark_last_busy(data->udev);
	usb_anchor_urb(urb, &data->diag_anchor);

	err = usb_submit_urb(urb, mem_flags);
	if (err < 0) {
		if (err != -EPERM && err != -ENODEV)
			bt_dev_err(hdev, "urb %p submission failed (%d)",
				   urb, -err);
		usb_unanchor_urb(urb);
	}

	usb_free_urb(urb);

	return err;
}

static void btusb_tx_complete(struct urb *urb)
{
	struct sk_buff *skb = urb->context;
	struct hci_dev *hdev = (struct hci_dev *)skb->dev;
	struct btusb_data *data = hci_get_drvdata(hdev);
	unsigned long flags;

	BT_DBG("%s urb %p status %d count %d", hdev->name, urb, urb->status,
	       urb->actual_length);

	if (!test_bit(HCI_RUNNING, &hdev->flags))
		goto done;

	if (!urb->status)
		hdev->stat.byte_tx += urb->transfer_buffer_length;
	else
		hdev->stat.err_tx++;

done:
	spin_lock_irqsave(&data->txlock, flags);
	data->tx_in_flight--;
	spin_unlock_irqrestore(&data->txlock, flags);

	kfree(urb->setup_packet);

	kfree_skb(skb);
}

static void btusb_isoc_tx_complete(struct urb *urb)
{
	struct sk_buff *skb = urb->context;
	struct hci_dev *hdev = (struct hci_dev *)skb->dev;

	BT_DBG("%s urb %p status %d count %d", hdev->name, urb, urb->status,
	       urb->actual_length);

	if (!test_bit(HCI_RUNNING, &hdev->flags))
		goto done;

	if (!urb->status)
		hdev->stat.byte_tx += urb->transfer_buffer_length;
	else
		hdev->stat.err_tx++;

done:
	kfree(urb->setup_packet);

	kfree_skb(skb);
}

static int btusb_open(struct hci_dev *hdev)
{
	struct btusb_data *data = hci_get_drvdata(hdev);
	int err;

	BT_DBG("%s", hdev->name);

	err = usb_autopm_get_interface(data->intf);
	if (err < 0)
		return err;

	/* Patching USB firmware files prior to starting any URBs of HCI path
	 * It is more safe to use USB bulk channel for downloading USB patch
	 */
	if (data->setup_on_usb) {
		err = data->setup_on_usb(hdev);
		if (err < 0)
			goto setup_fail;
	}

	data->intf->needs_remote_wakeup = 1;

	/* Disable device remote wakeup when host is suspended
	 * For Realtek chips, global suspend without
	 * SET_FEATURE (DEVICE_REMOTE_WAKEUP) can save more power in device.
	 */
	if (test_bit(BTUSB_WAKEUP_DISABLE, &data->flags))
		device_wakeup_disable(&data->udev->dev);

	if (test_and_set_bit(BTUSB_INTR_RUNNING, &data->flags))
		goto done;

	err = btusb_submit_intr_urb(hdev, GFP_KERNEL);
	if (err < 0)
		goto failed;

	err = btusb_submit_bulk_urb(hdev, GFP_KERNEL);
	if (err < 0) {
		usb_kill_anchored_urbs(&data->intr_anchor);
		goto failed;
	}

	set_bit(BTUSB_BULK_RUNNING, &data->flags);
	btusb_submit_bulk_urb(hdev, GFP_KERNEL);

	if (data->diag) {
		if (!btusb_submit_diag_urb(hdev, GFP_KERNEL))
			set_bit(BTUSB_DIAG_RUNNING, &data->flags);
	}

done:
	usb_autopm_put_interface(data->intf);
	return 0;

failed:
	clear_bit(BTUSB_INTR_RUNNING, &data->flags);
setup_fail:
	usb_autopm_put_interface(data->intf);
	return err;
}

static void btusb_stop_traffic(struct btusb_data *data)
{
	usb_kill_anchored_urbs(&data->intr_anchor);
	usb_kill_anchored_urbs(&data->bulk_anchor);
	usb_kill_anchored_urbs(&data->isoc_anchor);
	usb_kill_anchored_urbs(&data->diag_anchor);
	usb_kill_anchored_urbs(&data->ctrl_anchor);
}

static int btusb_close(struct hci_dev *hdev)
{
	struct btusb_data *data = hci_get_drvdata(hdev);
	int err;

	BT_DBG("%s", hdev->name);

	cancel_delayed_work(&data->rx_work);
	cancel_work_sync(&data->work);
	cancel_work_sync(&data->waker);

	skb_queue_purge(&data->acl_q);
	skb_queue_purge(&data->evt_q);

	clear_bit(BTUSB_ISOC_RUNNING, &data->flags);
	clear_bit(BTUSB_BULK_RUNNING, &data->flags);
	clear_bit(BTUSB_INTR_RUNNING, &data->flags);
	clear_bit(BTUSB_DIAG_RUNNING, &data->flags);

	btusb_stop_traffic(data);
	btusb_free_frags(data);

	err = usb_autopm_get_interface(data->intf);
	if (err < 0)
		goto failed;

	data->intf->needs_remote_wakeup = 0;

	/* Enable remote wake up for auto-suspend */
	if (test_bit(BTUSB_WAKEUP_DISABLE, &data->flags))
		data->intf->needs_remote_wakeup = 1;

	usb_autopm_put_interface(data->intf);

failed:
	usb_scuttle_anchored_urbs(&data->deferred);
	return 0;
}

static int btusb_flush(struct hci_dev *hdev)
{
	struct btusb_data *data = hci_get_drvdata(hdev);

	BT_DBG("%s", hdev->name);

	cancel_delayed_work(&data->rx_work);

	skb_queue_purge(&data->acl_q);
	skb_queue_purge(&data->evt_q);

	usb_kill_anchored_urbs(&data->tx_anchor);
	btusb_free_frags(data);

	return 0;
}

static struct urb *alloc_ctrl_urb(struct hci_dev *hdev, struct sk_buff *skb)
{
	struct btusb_data *data = hci_get_drvdata(hdev);
	struct usb_ctrlrequest *dr;
	struct urb *urb;
	unsigned int pipe;

	urb = usb_alloc_urb(0, GFP_KERNEL);
	if (!urb)
		return ERR_PTR(-ENOMEM);

	dr = kmalloc(sizeof(*dr), GFP_KERNEL);
	if (!dr) {
		usb_free_urb(urb);
		return ERR_PTR(-ENOMEM);
	}

	dr->bRequestType = data->cmdreq_type;
	dr->bRequest     = data->cmdreq;
	dr->wIndex       = 0;
	dr->wValue       = 0;
	dr->wLength      = __cpu_to_le16(skb->len);

	pipe = usb_sndctrlpipe(data->udev, 0x00);

	usb_fill_control_urb(urb, data->udev, pipe, (void *)dr,
			     skb->data, skb->len, btusb_tx_complete, skb);

	skb->dev = (void *)hdev;

	return urb;
}

static struct urb *alloc_bulk_urb(struct hci_dev *hdev, struct sk_buff *skb)
{
	struct btusb_data *data = hci_get_drvdata(hdev);
	struct urb *urb;
	unsigned int pipe;

	if (!data->bulk_tx_ep)
		return ERR_PTR(-ENODEV);

	urb = usb_alloc_urb(0, GFP_KERNEL);
	if (!urb)
		return ERR_PTR(-ENOMEM);

	pipe = usb_sndbulkpipe(data->udev, data->bulk_tx_ep->bEndpointAddress);

	usb_fill_bulk_urb(urb, data->udev, pipe,
			  skb->data, skb->len, btusb_tx_complete, skb);

	skb->dev = (void *)hdev;

	return urb;
}

static struct urb *alloc_isoc_urb(struct hci_dev *hdev, struct sk_buff *skb)
{
	struct btusb_data *data = hci_get_drvdata(hdev);
	struct urb *urb;
	unsigned int pipe;

	if (!data->isoc_tx_ep)
		return ERR_PTR(-ENODEV);

	urb = usb_alloc_urb(BTUSB_MAX_ISOC_FRAMES, GFP_KERNEL);
	if (!urb)
		return ERR_PTR(-ENOMEM);

	pipe = usb_sndisocpipe(data->udev, data->isoc_tx_ep->bEndpointAddress);

	usb_fill_int_urb(urb, data->udev, pipe,
			 skb->data, skb->len, btusb_isoc_tx_complete,
			 skb, data->isoc_tx_ep->bInterval);

	urb->transfer_flags  = URB_ISO_ASAP;

	if (data->isoc_altsetting == 6)
		__fill_isoc_descriptor_msbc(urb, skb->len,
					    le16_to_cpu(data->isoc_tx_ep->wMaxPacketSize),
					    data);
	else
		__fill_isoc_descriptor(urb, skb->len,
				       le16_to_cpu(data->isoc_tx_ep->wMaxPacketSize));
	skb->dev = (void *)hdev;

	return urb;
}

static int submit_tx_urb(struct hci_dev *hdev, struct urb *urb)
{
	struct btusb_data *data = hci_get_drvdata(hdev);
	int err;

	usb_anchor_urb(urb, &data->tx_anchor);

	err = usb_submit_urb(urb, GFP_KERNEL);
	if (err < 0) {
		if (err != -EPERM && err != -ENODEV)
			bt_dev_err(hdev, "urb %p submission failed (%d)",
				   urb, -err);
		kfree(urb->setup_packet);
		usb_unanchor_urb(urb);
	} else {
		usb_mark_last_busy(data->udev);
	}

	usb_free_urb(urb);
	return err;
}

static int submit_or_queue_tx_urb(struct hci_dev *hdev, struct urb *urb)
{
	struct btusb_data *data = hci_get_drvdata(hdev);
	unsigned long flags;
	bool suspending;

	spin_lock_irqsave(&data->txlock, flags);
	suspending = test_bit(BTUSB_SUSPENDING, &data->flags);
	if (!suspending)
		data->tx_in_flight++;
	spin_unlock_irqrestore(&data->txlock, flags);

	if (!suspending)
		return submit_tx_urb(hdev, urb);

	usb_anchor_urb(urb, &data->deferred);
	schedule_work(&data->waker);

	usb_free_urb(urb);
	return 0;
}

static int btusb_send_frame(struct hci_dev *hdev, struct sk_buff *skb)
{
	struct urb *urb;

	BT_DBG("%s", hdev->name);

	switch (hci_skb_pkt_type(skb)) {
	case HCI_COMMAND_PKT:
		urb = alloc_ctrl_urb(hdev, skb);
		if (IS_ERR(urb))
			return PTR_ERR(urb);

		hdev->stat.cmd_tx++;
		return submit_or_queue_tx_urb(hdev, urb);

	case HCI_ACLDATA_PKT:
		urb = alloc_bulk_urb(hdev, skb);
		if (IS_ERR(urb))
			return PTR_ERR(urb);

		hdev->stat.acl_tx++;
		return submit_or_queue_tx_urb(hdev, urb);

	case HCI_SCODATA_PKT:
		if (hci_conn_num(hdev, SCO_LINK) < 1)
			return -ENODEV;

		urb = alloc_isoc_urb(hdev, skb);
		if (IS_ERR(urb))
			return PTR_ERR(urb);

		hdev->stat.sco_tx++;
		return submit_tx_urb(hdev, urb);
	}

	return -EILSEQ;
}

static void btusb_notify(struct hci_dev *hdev, unsigned int evt)
{
	struct btusb_data *data = hci_get_drvdata(hdev);

	BT_DBG("%s evt %d", hdev->name, evt);

	if (hci_conn_num(hdev, SCO_LINK) != data->sco_num) {
		data->sco_num = hci_conn_num(hdev, SCO_LINK);
		data->air_mode = evt;
		schedule_work(&data->work);
	}
}

static inline int __set_isoc_interface(struct hci_dev *hdev, int altsetting)
{
	struct btusb_data *data = hci_get_drvdata(hdev);
	struct usb_interface *intf = data->isoc;
	struct usb_endpoint_descriptor *ep_desc;
	int i, err;

	if (!data->isoc)
		return -ENODEV;

	err = usb_set_interface(data->udev, data->isoc_ifnum, altsetting);
	if (err < 0) {
		bt_dev_err(hdev, "setting interface failed (%d)", -err);
		return err;
	}

	data->isoc_altsetting = altsetting;

	data->isoc_tx_ep = NULL;
	data->isoc_rx_ep = NULL;

	for (i = 0; i < intf->cur_altsetting->desc.bNumEndpoints; i++) {
		ep_desc = &intf->cur_altsetting->endpoint[i].desc;

		if (!data->isoc_tx_ep && usb_endpoint_is_isoc_out(ep_desc)) {
			data->isoc_tx_ep = ep_desc;
			continue;
		}

		if (!data->isoc_rx_ep && usb_endpoint_is_isoc_in(ep_desc)) {
			data->isoc_rx_ep = ep_desc;
			continue;
		}
	}

	if (!data->isoc_tx_ep || !data->isoc_rx_ep) {
		bt_dev_err(hdev, "invalid SCO descriptors");
		return -ENODEV;
	}

	return 0;
}

static int btusb_switch_alt_setting(struct hci_dev *hdev, int new_alts)
{
	struct btusb_data *data = hci_get_drvdata(hdev);
	int err;

	if (data->isoc_altsetting != new_alts) {
		unsigned long flags;

		clear_bit(BTUSB_ISOC_RUNNING, &data->flags);
		usb_kill_anchored_urbs(&data->isoc_anchor);

		/* When isochronous alternate setting needs to be
		 * changed, because SCO connection has been added
		 * or removed, a packet fragment may be left in the
		 * reassembling state. This could lead to wrongly
		 * assembled fragments.
		 *
		 * Clear outstanding fragment when selecting a new
		 * alternate setting.
		 */
		spin_lock_irqsave(&data->rxlock, flags);
		kfree_skb(data->sco_skb);
		data->sco_skb = NULL;
		spin_unlock_irqrestore(&data->rxlock, flags);

		err = __set_isoc_interface(hdev, new_alts);
		if (err < 0)
			return err;
	}

	if (!test_and_set_bit(BTUSB_ISOC_RUNNING, &data->flags)) {
		if (btusb_submit_isoc_urb(hdev, GFP_KERNEL) < 0)
			clear_bit(BTUSB_ISOC_RUNNING, &data->flags);
		else
			btusb_submit_isoc_urb(hdev, GFP_KERNEL);
	}

	return 0;
}

static struct usb_host_interface *btusb_find_altsetting(struct btusb_data *data,
							int alt)
{
	struct usb_interface *intf = data->isoc;
	int i;

	BT_DBG("Looking for Alt no :%d", alt);

	if (!intf)
		return NULL;

	for (i = 0; i < intf->num_altsetting; i++) {
		if (intf->altsetting[i].desc.bAlternateSetting == alt)
			return &intf->altsetting[i];
	}

	return NULL;
}

static void btusb_work(struct work_struct *work)
{
	struct btusb_data *data = container_of(work, struct btusb_data, work);
	struct hci_dev *hdev = data->hdev;
	int new_alts = 0;
	int err;

	if (data->sco_num > 0) {
		if (!test_bit(BTUSB_DID_ISO_RESUME, &data->flags)) {
			err = usb_autopm_get_interface(data->isoc ? data->isoc : data->intf);
			if (err < 0) {
				clear_bit(BTUSB_ISOC_RUNNING, &data->flags);
				usb_kill_anchored_urbs(&data->isoc_anchor);
				return;
			}

			set_bit(BTUSB_DID_ISO_RESUME, &data->flags);
		}

		if (data->air_mode == HCI_NOTIFY_ENABLE_SCO_CVSD) {
			if (hdev->voice_setting & 0x0020) {
				static const int alts[3] = { 2, 4, 5 };

				new_alts = alts[data->sco_num - 1];
			} else {
				new_alts = data->sco_num;
			}
		} else if (data->air_mode == HCI_NOTIFY_ENABLE_SCO_TRANSP) {
			/* Bluetooth USB spec recommends alt 6 (63 bytes), but
			 * many adapters do not support it.  Alt 1 appears to
			 * work for all adapters that do not have alt 6, and
			 * which work with WBS at all.
			 */
			new_alts = btusb_find_altsetting(data, 6) ? 6 : 1;
			/* Because mSBC frames do not need to be aligned to the
			 * SCO packet boundary. If support the Alt 3, use the
			 * Alt 3 for HCI payload >= 60 Bytes let air packet
			 * data satisfy 60 bytes.
			 */
			if (new_alts == 1 && btusb_find_altsetting(data, 3))
				new_alts = 3;
		}

		if (btusb_switch_alt_setting(hdev, new_alts) < 0)
			bt_dev_err(hdev, "set USB alt:(%d) failed!", new_alts);
	} else {
		clear_bit(BTUSB_ISOC_RUNNING, &data->flags);
		usb_kill_anchored_urbs(&data->isoc_anchor);

		__set_isoc_interface(hdev, 0);
		if (test_and_clear_bit(BTUSB_DID_ISO_RESUME, &data->flags))
			usb_autopm_put_interface(data->isoc ? data->isoc : data->intf);
	}
}

static void btusb_waker(struct work_struct *work)
{
	struct btusb_data *data = container_of(work, struct btusb_data, waker);
	int err;

	err = usb_autopm_get_interface(data->intf);
	if (err < 0)
		return;

	usb_autopm_put_interface(data->intf);
}

static void btusb_rx_dequeue(struct btusb_data *data,
			     struct sk_buff_head *queue)
{
	struct sk_buff *skb;

	while ((skb = skb_dequeue(queue)))
		hci_recv_frame(data->hdev, skb);
}

static void btusb_rx_work(struct work_struct *work)
{
	struct btusb_data *data = container_of(work, struct btusb_data,
					       rx_work.work);

	/* Process HCI event packets so states changes are synchronized first */
	btusb_rx_dequeue(data, &data->evt_q);
	btusb_rx_dequeue(data, &data->acl_q);
}

static int btusb_setup_bcm92035(struct hci_dev *hdev)
{
	struct sk_buff *skb;
	u8 val = 0x00;

	BT_DBG("%s", hdev->name);

	skb = __hci_cmd_sync(hdev, 0xfc3b, 1, &val, HCI_INIT_TIMEOUT);
	if (IS_ERR(skb))
		bt_dev_err(hdev, "BCM92035 command failed (%ld)", PTR_ERR(skb));
	else
		kfree_skb(skb);

	return 0;
}

static int btusb_setup_csr(struct hci_dev *hdev)
{
	struct hci_rp_read_local_version *rp;
	struct sk_buff *skb;

	BT_DBG("%s", hdev->name);

	skb = __hci_cmd_sync(hdev, HCI_OP_READ_LOCAL_VERSION, 0, NULL,
			     HCI_INIT_TIMEOUT);
	if (IS_ERR(skb)) {
		int err = PTR_ERR(skb);
		bt_dev_err(hdev, "CSR: Local version failed (%d)", err);
		return err;
	}

	if (skb->len != sizeof(struct hci_rp_read_local_version)) {
		bt_dev_err(hdev, "CSR: Local version length mismatch");
		kfree_skb(skb);
		return -EIO;
	}

	rp = (struct hci_rp_read_local_version *)skb->data;

	/* Detect controllers which aren't real CSR ones. */
	if (le16_to_cpu(rp->manufacturer) != 10 ||
	    le16_to_cpu(rp->lmp_subver) == 0x0c5c) {
		/* Clear the reset quirk since this is not an actual
		 * early Bluetooth 1.1 device from CSR.
		 */
		clear_bit(HCI_QUIRK_RESET_ON_CLOSE, &hdev->quirks);

		/* These fake CSR controllers have all a broken
		 * stored link key handling and so just disable it.
		 */
		set_bit(HCI_QUIRK_BROKEN_STORED_LINK_KEY, &hdev->quirks);
	}

	kfree_skb(skb);

	return 0;
}

static const struct firmware *btusb_setup_intel_get_fw(struct hci_dev *hdev,
						       struct intel_version *ver)
{
	const struct firmware *fw;
	char fwname[64];
	int ret;

	snprintf(fwname, sizeof(fwname),
		 "intel/ibt-hw-%x.%x.%x-fw-%x.%x.%x.%x.%x.bseq",
		 ver->hw_platform, ver->hw_variant, ver->hw_revision,
		 ver->fw_variant,  ver->fw_revision, ver->fw_build_num,
		 ver->fw_build_ww, ver->fw_build_yy);

	ret = request_firmware(&fw, fwname, &hdev->dev);
	if (ret < 0) {
		if (ret == -EINVAL) {
			bt_dev_err(hdev, "Intel firmware file request failed (%d)",
				   ret);
			return NULL;
		}

		bt_dev_err(hdev, "failed to open Intel firmware file: %s (%d)",
			   fwname, ret);

		/* If the correct firmware patch file is not found, use the
		 * default firmware patch file instead
		 */
		snprintf(fwname, sizeof(fwname), "intel/ibt-hw-%x.%x.bseq",
			 ver->hw_platform, ver->hw_variant);
		if (request_firmware(&fw, fwname, &hdev->dev) < 0) {
			bt_dev_err(hdev, "failed to open default fw file: %s",
				   fwname);
			return NULL;
		}
	}

	bt_dev_info(hdev, "Intel Bluetooth firmware file: %s", fwname);

	return fw;
}

static int btusb_setup_intel_patching(struct hci_dev *hdev,
				      const struct firmware *fw,
				      const u8 **fw_ptr, int *disable_patch)
{
	struct sk_buff *skb;
	struct hci_command_hdr *cmd;
	const u8 *cmd_param;
	struct hci_event_hdr *evt = NULL;
	const u8 *evt_param = NULL;
	int remain = fw->size - (*fw_ptr - fw->data);

	/* The first byte indicates the types of the patch command or event.
	 * 0x01 means HCI command and 0x02 is HCI event. If the first bytes
	 * in the current firmware buffer doesn't start with 0x01 or
	 * the size of remain buffer is smaller than HCI command header,
	 * the firmware file is corrupted and it should stop the patching
	 * process.
	 */
	if (remain > HCI_COMMAND_HDR_SIZE && *fw_ptr[0] != 0x01) {
		bt_dev_err(hdev, "Intel fw corrupted: invalid cmd read");
		return -EINVAL;
	}
	(*fw_ptr)++;
	remain--;

	cmd = (struct hci_command_hdr *)(*fw_ptr);
	*fw_ptr += sizeof(*cmd);
	remain -= sizeof(*cmd);

	/* Ensure that the remain firmware data is long enough than the length
	 * of command parameter. If not, the firmware file is corrupted.
	 */
	if (remain < cmd->plen) {
		bt_dev_err(hdev, "Intel fw corrupted: invalid cmd len");
		return -EFAULT;
	}

	/* If there is a command that loads a patch in the firmware
	 * file, then enable the patch upon success, otherwise just
	 * disable the manufacturer mode, for example patch activation
	 * is not required when the default firmware patch file is used
	 * because there are no patch data to load.
	 */
	if (*disable_patch && le16_to_cpu(cmd->opcode) == 0xfc8e)
		*disable_patch = 0;

	cmd_param = *fw_ptr;
	*fw_ptr += cmd->plen;
	remain -= cmd->plen;

	/* This reads the expected events when the above command is sent to the
	 * device. Some vendor commands expects more than one events, for
	 * example command status event followed by vendor specific event.
	 * For this case, it only keeps the last expected event. so the command
	 * can be sent with __hci_cmd_sync_ev() which returns the sk_buff of
	 * last expected event.
	 */
	while (remain > HCI_EVENT_HDR_SIZE && *fw_ptr[0] == 0x02) {
		(*fw_ptr)++;
		remain--;

		evt = (struct hci_event_hdr *)(*fw_ptr);
		*fw_ptr += sizeof(*evt);
		remain -= sizeof(*evt);

		if (remain < evt->plen) {
			bt_dev_err(hdev, "Intel fw corrupted: invalid evt len");
			return -EFAULT;
		}

		evt_param = *fw_ptr;
		*fw_ptr += evt->plen;
		remain -= evt->plen;
	}

	/* Every HCI commands in the firmware file has its correspond event.
	 * If event is not found or remain is smaller than zero, the firmware
	 * file is corrupted.
	 */
	if (!evt || !evt_param || remain < 0) {
		bt_dev_err(hdev, "Intel fw corrupted: invalid evt read");
		return -EFAULT;
	}

	skb = __hci_cmd_sync_ev(hdev, le16_to_cpu(cmd->opcode), cmd->plen,
				cmd_param, evt->evt, HCI_INIT_TIMEOUT);
	if (IS_ERR(skb)) {
		bt_dev_err(hdev, "sending Intel patch command (0x%4.4x) failed (%ld)",
			   cmd->opcode, PTR_ERR(skb));
		return PTR_ERR(skb);
	}

	/* It ensures that the returned event matches the event data read from
	 * the firmware file. At fist, it checks the length and then
	 * the contents of the event.
	 */
	if (skb->len != evt->plen) {
		bt_dev_err(hdev, "mismatch event length (opcode 0x%4.4x)",
			   le16_to_cpu(cmd->opcode));
		kfree_skb(skb);
		return -EFAULT;
	}

	if (memcmp(skb->data, evt_param, evt->plen)) {
		bt_dev_err(hdev, "mismatch event parameter (opcode 0x%4.4x)",
			   le16_to_cpu(cmd->opcode));
		kfree_skb(skb);
		return -EFAULT;
	}
	kfree_skb(skb);

	return 0;
}

static int btusb_setup_intel(struct hci_dev *hdev)
{
	struct sk_buff *skb;
	const struct firmware *fw;
	const u8 *fw_ptr;
	int disable_patch, err;
	struct intel_version ver;

	BT_DBG("%s", hdev->name);

	/* The controller has a bug with the first HCI command sent to it
	 * returning number of completed commands as zero. This would stall the
	 * command processing in the Bluetooth core.
	 *
	 * As a workaround, send HCI Reset command first which will reset the
	 * number of completed commands and allow normal command processing
	 * from now on.
	 */
	skb = __hci_cmd_sync(hdev, HCI_OP_RESET, 0, NULL, HCI_INIT_TIMEOUT);
	if (IS_ERR(skb)) {
		bt_dev_err(hdev, "sending initial HCI reset command failed (%ld)",
			   PTR_ERR(skb));
		return PTR_ERR(skb);
	}
	kfree_skb(skb);

	/* Read Intel specific controller version first to allow selection of
	 * which firmware file to load.
	 *
	 * The returned information are hardware variant and revision plus
	 * firmware variant, revision and build number.
	 */
	err = btintel_read_version(hdev, &ver);
	if (err)
		return err;

	bt_dev_info(hdev, "read Intel version: %02x%02x%02x%02x%02x%02x%02x%02x%02x",
		    ver.hw_platform, ver.hw_variant, ver.hw_revision,
		    ver.fw_variant,  ver.fw_revision, ver.fw_build_num,
		    ver.fw_build_ww, ver.fw_build_yy, ver.fw_patch_num);

	/* fw_patch_num indicates the version of patch the device currently
	 * have. If there is no patch data in the device, it is always 0x00.
	 * So, if it is other than 0x00, no need to patch the device again.
	 */
	if (ver.fw_patch_num) {
		bt_dev_info(hdev, "Intel device is already patched. "
			    "patch num: %02x", ver.fw_patch_num);
		goto complete;
	}

	/* Opens the firmware patch file based on the firmware version read
	 * from the controller. If it fails to open the matching firmware
	 * patch file, it tries to open the default firmware patch file.
	 * If no patch file is found, allow the device to operate without
	 * a patch.
	 */
	fw = btusb_setup_intel_get_fw(hdev, &ver);
	if (!fw)
		goto complete;
	fw_ptr = fw->data;

	/* Enable the manufacturer mode of the controller.
	 * Only while this mode is enabled, the driver can download the
	 * firmware patch data and configuration parameters.
	 */
	err = btintel_enter_mfg(hdev);
	if (err) {
		release_firmware(fw);
		return err;
	}

	disable_patch = 1;

	/* The firmware data file consists of list of Intel specific HCI
	 * commands and its expected events. The first byte indicates the
	 * type of the message, either HCI command or HCI event.
	 *
	 * It reads the command and its expected event from the firmware file,
	 * and send to the controller. Once __hci_cmd_sync_ev() returns,
	 * the returned event is compared with the event read from the firmware
	 * file and it will continue until all the messages are downloaded to
	 * the controller.
	 *
	 * Once the firmware patching is completed successfully,
	 * the manufacturer mode is disabled with reset and activating the
	 * downloaded patch.
	 *
	 * If the firmware patching fails, the manufacturer mode is
	 * disabled with reset and deactivating the patch.
	 *
	 * If the default patch file is used, no reset is done when disabling
	 * the manufacturer.
	 */
	while (fw->size > fw_ptr - fw->data) {
		int ret;

		ret = btusb_setup_intel_patching(hdev, fw, &fw_ptr,
						 &disable_patch);
		if (ret < 0)
			goto exit_mfg_deactivate;
	}

	release_firmware(fw);

	if (disable_patch)
		goto exit_mfg_disable;

	/* Patching completed successfully and disable the manufacturer mode
	 * with reset and activate the downloaded firmware patches.
	 */
	err = btintel_exit_mfg(hdev, true, true);
	if (err)
		return err;

	/* Need build number for downloaded fw patches in
	 * every power-on boot
	 */
       err = btintel_read_version(hdev, &ver);
       if (err)
               return err;
       bt_dev_info(hdev, "Intel BT fw patch 0x%02x completed & activated",
		   ver.fw_patch_num);

	goto complete;

exit_mfg_disable:
	/* Disable the manufacturer mode without reset */
	err = btintel_exit_mfg(hdev, false, false);
	if (err)
		return err;

	bt_dev_info(hdev, "Intel firmware patch completed");

	goto complete;

exit_mfg_deactivate:
	release_firmware(fw);

	/* Patching failed. Disable the manufacturer mode with reset and
	 * deactivate the downloaded firmware patches.
	 */
	err = btintel_exit_mfg(hdev, true, false);
	if (err)
		return err;

	bt_dev_info(hdev, "Intel firmware patch completed and deactivated");

complete:
	/* Set the event mask for Intel specific vendor events. This enables
	 * a few extra events that are useful during general operation.
	 */
	btintel_set_event_mask_mfg(hdev, false);

	btintel_check_bdaddr(hdev);
	return 0;
}

static int inject_cmd_complete(struct hci_dev *hdev, __u16 opcode)
{
	struct sk_buff *skb;
	struct hci_event_hdr *hdr;
	struct hci_ev_cmd_complete *evt;

	skb = bt_skb_alloc(sizeof(*hdr) + sizeof(*evt) + 1, GFP_KERNEL);
	if (!skb)
		return -ENOMEM;

	hdr = skb_put(skb, sizeof(*hdr));
	hdr->evt = HCI_EV_CMD_COMPLETE;
	hdr->plen = sizeof(*evt) + 1;

	evt = skb_put(skb, sizeof(*evt));
	evt->ncmd = 0x01;
	evt->opcode = cpu_to_le16(opcode);

	skb_put_u8(skb, 0x00);

	hci_skb_pkt_type(skb) = HCI_EVENT_PKT;

	return hci_recv_frame(hdev, skb);
}

static int btusb_recv_bulk_intel(struct btusb_data *data, void *buffer,
				 int count)
{
	/* When the device is in bootloader mode, then it can send
	 * events via the bulk endpoint. These events are treated the
	 * same way as the ones received from the interrupt endpoint.
	 */
	if (test_bit(BTUSB_BOOTLOADER, &data->flags))
		return btusb_recv_intr(data, buffer, count);

	return btusb_recv_bulk(data, buffer, count);
}

static void btusb_intel_bootup(struct btusb_data *data, const void *ptr,
			       unsigned int len)
{
	const struct intel_bootup *evt = ptr;

	if (len != sizeof(*evt))
		return;

	if (test_and_clear_bit(BTUSB_BOOTING, &data->flags))
		wake_up_bit(&data->flags, BTUSB_BOOTING);
}

static void btusb_intel_secure_send_result(struct btusb_data *data,
					   const void *ptr, unsigned int len)
{
	const struct intel_secure_send_result *evt = ptr;

	if (len != sizeof(*evt))
		return;

	if (evt->result)
		set_bit(BTUSB_FIRMWARE_FAILED, &data->flags);

	if (test_and_clear_bit(BTUSB_DOWNLOADING, &data->flags) &&
	    test_bit(BTUSB_FIRMWARE_LOADED, &data->flags))
		wake_up_bit(&data->flags, BTUSB_DOWNLOADING);
}

static int btusb_recv_event_intel(struct btusb_data *data, struct sk_buff *skb)
{
	if (test_bit(BTUSB_BOOTLOADER, &data->flags)) {
		struct hci_event_hdr *hdr = (void *)skb->data;

		if (skb->len > HCI_EVENT_HDR_SIZE && hdr->evt == 0xff &&
		    hdr->plen > 0) {
			const void *ptr = skb->data + HCI_EVENT_HDR_SIZE + 1;
			unsigned int len = skb->len - HCI_EVENT_HDR_SIZE - 1;

			switch (skb->data[2]) {
			case 0x02:
				/* When switching to the operational firmware
				 * the device sends a vendor specific event
				 * indicating that the bootup completed.
				 */
				btusb_intel_bootup(data, ptr, len);
				break;
			case 0x06:
				/* When the firmware loading completes the
				 * device sends out a vendor specific event
				 * indicating the result of the firmware
				 * loading.
				 */
				btusb_intel_secure_send_result(data, ptr, len);
				break;
			}
		}
	}

	return hci_recv_frame(data->hdev, skb);
}

static int btusb_send_frame_intel(struct hci_dev *hdev, struct sk_buff *skb)
{
	struct btusb_data *data = hci_get_drvdata(hdev);
	struct urb *urb;

	BT_DBG("%s", hdev->name);

	switch (hci_skb_pkt_type(skb)) {
	case HCI_COMMAND_PKT:
		if (test_bit(BTUSB_BOOTLOADER, &data->flags)) {
			struct hci_command_hdr *cmd = (void *)skb->data;
			__u16 opcode = le16_to_cpu(cmd->opcode);

			/* When in bootloader mode and the command 0xfc09
			 * is received, it needs to be send down the
			 * bulk endpoint. So allocate a bulk URB instead.
			 */
			if (opcode == 0xfc09)
				urb = alloc_bulk_urb(hdev, skb);
			else
				urb = alloc_ctrl_urb(hdev, skb);

			/* When the 0xfc01 command is issued to boot into
			 * the operational firmware, it will actually not
			 * send a command complete event. To keep the flow
			 * control working inject that event here.
			 */
			if (opcode == 0xfc01)
				inject_cmd_complete(hdev, opcode);
		} else {
			urb = alloc_ctrl_urb(hdev, skb);
		}
		if (IS_ERR(urb))
			return PTR_ERR(urb);

		hdev->stat.cmd_tx++;
		return submit_or_queue_tx_urb(hdev, urb);

	case HCI_ACLDATA_PKT:
		urb = alloc_bulk_urb(hdev, skb);
		if (IS_ERR(urb))
			return PTR_ERR(urb);

		hdev->stat.acl_tx++;
		return submit_or_queue_tx_urb(hdev, urb);

	case HCI_SCODATA_PKT:
		if (hci_conn_num(hdev, SCO_LINK) < 1)
			return -ENODEV;

		urb = alloc_isoc_urb(hdev, skb);
		if (IS_ERR(urb))
			return PTR_ERR(urb);

		hdev->stat.sco_tx++;
		return submit_tx_urb(hdev, urb);
	}

	return -EILSEQ;
}

static int btusb_setup_intel_new_get_fw_name(struct intel_version *ver,
					     struct intel_boot_params *params,
					     char *fw_name, size_t len,
					     const char *suffix)
{
	switch (ver->hw_variant) {
	case 0x0b:	/* SfP */
	case 0x0c:	/* WsP */
		snprintf(fw_name, len, "intel/ibt-%u-%u.%s",
			le16_to_cpu(ver->hw_variant),
			le16_to_cpu(params->dev_revid),
			suffix);
		break;
	case 0x11:	/* JfP */
	case 0x12:	/* ThP */
	case 0x13:	/* HrP */
	case 0x14:	/* CcP */
		snprintf(fw_name, len, "intel/ibt-%u-%u-%u.%s",
			le16_to_cpu(ver->hw_variant),
			le16_to_cpu(ver->hw_revision),
			le16_to_cpu(ver->fw_revision),
			suffix);
		break;
	default:
		return -EINVAL;
	}

	return 0;
}

static void btusb_setup_intel_newgen_get_fw_name(const struct intel_version_tlv *ver_tlv,
						 char *fw_name, size_t len,
						 const char *suffix)
{
	/* The firmware file name for new generation controllers will be
	 * ibt-<cnvi_top type+cnvi_top step>-<cnvr_top type+cnvr_top step>
	 */
	snprintf(fw_name, len, "intel/ibt-%04x-%04x.%s",
		 INTEL_CNVX_TOP_PACK_SWAB(INTEL_CNVX_TOP_TYPE(ver_tlv->cnvi_top),
					  INTEL_CNVX_TOP_STEP(ver_tlv->cnvi_top)),
		 INTEL_CNVX_TOP_PACK_SWAB(INTEL_CNVX_TOP_TYPE(ver_tlv->cnvr_top),
					  INTEL_CNVX_TOP_STEP(ver_tlv->cnvr_top)),
		 suffix);
}

static int btusb_download_wait(struct hci_dev *hdev, ktime_t calltime, int msec)
{
	struct btusb_data *data = hci_get_drvdata(hdev);
	ktime_t delta, rettime;
	unsigned long long duration;
	int err;

	set_bit(BTUSB_FIRMWARE_LOADED, &data->flags);

	bt_dev_info(hdev, "Waiting for firmware download to complete");

	err = wait_on_bit_timeout(&data->flags, BTUSB_DOWNLOADING,
				  TASK_INTERRUPTIBLE,
				  msecs_to_jiffies(msec));
	if (err == -EINTR) {
		bt_dev_err(hdev, "Firmware loading interrupted");
		return err;
	}

	if (err) {
		bt_dev_err(hdev, "Firmware loading timeout");
		return -ETIMEDOUT;
	}

	if (test_bit(BTUSB_FIRMWARE_FAILED, &data->flags)) {
		bt_dev_err(hdev, "Firmware loading failed");
		return -ENOEXEC;
	}

	rettime = ktime_get();
	delta = ktime_sub(rettime, calltime);
	duration = (unsigned long long)ktime_to_ns(delta) >> 10;

	bt_dev_info(hdev, "Firmware loaded in %llu usecs", duration);

	return 0;
}

static int btusb_intel_download_firmware_newgen(struct hci_dev *hdev,
						struct intel_version_tlv *ver,
						u32 *boot_param)
{
	const struct firmware *fw;
	char fwname[64];
	int err;
	struct btusb_data *data = hci_get_drvdata(hdev);
	ktime_t calltime;

	if (!ver || !boot_param)
		return -EINVAL;

	/* The firmware variant determines if the device is in bootloader
	 * mode or is running operational firmware. The value 0x03 identifies
	 * the bootloader and the value 0x23 identifies the operational
	 * firmware.
	 *
	 * When the operational firmware is already present, then only
	 * the check for valid Bluetooth device address is needed. This
	 * determines if the device will be added as configured or
	 * unconfigured controller.
	 *
	 * It is not possible to use the Secure Boot Parameters in this
	 * case since that command is only available in bootloader mode.
	 */
	if (ver->img_type == 0x03) {
		clear_bit(BTUSB_BOOTLOADER, &data->flags);
		btintel_check_bdaddr(hdev);
	}

	/* If the OTP has no valid Bluetooth device address, then there will
	 * also be no valid address for the operational firmware.
	 */
	if (!bacmp(&ver->otp_bd_addr, BDADDR_ANY)) {
		bt_dev_info(hdev, "No device address configured");
		set_bit(HCI_QUIRK_INVALID_BDADDR, &hdev->quirks);
	}

	btusb_setup_intel_newgen_get_fw_name(ver, fwname, sizeof(fwname), "sfi");
	err = request_firmware(&fw, fwname, &hdev->dev);
	if (err < 0) {
		if (!test_bit(BTUSB_BOOTLOADER, &data->flags)) {
			/* Firmware has already been loaded */
			set_bit(BTUSB_FIRMWARE_LOADED, &data->flags);
			return 0;
		}

		bt_dev_err(hdev, "Failed to load Intel firmware file %s (%d)",
			   fwname, err);

		return err;
	}

	bt_dev_info(hdev, "Found device firmware: %s", fwname);

	if (fw->size < 644) {
		bt_dev_err(hdev, "Invalid size of firmware file (%zu)",
			   fw->size);
		err = -EBADF;
		goto done;
	}

	calltime = ktime_get();

	set_bit(BTUSB_DOWNLOADING, &data->flags);

	/* Start firmware downloading and get boot parameter */
	err = btintel_download_firmware_newgen(hdev, ver, fw, boot_param,
					       INTEL_HW_VARIANT(ver->cnvi_bt),
					       ver->sbe_type);
	if (err < 0) {
		if (err == -EALREADY) {
			/* Firmware has already been loaded */
			set_bit(BTUSB_FIRMWARE_LOADED, &data->flags);
			err = 0;
			goto done;
		}

		/* When FW download fails, send Intel Reset to retry
		 * FW download.
		 */
		btintel_reset_to_bootloader(hdev);
		goto done;
	}

	/* Before switching the device into operational mode and with that
	 * booting the loaded firmware, wait for the bootloader notification
	 * that all fragments have been successfully received.
	 *
	 * When the event processing receives the notification, then the
	 * BTUSB_DOWNLOADING flag will be cleared.
	 *
	 * The firmware loading should not take longer than 5 seconds
	 * and thus just timeout if that happens and fail the setup
	 * of this device.
	 */
	err = btusb_download_wait(hdev, calltime, 5000);
	if (err == -ETIMEDOUT)
		btintel_reset_to_bootloader(hdev);

done:
	release_firmware(fw);
	return err;
}

static int btusb_intel_download_firmware(struct hci_dev *hdev,
					 struct intel_version *ver,
					 struct intel_boot_params *params,
					 u32 *boot_param)
{
	const struct firmware *fw;
	char fwname[64];
	int err;
	struct btusb_data *data = hci_get_drvdata(hdev);
	ktime_t calltime;

	if (!ver || !params)
		return -EINVAL;

	/* The firmware variant determines if the device is in bootloader
	 * mode or is running operational firmware. The value 0x06 identifies
	 * the bootloader and the value 0x23 identifies the operational
	 * firmware.
	 *
	 * When the operational firmware is already present, then only
	 * the check for valid Bluetooth device address is needed. This
	 * determines if the device will be added as configured or
	 * unconfigured controller.
	 *
	 * It is not possible to use the Secure Boot Parameters in this
	 * case since that command is only available in bootloader mode.
	 */
	if (ver->fw_variant == 0x23) {
		clear_bit(BTUSB_BOOTLOADER, &data->flags);
		btintel_check_bdaddr(hdev);

		/* SfP and WsP don't seem to update the firmware version on file
		 * so version checking is currently possible.
		 */
		switch (ver->hw_variant) {
		case 0x0b:	/* SfP */
		case 0x0c:	/* WsP */
			return 0;
		}

		/* Proceed to download to check if the version matches */
		goto download;
	}

	/* Read the secure boot parameters to identify the operating
	 * details of the bootloader.
	 */
	err = btintel_read_boot_params(hdev, params);
	if (err)
		return err;

	/* It is required that every single firmware fragment is acknowledged
	 * with a command complete event. If the boot parameters indicate
	 * that this bootloader does not send them, then abort the setup.
	 */
	if (params->limited_cce != 0x00) {
		bt_dev_err(hdev, "Unsupported Intel firmware loading method (%u)",
			   params->limited_cce);
		return -EINVAL;
	}

	/* If the OTP has no valid Bluetooth device address, then there will
	 * also be no valid address for the operational firmware.
	 */
	if (!bacmp(&params->otp_bdaddr, BDADDR_ANY)) {
		bt_dev_info(hdev, "No device address configured");
		set_bit(HCI_QUIRK_INVALID_BDADDR, &hdev->quirks);
	}

download:
	/* With this Intel bootloader only the hardware variant and device
	 * revision information are used to select the right firmware for SfP
	 * and WsP.
	 *
	 * The firmware filename is ibt-<hw_variant>-<dev_revid>.sfi.
	 *
	 * Currently the supported hardware variants are:
	 *   11 (0x0b) for iBT3.0 (LnP/SfP)
	 *   12 (0x0c) for iBT3.5 (WsP)
	 *
	 * For ThP/JfP and for future SKU's, the FW name varies based on HW
	 * variant, HW revision and FW revision, as these are dependent on CNVi
	 * and RF Combination.
	 *
	 *   17 (0x11) for iBT3.5 (JfP)
	 *   18 (0x12) for iBT3.5 (ThP)
	 *
	 * The firmware file name for these will be
	 * ibt-<hw_variant>-<hw_revision>-<fw_revision>.sfi.
	 *
	 */
	err = btusb_setup_intel_new_get_fw_name(ver, params, fwname,
						sizeof(fwname), "sfi");
	if (err < 0) {
		if (!test_bit(BTUSB_BOOTLOADER, &data->flags)) {
			/* Firmware has already been loaded */
			set_bit(BTUSB_FIRMWARE_LOADED, &data->flags);
			return 0;
		}

		bt_dev_err(hdev, "Unsupported Intel firmware naming");
		return -EINVAL;
	}

	err = request_firmware(&fw, fwname, &hdev->dev);
	if (err < 0) {
		if (!test_bit(BTUSB_BOOTLOADER, &data->flags)) {
			/* Firmware has already been loaded */
			set_bit(BTUSB_FIRMWARE_LOADED, &data->flags);
			return 0;
		}

		bt_dev_err(hdev, "Failed to load Intel firmware file %s (%d)",
			   fwname, err);
		return err;
	}

	bt_dev_info(hdev, "Found device firmware: %s", fwname);

	if (fw->size < 644) {
		bt_dev_err(hdev, "Invalid size of firmware file (%zu)",
			   fw->size);
		err = -EBADF;
		goto done;
	}

	calltime = ktime_get();

	set_bit(BTUSB_DOWNLOADING, &data->flags);

	/* Start firmware downloading and get boot parameter */
	err = btintel_download_firmware(hdev, ver, fw, boot_param);
	if (err < 0) {
		if (err == -EALREADY) {
			/* Firmware has already been loaded */
			set_bit(BTUSB_FIRMWARE_LOADED, &data->flags);
			err = 0;
			goto done;
		}

		/* When FW download fails, send Intel Reset to retry
		 * FW download.
		 */
		btintel_reset_to_bootloader(hdev);
		goto done;
	}

	/* Before switching the device into operational mode and with that
	 * booting the loaded firmware, wait for the bootloader notification
	 * that all fragments have been successfully received.
	 *
	 * When the event processing receives the notification, then the
	 * BTUSB_DOWNLOADING flag will be cleared.
	 *
	 * The firmware loading should not take longer than 5 seconds
	 * and thus just timeout if that happens and fail the setup
	 * of this device.
	 */
	err = btusb_download_wait(hdev, calltime, 5000);
	if (err == -ETIMEDOUT)
		btintel_reset_to_bootloader(hdev);

done:
	release_firmware(fw);
	return err;
}

static int btusb_boot_wait(struct hci_dev *hdev, ktime_t calltime, int msec)
{
	struct btusb_data *data = hci_get_drvdata(hdev);
	ktime_t delta, rettime;
	unsigned long long duration;
	int err;

	bt_dev_info(hdev, "Waiting for device to boot");

	err = wait_on_bit_timeout(&data->flags, BTUSB_BOOTING,
				  TASK_INTERRUPTIBLE,
				  msecs_to_jiffies(msec));
	if (err == -EINTR) {
		bt_dev_err(hdev, "Device boot interrupted");
		return -EINTR;
	}

	if (err) {
		bt_dev_err(hdev, "Device boot timeout");
		return -ETIMEDOUT;
	}

	rettime = ktime_get();
	delta = ktime_sub(rettime, calltime);
	duration = (unsigned long long) ktime_to_ns(delta) >> 10;

	bt_dev_info(hdev, "Device booted in %llu usecs", duration);

	return 0;
}

static int btusb_intel_boot(struct hci_dev *hdev, u32 boot_addr)
{
	struct btusb_data *data = hci_get_drvdata(hdev);
	ktime_t calltime;
	int err;

	calltime = ktime_get();

	set_bit(BTUSB_BOOTING, &data->flags);

	err = btintel_send_intel_reset(hdev, boot_addr);
	if (err) {
		bt_dev_err(hdev, "Intel Soft Reset failed (%d)", err);
		btintel_reset_to_bootloader(hdev);
		return err;
	}

	/* The bootloader will not indicate when the device is ready. This
	 * is done by the operational firmware sending bootup notification.
	 *
	 * Booting into operational firmware should not take longer than
	 * 1 second. However if that happens, then just fail the setup
	 * since something went wrong.
	 */
	err = btusb_boot_wait(hdev, calltime, 1000);
	if (err == -ETIMEDOUT)
		btintel_reset_to_bootloader(hdev);

	return err;
}

static int btusb_setup_intel_new(struct hci_dev *hdev)
{
	struct btusb_data *data = hci_get_drvdata(hdev);
	struct intel_version ver;
	struct intel_boot_params params;
	u32 boot_param;
	char ddcname[64];
	int err;

	BT_DBG("%s", hdev->name);

	/* Set the default boot parameter to 0x0 and it is updated to
	 * SKU specific boot parameter after reading Intel_Write_Boot_Params
	 * command while downloading the firmware.
	 */
	boot_param = 0x00000000;

	/* Read the Intel version information to determine if the device
	 * is in bootloader mode or if it already has operational firmware
	 * loaded.
	 */
	err = btintel_read_version(hdev, &ver);
	if (err) {
		bt_dev_err(hdev, "Intel Read version failed (%d)", err);
		btintel_reset_to_bootloader(hdev);
		return err;
	}

	err = btintel_version_info(hdev, &ver);
	if (err)
		return err;

	err = btusb_intel_download_firmware(hdev, &ver, &params, &boot_param);
	if (err)
		return err;

	/* controller is already having an operational firmware */
	if (ver.fw_variant == 0x23)
		goto finish;

	err = btusb_intel_boot(hdev, boot_param);
	if (err)
		return err;

	clear_bit(BTUSB_BOOTLOADER, &data->flags);

	err = btusb_setup_intel_new_get_fw_name(&ver, &params, ddcname,
						sizeof(ddcname), "ddc");

	if (err < 0) {
		bt_dev_err(hdev, "Unsupported Intel firmware naming");
	} else {
		/* Once the device is running in operational mode, it needs to
		 * apply the device configuration (DDC) parameters.
		 *
		 * The device can work without DDC parameters, so even if it
		 * fails to load the file, no need to fail the setup.
		 */
		btintel_load_ddc_config(hdev, ddcname);
	}

#ifdef CONFIG_BT_FEATURE_QUALITY_REPORT
	hci_dev_clear_flag(hdev, HCI_QUALITY_REPORT);
	bt_dev_dbg(hdev, "HCI_QUALITY_REPORT cleared");
#endif

	/* Read the Intel version information after loading the FW  */
	err = btintel_read_version(hdev, &ver);
	if (err)
		return err;

	btintel_version_info(hdev, &ver);

finish:
	/* All Intel controllers that support the Microsoft vendor
	 * extension are using 0xFC1E for VsMsftOpCode.
	 */
	switch (ver.hw_variant) {
	case 0x11:	/* JfP */
	case 0x12:	/* ThP */
	case 0x13:	/* HrP */
	case 0x14:	/* CcP */
		hci_set_msft_opcode(hdev, 0xFC1E);
		break;
	}

	/* Set the event mask for Intel specific vendor events. This enables
	 * a few extra events that are useful during general operation. It
	 * does not enable any debugging related events.
	 *
	 * The device will function correctly without these events enabled
	 * and thus no need to fail the setup.
	 */
	btintel_set_event_mask(hdev, false);

	return 0;
}

static int btusb_setup_intel_newgen(struct hci_dev *hdev)
{
	struct btusb_data *data = hci_get_drvdata(hdev);
	u32 boot_param;
	char ddcname[64];
	int err;
	struct intel_version_tlv version;

	bt_dev_dbg(hdev, "");

	/* Set the default boot parameter to 0x0 and it is updated to
	 * SKU specific boot parameter after reading Intel_Write_Boot_Params
	 * command while downloading the firmware.
	 */
	boot_param = 0x00000000;

	/* Read the Intel version information to determine if the device
	 * is in bootloader mode or if it already has operational firmware
	 * loaded.
	 */
	err = btintel_read_version_tlv(hdev, &version);
	if (err) {
		bt_dev_err(hdev, "Intel Read version failed (%d)", err);
		btintel_reset_to_bootloader(hdev);
		return err;
	}

	err = btintel_version_info_tlv(hdev, &version);
	if (err)
		return err;

	err = btusb_intel_download_firmware_newgen(hdev, &version, &boot_param);
	if (err)
		return err;

	/* check if controller is already having an operational firmware */
	if (version.img_type == 0x03)
		goto finish;

	err = btusb_intel_boot(hdev, boot_param);
	if (err)
		return err;

	clear_bit(BTUSB_BOOTLOADER, &data->flags);

	btusb_setup_intel_newgen_get_fw_name(&version, ddcname, sizeof(ddcname),
					     "ddc");
	/* Once the device is running in operational mode, it needs to
	 * apply the device configuration (DDC) parameters.
	 *
	 * The device can work without DDC parameters, so even if it
	 * fails to load the file, no need to fail the setup.
	 */
	btintel_load_ddc_config(hdev, ddcname);

#ifdef CONFIG_BT_FEATURE_QUALITY_REPORT
	hci_dev_clear_flag(hdev, HCI_QUALITY_REPORT);
	bt_dev_dbg(hdev, "HCI_QUALITY_REPORT cleared");
#endif

	/* Read the Intel version information after loading the FW  */
	err = btintel_read_version_tlv(hdev, &version);
	if (err)
		return err;

	btintel_version_info_tlv(hdev, &version);

finish:
	/* Set the event mask for Intel specific vendor events. This enables
	 * a few extra events that are useful during general operation. It
	 * does not enable any debugging related events.
	 *
	 * The device will function correctly without these events enabled
	 * and thus no need to fail the setup.
	 */
	btintel_set_event_mask(hdev, false);

	return 0;
}
static int btusb_shutdown_intel(struct hci_dev *hdev)
{
	struct sk_buff *skb;
	long ret;

	/* In the shutdown sequence where Bluetooth is turned off followed
	 * by WiFi being turned off, turning WiFi back on causes issue with
	 * the RF calibration.
	 *
	 * To ensure that any RF activity has been stopped, issue HCI Reset
	 * command to clear all ongoing activity including advertising,
	 * scanning etc.
	 */
	skb = __hci_cmd_sync(hdev, HCI_OP_RESET, 0, NULL, HCI_INIT_TIMEOUT);
	if (IS_ERR(skb)) {
		ret = PTR_ERR(skb);
		bt_dev_err(hdev, "HCI reset during shutdown failed");
		return ret;
	}
	kfree_skb(skb);

	/* Some platforms have an issue with BT LED when the interface is
	 * down or BT radio is turned off, which takes 5 seconds to BT LED
	 * goes off. This command turns off the BT LED immediately.
	 */
	skb = __hci_cmd_sync(hdev, 0xfc3f, 0, NULL, HCI_INIT_TIMEOUT);
	if (IS_ERR(skb)) {
		ret = PTR_ERR(skb);
		bt_dev_err(hdev, "turning off Intel device LED failed");
		return ret;
	}
	kfree_skb(skb);

	return 0;
}

static int btusb_shutdown_intel_new(struct hci_dev *hdev)
{
	struct sk_buff *skb;

	/* Send HCI Reset to the controller to stop any BT activity which
	 * were triggered. This will help to save power and maintain the
	 * sync b/w Host and controller
	 */
	skb = __hci_cmd_sync(hdev, HCI_OP_RESET, 0, NULL, HCI_INIT_TIMEOUT);
	if (IS_ERR(skb)) {
		bt_dev_err(hdev, "HCI reset during shutdown failed");
		return PTR_ERR(skb);
	}
	kfree_skb(skb);

	return 0;
}

#ifdef CONFIG_BT_HCIBTUSB_MTK

#define FIRMWARE_MT7663		"mediatek/mt7663pr2h.bin"
#define FIRMWARE_MT7668		"mediatek/mt7668pr2h.bin"

#define HCI_WMT_MAX_EVENT_SIZE		64
/* It is for mt79xx download rom patch*/
#define MTK_FW_ROM_PATCH_HEADER_SIZE	32
#define MTK_FW_ROM_PATCH_GD_SIZE	64
#define MTK_FW_ROM_PATCH_SEC_MAP_SIZE	64
#define MTK_SEC_MAP_COMMON_SIZE	12
#define MTK_SEC_MAP_NEED_SEND_SIZE	52

enum {
	BTMTK_WMT_PATCH_DWNLD = 0x1,
	BTMTK_WMT_FUNC_CTRL = 0x6,
	BTMTK_WMT_RST = 0x7,
	BTMTK_WMT_SEMAPHORE = 0x17,
};

enum {
	BTMTK_WMT_INVALID,
	BTMTK_WMT_PATCH_UNDONE,
	BTMTK_WMT_PATCH_PROGRESS,
	BTMTK_WMT_PATCH_DONE,
	BTMTK_WMT_ON_UNDONE,
	BTMTK_WMT_ON_DONE,
	BTMTK_WMT_ON_PROGRESS,
};

struct btmtk_wmt_hdr {
	u8	dir;
	u8	op;
	__le16	dlen;
	u8	flag;
} __packed;

struct btmtk_hci_wmt_cmd {
	struct btmtk_wmt_hdr hdr;
	u8 data[];
} __packed;

struct btmtk_hci_wmt_evt {
	struct hci_event_hdr hhdr;
	struct btmtk_wmt_hdr whdr;
} __packed;

struct btmtk_hci_wmt_evt_funcc {
	struct btmtk_hci_wmt_evt hwhdr;
	__be16 status;
} __packed;

struct btmtk_tci_sleep {
	u8 mode;
	__le16 duration;
	__le16 host_duration;
	u8 host_wakeup_pin;
	u8 time_compensation;
} __packed;

struct btmtk_hci_wmt_params {
	u8 op;
	u8 flag;
	u16 dlen;
	const void *data;
	u32 *status;
};

struct btmtk_patch_header {
	u8 datetime[16];
	u8 platform[4];
	__le16 hwver;
	__le16 swver;
	__le32 magicnum;
} __packed;

struct btmtk_global_desc {
	__le32 patch_ver;
	__le32 sub_sys;
	__le32 feature_opt;
	__le32 section_num;
} __packed;

struct btmtk_section_map {
	__le32 sectype;
	__le32 secoffset;
	__le32 secsize;
	union {
		__le32 u4SecSpec[13];
		struct {
			__le32 dlAddr;
			__le32 dlsize;
			__le32 seckeyidx;
			__le32 alignlen;
			__le32 sectype;
			__le32 dlmodecrctype;
			__le32 crc;
			__le32 reserved[6];
		} bin_info_spec;
	};
} __packed;

static void btusb_mtk_wmt_recv(struct urb *urb)
{
	struct hci_dev *hdev = urb->context;
	struct btusb_data *data = hci_get_drvdata(hdev);
	struct hci_event_hdr *hdr;
	struct sk_buff *skb;
	int err;

	if (urb->status == 0 && urb->actual_length > 0) {
		hdev->stat.byte_rx += urb->actual_length;

		/* WMT event shouldn't be fragmented and the size should be
		 * less than HCI_WMT_MAX_EVENT_SIZE.
		 */
		skb = bt_skb_alloc(HCI_WMT_MAX_EVENT_SIZE, GFP_ATOMIC);
		if (!skb) {
			hdev->stat.err_rx++;
			return;
		}

		hci_skb_pkt_type(skb) = HCI_EVENT_PKT;
		skb_put_data(skb, urb->transfer_buffer, urb->actual_length);

		hdr = (void *)skb->data;
		/* Fix up the vendor event id with 0xff for vendor specific
		 * instead of 0xe4 so that event send via monitoring socket can
		 * be parsed properly.
		 */
		hdr->evt = 0xff;

		/* When someone waits for the WMT event, the skb is being cloned
		 * and being processed the events from there then.
		 */
		if (test_bit(BTUSB_TX_WAIT_VND_EVT, &data->flags)) {
			data->evt_skb = skb_clone(skb, GFP_ATOMIC);
			if (!data->evt_skb) {
				kfree_skb(skb);
				return;
			}
		}

		err = hci_recv_frame(hdev, skb);
		if (err < 0) {
			kfree_skb(data->evt_skb);
			data->evt_skb = NULL;
			return;
		}

		if (test_and_clear_bit(BTUSB_TX_WAIT_VND_EVT,
				       &data->flags)) {
			/* Barrier to sync with other CPUs */
			smp_mb__after_atomic();
			wake_up_bit(&data->flags,
				    BTUSB_TX_WAIT_VND_EVT);
		}
		return;
	} else if (urb->status == -ENOENT) {
		/* Avoid suspend failed when usb_kill_urb */
		return;
	}

	usb_mark_last_busy(data->udev);

	/* The URB complete handler is still called with urb->actual_length = 0
	 * when the event is not available, so we should keep re-submitting
	 * URB until WMT event returns, Also, It's necessary to wait some time
	 * between the two consecutive control URBs to relax the target device
	 * to generate the event. Otherwise, the WMT event cannot return from
	 * the device successfully.
	 */
	udelay(500);

	usb_anchor_urb(urb, &data->ctrl_anchor);
	err = usb_submit_urb(urb, GFP_ATOMIC);
	if (err < 0) {
		/* -EPERM: urb is being killed;
		 * -ENODEV: device got disconnected
		 */
		if (err != -EPERM && err != -ENODEV)
			bt_dev_err(hdev, "urb %p failed to resubmit (%d)",
				   urb, -err);
		usb_unanchor_urb(urb);
	}
}

static int btusb_mtk_submit_wmt_recv_urb(struct hci_dev *hdev)
{
	struct btusb_data *data = hci_get_drvdata(hdev);
	struct usb_ctrlrequest *dr;
	unsigned char *buf;
	int err, size = 64;
	unsigned int pipe;
	struct urb *urb;

	urb = usb_alloc_urb(0, GFP_KERNEL);
	if (!urb)
		return -ENOMEM;

	dr = kmalloc(sizeof(*dr), GFP_KERNEL);
	if (!dr) {
		usb_free_urb(urb);
		return -ENOMEM;
	}

	dr->bRequestType = USB_TYPE_VENDOR | USB_DIR_IN;
	dr->bRequest     = 1;
	dr->wIndex       = cpu_to_le16(0);
	dr->wValue       = cpu_to_le16(48);
	dr->wLength      = cpu_to_le16(size);

	buf = kmalloc(size, GFP_KERNEL);
	if (!buf) {
		kfree(dr);
		usb_free_urb(urb);
		return -ENOMEM;
	}

	pipe = usb_rcvctrlpipe(data->udev, 0);

	usb_fill_control_urb(urb, data->udev, pipe, (void *)dr,
			     buf, size, btusb_mtk_wmt_recv, hdev);

	urb->transfer_flags |= URB_FREE_BUFFER;

	usb_anchor_urb(urb, &data->ctrl_anchor);
	err = usb_submit_urb(urb, GFP_KERNEL);
	if (err < 0) {
		if (err != -EPERM && err != -ENODEV)
			bt_dev_err(hdev, "urb %p submission failed (%d)",
				   urb, -err);
		usb_unanchor_urb(urb);
	}

	usb_free_urb(urb);

	return err;
}

static int btusb_mtk_hci_wmt_sync(struct hci_dev *hdev,
				  struct btmtk_hci_wmt_params *wmt_params)
{
	struct btusb_data *data = hci_get_drvdata(hdev);
	struct btmtk_hci_wmt_evt_funcc *wmt_evt_funcc;
	u32 hlen, status = BTMTK_WMT_INVALID;
	struct btmtk_hci_wmt_evt *wmt_evt;
	struct btmtk_hci_wmt_cmd *wc;
	struct btmtk_wmt_hdr *hdr;
	int err;

	/* Send the WMT command and wait until the WMT event returns */
	hlen = sizeof(*hdr) + wmt_params->dlen;
	if (hlen > 255)
		return -EINVAL;

	wc = kzalloc(hlen, GFP_KERNEL);
	if (!wc)
		return -ENOMEM;

	hdr = &wc->hdr;
	hdr->dir = 1;
	hdr->op = wmt_params->op;
	hdr->dlen = cpu_to_le16(wmt_params->dlen + 1);
	hdr->flag = wmt_params->flag;
	memcpy(wc->data, wmt_params->data, wmt_params->dlen);

	set_bit(BTUSB_TX_WAIT_VND_EVT, &data->flags);

	err = __hci_cmd_send(hdev, 0xfc6f, hlen, wc);

	if (err < 0) {
		clear_bit(BTUSB_TX_WAIT_VND_EVT, &data->flags);
		goto err_free_wc;
	}

	/* Submit control IN URB on demand to process the WMT event */
	err = btusb_mtk_submit_wmt_recv_urb(hdev);
	if (err < 0)
<<<<<<< HEAD
		goto err_free_wc;
=======
		return err;
>>>>>>> 795e8479

	/* The vendor specific WMT commands are all answered by a vendor
	 * specific event and will have the Command Status or Command
	 * Complete as with usual HCI command flow control.
	 *
	 * After sending the command, wait for BTUSB_TX_WAIT_VND_EVT
	 * state to be cleared. The driver specific event receive routine
	 * will clear that state and with that indicate completion of the
	 * WMT command.
	 */
	err = wait_on_bit_timeout(&data->flags, BTUSB_TX_WAIT_VND_EVT,
				  TASK_INTERRUPTIBLE, HCI_INIT_TIMEOUT);
	if (err == -EINTR) {
		bt_dev_err(hdev, "Execution of wmt command interrupted");
		clear_bit(BTUSB_TX_WAIT_VND_EVT, &data->flags);
		goto err_free_wc;
	}

	if (err) {
		bt_dev_err(hdev, "Execution of wmt command timed out");
		clear_bit(BTUSB_TX_WAIT_VND_EVT, &data->flags);
		err = -ETIMEDOUT;
		goto err_free_wc;
	}

	/* Parse and handle the return WMT event */
	wmt_evt = (struct btmtk_hci_wmt_evt *)data->evt_skb->data;
	if (wmt_evt->whdr.op != hdr->op) {
		bt_dev_err(hdev, "Wrong op received %d expected %d",
			   wmt_evt->whdr.op, hdr->op);
		err = -EIO;
		goto err_free_skb;
	}

	switch (wmt_evt->whdr.op) {
	case BTMTK_WMT_SEMAPHORE:
		if (wmt_evt->whdr.flag == 2)
			status = BTMTK_WMT_PATCH_UNDONE;
		else
			status = BTMTK_WMT_PATCH_DONE;
		break;
	case BTMTK_WMT_FUNC_CTRL:
		wmt_evt_funcc = (struct btmtk_hci_wmt_evt_funcc *)wmt_evt;
		if (be16_to_cpu(wmt_evt_funcc->status) == 0x404)
			status = BTMTK_WMT_ON_DONE;
		else if (be16_to_cpu(wmt_evt_funcc->status) == 0x420)
			status = BTMTK_WMT_ON_PROGRESS;
		else
			status = BTMTK_WMT_ON_UNDONE;
		break;
	case BTMTK_WMT_PATCH_DWNLD:
		if (wmt_evt->whdr.flag == 2)
			status = BTMTK_WMT_PATCH_DONE;
		else if (wmt_evt->whdr.flag == 1)
			status = BTMTK_WMT_PATCH_PROGRESS;
		else
			status = BTMTK_WMT_PATCH_UNDONE;
		break;
	}

	if (wmt_params->status)
		*wmt_params->status = status;

err_free_skb:
	kfree_skb(data->evt_skb);
	data->evt_skb = NULL;
err_free_wc:
	kfree(wc);
	return err;
}

static int btusb_mtk_setup_firmware_79xx(struct hci_dev *hdev, const char *fwname)
{
	struct btmtk_hci_wmt_params wmt_params;
	struct btmtk_global_desc *globaldesc = NULL;
	struct btmtk_section_map *sectionmap;
	const struct firmware *fw;
	const u8 *fw_ptr;
	const u8 *fw_bin_ptr;
	int err, dlen, i, status;
	u8 flag, first_block, retry;
	u32 section_num, dl_size, section_offset;
	u8 cmd[64];

	err = request_firmware(&fw, fwname, &hdev->dev);
	if (err < 0) {
		bt_dev_err(hdev, "Failed to load firmware file (%d)", err);
		return err;
	}

	fw_ptr = fw->data;
	fw_bin_ptr = fw_ptr;
	globaldesc = (struct btmtk_global_desc *)(fw_ptr + MTK_FW_ROM_PATCH_HEADER_SIZE);
	section_num = le32_to_cpu(globaldesc->section_num);

	for (i = 0; i < section_num; i++) {
		first_block = 1;
		fw_ptr = fw_bin_ptr;
		sectionmap = (struct btmtk_section_map *)(fw_ptr + MTK_FW_ROM_PATCH_HEADER_SIZE +
			      MTK_FW_ROM_PATCH_GD_SIZE + MTK_FW_ROM_PATCH_SEC_MAP_SIZE * i);

		section_offset = le32_to_cpu(sectionmap->secoffset);
		dl_size = le32_to_cpu(sectionmap->bin_info_spec.dlsize);

		if (dl_size > 0) {
			retry = 20;
			while (retry > 0) {
				cmd[0] = 0; /* 0 means legacy dl mode. */
				memcpy(cmd + 1,
				       fw_ptr + MTK_FW_ROM_PATCH_HEADER_SIZE +
				       MTK_FW_ROM_PATCH_GD_SIZE + MTK_FW_ROM_PATCH_SEC_MAP_SIZE * i +
				       MTK_SEC_MAP_COMMON_SIZE,
				       MTK_SEC_MAP_NEED_SEND_SIZE + 1);

				wmt_params.op = BTMTK_WMT_PATCH_DWNLD;
				wmt_params.status = &status;
				wmt_params.flag = 0;
				wmt_params.dlen = MTK_SEC_MAP_NEED_SEND_SIZE + 1;
				wmt_params.data = &cmd;

				err = btusb_mtk_hci_wmt_sync(hdev, &wmt_params);
				if (err < 0) {
					bt_dev_err(hdev, "Failed to send wmt patch dwnld (%d)",
						   err);
					goto err_release_fw;
				}

				if (status == BTMTK_WMT_PATCH_UNDONE) {
					break;
				} else if (status == BTMTK_WMT_PATCH_PROGRESS) {
					msleep(100);
					retry--;
				} else if (status == BTMTK_WMT_PATCH_DONE) {
					goto next_section;
				} else {
					bt_dev_err(hdev, "Failed wmt patch dwnld status (%d)",
						   status);
					goto err_release_fw;
				}
			}

			fw_ptr += section_offset;
			wmt_params.op = BTMTK_WMT_PATCH_DWNLD;
			wmt_params.status = NULL;

			while (dl_size > 0) {
				dlen = min_t(int, 250, dl_size);
				if (first_block == 1) {
					flag = 1;
					first_block = 0;
				} else if (dl_size - dlen <= 0) {
					flag = 3;
				} else {
					flag = 2;
				}

				wmt_params.flag = flag;
				wmt_params.dlen = dlen;
				wmt_params.data = fw_ptr;

				err = btusb_mtk_hci_wmt_sync(hdev, &wmt_params);
				if (err < 0) {
					bt_dev_err(hdev, "Failed to send wmt patch dwnld (%d)",
						   err);
					goto err_release_fw;
				}

				dl_size -= dlen;
				fw_ptr += dlen;
			}
		}
next_section:
		continue;
	}
	/* Wait a few moments for firmware activation done */
	usleep_range(100000, 120000);

err_release_fw:
	release_firmware(fw);

	return err;
}

static int btusb_mtk_setup_firmware(struct hci_dev *hdev, const char *fwname)
{
	struct btmtk_hci_wmt_params wmt_params;
	const struct firmware *fw;
	const u8 *fw_ptr;
	size_t fw_size;
	int err, dlen;
	u8 flag, param;

	err = request_firmware(&fw, fwname, &hdev->dev);
	if (err < 0) {
		bt_dev_err(hdev, "Failed to load firmware file (%d)", err);
		return err;
	}

	/* Power on data RAM the firmware relies on. */
	param = 1;
	wmt_params.op = BTMTK_WMT_FUNC_CTRL;
	wmt_params.flag = 3;
	wmt_params.dlen = sizeof(param);
	wmt_params.data = &param;
	wmt_params.status = NULL;

	err = btusb_mtk_hci_wmt_sync(hdev, &wmt_params);
	if (err < 0) {
		bt_dev_err(hdev, "Failed to power on data RAM (%d)", err);
		goto err_release_fw;
	}

	fw_ptr = fw->data;
	fw_size = fw->size;

	/* The size of patch header is 30 bytes, should be skip */
	if (fw_size < 30) {
		err = -EINVAL;
		goto err_release_fw;
	}

	fw_size -= 30;
	fw_ptr += 30;
	flag = 1;

	wmt_params.op = BTMTK_WMT_PATCH_DWNLD;
	wmt_params.status = NULL;

	while (fw_size > 0) {
		dlen = min_t(int, 250, fw_size);

		/* Tell device the position in sequence */
		if (fw_size - dlen <= 0)
			flag = 3;
		else if (fw_size < fw->size - 30)
			flag = 2;

		wmt_params.flag = flag;
		wmt_params.dlen = dlen;
		wmt_params.data = fw_ptr;

		err = btusb_mtk_hci_wmt_sync(hdev, &wmt_params);
		if (err < 0) {
			bt_dev_err(hdev, "Failed to send wmt patch dwnld (%d)",
				   err);
			goto err_release_fw;
		}

		fw_size -= dlen;
		fw_ptr += dlen;
	}

	wmt_params.op = BTMTK_WMT_RST;
	wmt_params.flag = 4;
	wmt_params.dlen = 0;
	wmt_params.data = NULL;
	wmt_params.status = NULL;

	/* Activate funciton the firmware providing to */
	err = btusb_mtk_hci_wmt_sync(hdev, &wmt_params);
	if (err < 0) {
		bt_dev_err(hdev, "Failed to send wmt rst (%d)", err);
		goto err_release_fw;
	}

	/* Wait a few moments for firmware activation done */
	usleep_range(10000, 12000);

err_release_fw:
	release_firmware(fw);

	return err;
}

static int btusb_mtk_func_query(struct hci_dev *hdev)
{
	struct btmtk_hci_wmt_params wmt_params;
	int status, err;
	u8 param = 0;

	/* Query whether the function is enabled */
	wmt_params.op = BTMTK_WMT_FUNC_CTRL;
	wmt_params.flag = 4;
	wmt_params.dlen = sizeof(param);
	wmt_params.data = &param;
	wmt_params.status = &status;

	err = btusb_mtk_hci_wmt_sync(hdev, &wmt_params);
	if (err < 0) {
		bt_dev_err(hdev, "Failed to query function status (%d)", err);
		return err;
	}

	return status;
}

static int btusb_mtk_reg_read(struct btusb_data *data, u32 reg, u32 *val)
{
	int pipe, err, size = sizeof(u32);
	void *buf;

	buf = kzalloc(size, GFP_KERNEL);
	if (!buf)
		return -ENOMEM;

	pipe = usb_rcvctrlpipe(data->udev, 0);
	err = usb_control_msg(data->udev, pipe, 0x63,
			      USB_TYPE_VENDOR | USB_DIR_IN,
			      reg >> 16, reg & 0xffff,
			      buf, size, USB_CTRL_SET_TIMEOUT);
	if (err < 0)
		goto err_free_buf;

	*val = get_unaligned_le32(buf);

err_free_buf:
	kfree(buf);

	return err;
}

static int btusb_mtk_id_get(struct btusb_data *data, u32 reg, u32 *id)
{
	return btusb_mtk_reg_read(data, reg, id);
}

static int btusb_mtk_setup(struct hci_dev *hdev)
{
	struct btusb_data *data = hci_get_drvdata(hdev);
	struct btmtk_hci_wmt_params wmt_params;
	ktime_t calltime, delta, rettime;
	struct btmtk_tci_sleep tci_sleep;
	unsigned long long duration;
	struct sk_buff *skb;
	const char *fwname;
	int err, status;
	u32 dev_id;
	char fw_bin_name[64];
	u32 fw_version = 0;
	u8 param;

	calltime = ktime_get();

	err = btusb_mtk_id_get(data, 0x80000008, &dev_id);
	if (err < 0) {
		bt_dev_err(hdev, "Failed to get device id (%d)", err);
		return err;
	}

	if (!dev_id) {
		err = btusb_mtk_id_get(data, 0x70010200, &dev_id);
		if (err < 0) {
			bt_dev_err(hdev, "Failed to get device id (%d)", err);
			return err;
		}
		err = btusb_mtk_id_get(data, 0x80021004, &fw_version);
		if (err < 0) {
			bt_dev_err(hdev, "Failed to get fw version (%d)", err);
			return err;
		}
	}

	switch (dev_id) {
	case 0x7663:
		fwname = FIRMWARE_MT7663;
		break;
	case 0x7668:
		fwname = FIRMWARE_MT7668;
		break;
	case 0x7961:
		snprintf(fw_bin_name, sizeof(fw_bin_name),
			"mediatek/BT_RAM_CODE_MT%04x_1_%x_hdr.bin",
			 dev_id & 0xffff, (fw_version & 0xff) + 1);
		err = btusb_mtk_setup_firmware_79xx(hdev, fw_bin_name);

		/* Enable Bluetooth protocol */
		param = 1;
		wmt_params.op = BTMTK_WMT_FUNC_CTRL;
		wmt_params.flag = 0;
		wmt_params.dlen = sizeof(param);
		wmt_params.data = &param;
		wmt_params.status = NULL;

		err = btusb_mtk_hci_wmt_sync(hdev, &wmt_params);
		if (err < 0) {
			bt_dev_err(hdev, "Failed to send wmt func ctrl (%d)", err);
			return err;
		}
		goto done;
	default:
		bt_dev_err(hdev, "Unsupported hardware variant (%08x)",
			   dev_id);
		return -ENODEV;
	}

	/* Query whether the firmware is already download */
	wmt_params.op = BTMTK_WMT_SEMAPHORE;
	wmt_params.flag = 1;
	wmt_params.dlen = 0;
	wmt_params.data = NULL;
	wmt_params.status = &status;

	err = btusb_mtk_hci_wmt_sync(hdev, &wmt_params);
	if (err < 0) {
		bt_dev_err(hdev, "Failed to query firmware status (%d)", err);
		return err;
	}

	if (status == BTMTK_WMT_PATCH_DONE) {
		bt_dev_info(hdev, "firmware already downloaded");
		goto ignore_setup_fw;
	}

	/* Setup a firmware which the device definitely requires */
	err = btusb_mtk_setup_firmware(hdev, fwname);
	if (err < 0)
		return err;

ignore_setup_fw:
	err = readx_poll_timeout(btusb_mtk_func_query, hdev, status,
				 status < 0 || status != BTMTK_WMT_ON_PROGRESS,
				 2000, 5000000);
	/* -ETIMEDOUT happens */
	if (err < 0)
		return err;

	/* The other errors happen in btusb_mtk_func_query */
	if (status < 0)
		return status;

	if (status == BTMTK_WMT_ON_DONE) {
		bt_dev_info(hdev, "function already on");
		goto ignore_func_on;
	}

	/* Enable Bluetooth protocol */
	param = 1;
	wmt_params.op = BTMTK_WMT_FUNC_CTRL;
	wmt_params.flag = 0;
	wmt_params.dlen = sizeof(param);
	wmt_params.data = &param;
	wmt_params.status = NULL;

	err = btusb_mtk_hci_wmt_sync(hdev, &wmt_params);
	if (err < 0) {
		bt_dev_err(hdev, "Failed to send wmt func ctrl (%d)", err);
		return err;
	}

ignore_func_on:
	/* Apply the low power environment setup */
	tci_sleep.mode = 0x5;
	tci_sleep.duration = cpu_to_le16(0x640);
	tci_sleep.host_duration = cpu_to_le16(0x640);
	tci_sleep.host_wakeup_pin = 0;
	tci_sleep.time_compensation = 0;

	skb = __hci_cmd_sync(hdev, 0xfc7a, sizeof(tci_sleep), &tci_sleep,
			     HCI_INIT_TIMEOUT);
	if (IS_ERR(skb)) {
		err = PTR_ERR(skb);
		bt_dev_err(hdev, "Failed to apply low power setting (%d)", err);
		return err;
	}
	kfree_skb(skb);

done:
	rettime = ktime_get();
	delta = ktime_sub(rettime, calltime);
	duration = (unsigned long long)ktime_to_ns(delta) >> 10;

	bt_dev_info(hdev, "Device setup in %llu usecs", duration);

	return 0;
}

static int btusb_mtk_shutdown(struct hci_dev *hdev)
{
	struct btmtk_hci_wmt_params wmt_params;
	u8 param = 0;
	int err;

	/* Disable the device */
	wmt_params.op = BTMTK_WMT_FUNC_CTRL;
	wmt_params.flag = 0;
	wmt_params.dlen = sizeof(param);
	wmt_params.data = &param;
	wmt_params.status = NULL;

	err = btusb_mtk_hci_wmt_sync(hdev, &wmt_params);
	if (err < 0) {
		bt_dev_err(hdev, "Failed to send wmt func ctrl (%d)", err);
		return err;
	}

	return 0;
}

MODULE_FIRMWARE(FIRMWARE_MT7663);
MODULE_FIRMWARE(FIRMWARE_MT7668);
#endif

#ifdef CONFIG_PM
/* Configure an out-of-band gpio as wake-up pin, if specified in device tree */
static int marvell_config_oob_wake(struct hci_dev *hdev)
{
	struct sk_buff *skb;
	struct btusb_data *data = hci_get_drvdata(hdev);
	struct device *dev = &data->udev->dev;
	u16 pin, gap, opcode;
	int ret;
	u8 cmd[5];

	/* Move on if no wakeup pin specified */
	if (of_property_read_u16(dev->of_node, "marvell,wakeup-pin", &pin) ||
	    of_property_read_u16(dev->of_node, "marvell,wakeup-gap-ms", &gap))
		return 0;

	/* Vendor specific command to configure a GPIO as wake-up pin */
	opcode = hci_opcode_pack(0x3F, 0x59);
	cmd[0] = opcode & 0xFF;
	cmd[1] = opcode >> 8;
	cmd[2] = 2; /* length of parameters that follow */
	cmd[3] = pin;
	cmd[4] = gap; /* time in ms, for which wakeup pin should be asserted */

	skb = bt_skb_alloc(sizeof(cmd), GFP_KERNEL);
	if (!skb) {
		bt_dev_err(hdev, "%s: No memory\n", __func__);
		return -ENOMEM;
	}

	skb_put_data(skb, cmd, sizeof(cmd));
	hci_skb_pkt_type(skb) = HCI_COMMAND_PKT;

	ret = btusb_send_frame(hdev, skb);
	if (ret) {
		bt_dev_err(hdev, "%s: configuration failed\n", __func__);
		kfree_skb(skb);
		return ret;
	}

	return 0;
}
#endif

static int btusb_set_bdaddr_marvell(struct hci_dev *hdev,
				    const bdaddr_t *bdaddr)
{
	struct sk_buff *skb;
	u8 buf[8];
	long ret;

	buf[0] = 0xfe;
	buf[1] = sizeof(bdaddr_t);
	memcpy(buf + 2, bdaddr, sizeof(bdaddr_t));

	skb = __hci_cmd_sync(hdev, 0xfc22, sizeof(buf), buf, HCI_INIT_TIMEOUT);
	if (IS_ERR(skb)) {
		ret = PTR_ERR(skb);
		bt_dev_err(hdev, "changing Marvell device address failed (%ld)",
			   ret);
		return ret;
	}
	kfree_skb(skb);

	return 0;
}

static int btusb_set_bdaddr_ath3012(struct hci_dev *hdev,
				    const bdaddr_t *bdaddr)
{
	struct sk_buff *skb;
	u8 buf[10];
	long ret;

	buf[0] = 0x01;
	buf[1] = 0x01;
	buf[2] = 0x00;
	buf[3] = sizeof(bdaddr_t);
	memcpy(buf + 4, bdaddr, sizeof(bdaddr_t));

	skb = __hci_cmd_sync(hdev, 0xfc0b, sizeof(buf), buf, HCI_INIT_TIMEOUT);
	if (IS_ERR(skb)) {
		ret = PTR_ERR(skb);
		bt_dev_err(hdev, "Change address command failed (%ld)", ret);
		return ret;
	}
	kfree_skb(skb);

	return 0;
}

#define QCA_DFU_PACKET_LEN	4096

#define QCA_GET_TARGET_VERSION	0x09
#define QCA_CHECK_STATUS	0x05
#define QCA_DFU_DOWNLOAD	0x01

#define QCA_SYSCFG_UPDATED	0x40
#define QCA_PATCH_UPDATED	0x80
#define QCA_DFU_TIMEOUT		3000

struct qca_version {
	__le32	rom_version;
	__le32	patch_version;
	__le32	ram_version;
	__le32	ref_clock;
	__u8	reserved[4];
} __packed;

struct qca_rampatch_version {
	__le16	rom_version;
	__le16	patch_version;
} __packed;

struct qca_device_info {
	u32	rom_version;
	u8	rampatch_hdr;	/* length of header in rampatch */
	u8	nvm_hdr;	/* length of header in NVM */
	u8	ver_offset;	/* offset of version structure in rampatch */
};

static const struct qca_device_info qca_devices_table[] = {
	{ 0x00000100, 20, 4, 10 }, /* Rome 1.0 */
	{ 0x00000101, 20, 4, 10 }, /* Rome 1.1 */
	{ 0x00000200, 28, 4, 18 }, /* Rome 2.0 */
	{ 0x00000201, 28, 4, 18 }, /* Rome 2.1 */
	{ 0x00000300, 28, 4, 18 }, /* Rome 3.0 */
	{ 0x00000302, 28, 4, 18 }, /* Rome 3.2 */
};

static int btusb_qca_send_vendor_req(struct usb_device *udev, u8 request,
				     void *data, u16 size)
{
	int pipe, err;
	u8 *buf;

	buf = kmalloc(size, GFP_KERNEL);
	if (!buf)
		return -ENOMEM;

	/* Found some of USB hosts have IOT issues with ours so that we should
	 * not wait until HCI layer is ready.
	 */
	pipe = usb_rcvctrlpipe(udev, 0);
	err = usb_control_msg(udev, pipe, request, USB_TYPE_VENDOR | USB_DIR_IN,
			      0, 0, buf, size, USB_CTRL_SET_TIMEOUT);
	if (err < 0) {
		dev_err(&udev->dev, "Failed to access otp area (%d)", err);
		goto done;
	}

	memcpy(data, buf, size);

done:
	kfree(buf);

	return err;
}

static int btusb_setup_qca_download_fw(struct hci_dev *hdev,
				       const struct firmware *firmware,
				       size_t hdr_size)
{
	struct btusb_data *btdata = hci_get_drvdata(hdev);
	struct usb_device *udev = btdata->udev;
	size_t count, size, sent = 0;
	int pipe, len, err;
	u8 *buf;

	buf = kmalloc(QCA_DFU_PACKET_LEN, GFP_KERNEL);
	if (!buf)
		return -ENOMEM;

	count = firmware->size;

	size = min_t(size_t, count, hdr_size);
	memcpy(buf, firmware->data, size);

	/* USB patches should go down to controller through USB path
	 * because binary format fits to go down through USB channel.
	 * USB control path is for patching headers and USB bulk is for
	 * patch body.
	 */
	pipe = usb_sndctrlpipe(udev, 0);
	err = usb_control_msg(udev, pipe, QCA_DFU_DOWNLOAD, USB_TYPE_VENDOR,
			      0, 0, buf, size, USB_CTRL_SET_TIMEOUT);
	if (err < 0) {
		bt_dev_err(hdev, "Failed to send headers (%d)", err);
		goto done;
	}

	sent += size;
	count -= size;

	/* ep2 need time to switch from function acl to function dfu,
	 * so we add 20ms delay here.
	 */
	msleep(20);

	while (count) {
		size = min_t(size_t, count, QCA_DFU_PACKET_LEN);

		memcpy(buf, firmware->data + sent, size);

		pipe = usb_sndbulkpipe(udev, 0x02);
		err = usb_bulk_msg(udev, pipe, buf, size, &len,
				   QCA_DFU_TIMEOUT);
		if (err < 0) {
			bt_dev_err(hdev, "Failed to send body at %zd of %zd (%d)",
				   sent, firmware->size, err);
			break;
		}

		if (size != len) {
			bt_dev_err(hdev, "Failed to get bulk buffer");
			err = -EILSEQ;
			break;
		}

		sent  += size;
		count -= size;
	}

done:
	kfree(buf);
	return err;
}

static int btusb_setup_qca_load_rampatch(struct hci_dev *hdev,
					 struct qca_version *ver,
					 const struct qca_device_info *info)
{
	struct qca_rampatch_version *rver;
	const struct firmware *fw;
	u32 ver_rom, ver_patch;
	u16 rver_rom, rver_patch;
	char fwname[64];
	int err;

	ver_rom = le32_to_cpu(ver->rom_version);
	ver_patch = le32_to_cpu(ver->patch_version);

	snprintf(fwname, sizeof(fwname), "qca/rampatch_usb_%08x.bin", ver_rom);

	err = request_firmware(&fw, fwname, &hdev->dev);
	if (err) {
		bt_dev_err(hdev, "failed to request rampatch file: %s (%d)",
			   fwname, err);
		return err;
	}

	bt_dev_info(hdev, "using rampatch file: %s", fwname);

	rver = (struct qca_rampatch_version *)(fw->data + info->ver_offset);
	rver_rom = le16_to_cpu(rver->rom_version);
	rver_patch = le16_to_cpu(rver->patch_version);

	bt_dev_info(hdev, "QCA: patch rome 0x%x build 0x%x, "
		    "firmware rome 0x%x build 0x%x",
		    rver_rom, rver_patch, ver_rom, ver_patch);

	if (rver_rom != ver_rom || rver_patch <= ver_patch) {
		bt_dev_err(hdev, "rampatch file version did not match with firmware");
		err = -EINVAL;
		goto done;
	}

	err = btusb_setup_qca_download_fw(hdev, fw, info->rampatch_hdr);

done:
	release_firmware(fw);

	return err;
}

static int btusb_setup_qca_load_nvm(struct hci_dev *hdev,
				    struct qca_version *ver,
				    const struct qca_device_info *info)
{
	const struct firmware *fw;
	char fwname[64];
	int err;

	snprintf(fwname, sizeof(fwname), "qca/nvm_usb_%08x.bin",
		 le32_to_cpu(ver->rom_version));

	err = request_firmware(&fw, fwname, &hdev->dev);
	if (err) {
		bt_dev_err(hdev, "failed to request NVM file: %s (%d)",
			   fwname, err);
		return err;
	}

	bt_dev_info(hdev, "using NVM file: %s", fwname);

	err = btusb_setup_qca_download_fw(hdev, fw, info->nvm_hdr);

	release_firmware(fw);

	return err;
}

/* identify the ROM version and check whether patches are needed */
static bool btusb_qca_need_patch(struct usb_device *udev)
{
	struct qca_version ver;

	if (btusb_qca_send_vendor_req(udev, QCA_GET_TARGET_VERSION, &ver,
				      sizeof(ver)) < 0)
		return false;
	/* only low ROM versions need patches */
	return !(le32_to_cpu(ver.rom_version) & ~0xffffU);
}

static int btusb_setup_qca(struct hci_dev *hdev)
{
	struct btusb_data *btdata = hci_get_drvdata(hdev);
	struct usb_device *udev = btdata->udev;
	const struct qca_device_info *info = NULL;
	struct qca_version ver;
	u32 ver_rom;
	u8 status;
	int i, err;

	err = btusb_qca_send_vendor_req(udev, QCA_GET_TARGET_VERSION, &ver,
					sizeof(ver));
	if (err < 0)
		return err;

	ver_rom = le32_to_cpu(ver.rom_version);
	/* Don't care about high ROM versions */
	if (ver_rom & ~0xffffU)
		return 0;

	for (i = 0; i < ARRAY_SIZE(qca_devices_table); i++) {
		if (ver_rom == qca_devices_table[i].rom_version)
			info = &qca_devices_table[i];
	}
	if (!info) {
		bt_dev_err(hdev, "don't support firmware rome 0x%x", ver_rom);
		return -ENODEV;
	}

	err = btusb_qca_send_vendor_req(udev, QCA_CHECK_STATUS, &status,
					sizeof(status));
	if (err < 0)
		return err;

	if (!(status & QCA_PATCH_UPDATED)) {
		err = btusb_setup_qca_load_rampatch(hdev, &ver, info);
		if (err < 0)
			return err;
	}

	if (!(status & QCA_SYSCFG_UPDATED)) {
		err = btusb_setup_qca_load_nvm(hdev, &ver, info);
		if (err < 0)
			return err;
	}

	return 0;
}

#ifdef CONFIG_BT_HCIBTUSB_BCM
static inline int __set_diag_interface(struct hci_dev *hdev)
{
	struct btusb_data *data = hci_get_drvdata(hdev);
	struct usb_interface *intf = data->diag;
	int i;

	if (!data->diag)
		return -ENODEV;

	data->diag_tx_ep = NULL;
	data->diag_rx_ep = NULL;

	for (i = 0; i < intf->cur_altsetting->desc.bNumEndpoints; i++) {
		struct usb_endpoint_descriptor *ep_desc;

		ep_desc = &intf->cur_altsetting->endpoint[i].desc;

		if (!data->diag_tx_ep && usb_endpoint_is_bulk_out(ep_desc)) {
			data->diag_tx_ep = ep_desc;
			continue;
		}

		if (!data->diag_rx_ep && usb_endpoint_is_bulk_in(ep_desc)) {
			data->diag_rx_ep = ep_desc;
			continue;
		}
	}

	if (!data->diag_tx_ep || !data->diag_rx_ep) {
		bt_dev_err(hdev, "invalid diagnostic descriptors");
		return -ENODEV;
	}

	return 0;
}

static struct urb *alloc_diag_urb(struct hci_dev *hdev, bool enable)
{
	struct btusb_data *data = hci_get_drvdata(hdev);
	struct sk_buff *skb;
	struct urb *urb;
	unsigned int pipe;

	if (!data->diag_tx_ep)
		return ERR_PTR(-ENODEV);

	urb = usb_alloc_urb(0, GFP_KERNEL);
	if (!urb)
		return ERR_PTR(-ENOMEM);

	skb = bt_skb_alloc(2, GFP_KERNEL);
	if (!skb) {
		usb_free_urb(urb);
		return ERR_PTR(-ENOMEM);
	}

	skb_put_u8(skb, 0xf0);
	skb_put_u8(skb, enable);

	pipe = usb_sndbulkpipe(data->udev, data->diag_tx_ep->bEndpointAddress);

	usb_fill_bulk_urb(urb, data->udev, pipe,
			  skb->data, skb->len, btusb_tx_complete, skb);

	skb->dev = (void *)hdev;

	return urb;
}

static int btusb_bcm_set_diag(struct hci_dev *hdev, bool enable)
{
	struct btusb_data *data = hci_get_drvdata(hdev);
	struct urb *urb;

	if (!data->diag)
		return -ENODEV;

	if (!test_bit(HCI_RUNNING, &hdev->flags))
		return -ENETDOWN;

	urb = alloc_diag_urb(hdev, enable);
	if (IS_ERR(urb))
		return PTR_ERR(urb);

	return submit_or_queue_tx_urb(hdev, urb);
}
#endif

#ifdef CONFIG_PM
static irqreturn_t btusb_oob_wake_handler(int irq, void *priv)
{
	struct btusb_data *data = priv;

	pm_wakeup_event(&data->udev->dev, 0);
	pm_system_wakeup();

	/* Disable only if not already disabled (keep it balanced) */
	if (test_and_clear_bit(BTUSB_OOB_WAKE_ENABLED, &data->flags)) {
		disable_irq_nosync(irq);
		disable_irq_wake(irq);
	}
	return IRQ_HANDLED;
}

static const struct of_device_id btusb_match_table[] = {
	{ .compatible = "usb1286,204e" },
	{ .compatible = "usbcf3,e300" }, /* QCA6174A */
	{ .compatible = "usb4ca,301a" }, /* QCA6174A (Lite-On) */
	{ }
};
MODULE_DEVICE_TABLE(of, btusb_match_table);

/* Use an oob wakeup pin? */
static int btusb_config_oob_wake(struct hci_dev *hdev)
{
	struct btusb_data *data = hci_get_drvdata(hdev);
	struct device *dev = &data->udev->dev;
	int irq, ret;

	clear_bit(BTUSB_OOB_WAKE_ENABLED, &data->flags);

	if (!of_match_device(btusb_match_table, dev))
		return 0;

	/* Move on if no IRQ specified */
	irq = of_irq_get_byname(dev->of_node, "wakeup");
	if (irq <= 0) {
		bt_dev_dbg(hdev, "%s: no OOB Wakeup IRQ in DT", __func__);
		return 0;
	}

	irq_set_status_flags(irq, IRQ_NOAUTOEN);
	ret = devm_request_irq(&hdev->dev, irq, btusb_oob_wake_handler,
			       0, "OOB Wake-on-BT", data);
	if (ret) {
		bt_dev_err(hdev, "%s: IRQ request failed", __func__);
		return ret;
	}

	ret = device_init_wakeup(dev, true);
	if (ret) {
		bt_dev_err(hdev, "%s: failed to init_wakeup", __func__);
		return ret;
	}

	data->oob_wake_irq = irq;
	bt_dev_info(hdev, "OOB Wake-on-BT configured at IRQ %u", irq);
	return 0;
}
#endif

static void btusb_check_needs_reset_resume(struct usb_interface *intf)
{
	if (dmi_check_system(btusb_needs_reset_resume_table))
		interface_to_usbdev(intf)->quirks |= USB_QUIRK_RESET_RESUME;
}

static bool btusb_prevent_wake(struct hci_dev *hdev)
{
	struct btusb_data *data = hci_get_drvdata(hdev);

	if (test_bit(BTUSB_WAKEUP_DISABLE, &data->flags))
		return true;

	return !device_may_wakeup(&data->udev->dev);
}

static int btusb_recv_evt(struct btusb_data *data, struct sk_buff *skb)
{
	if (!enable_interval)
		return hci_recv_frame(data->hdev, skb);

	/* Don't delay event processing */
	return btusb_rx_queue(data, skb, &data->evt_q, 0);
}

static int btusb_probe(struct usb_interface *intf,
		       const struct usb_device_id *id)
{
	struct usb_endpoint_descriptor *ep_desc;
	struct gpio_desc *reset_gpio;
	struct btusb_data *data;
	struct hci_dev *hdev;
	unsigned ifnum_base;
	int i, err;

	BT_DBG("intf %p id %p", intf, id);

	/* interface numbers are hardcoded in the spec */
	if (intf->cur_altsetting->desc.bInterfaceNumber != 0) {
		if (!(id->driver_info & BTUSB_IFNUM_2))
			return -ENODEV;
		if (intf->cur_altsetting->desc.bInterfaceNumber != 2)
			return -ENODEV;
	}

	ifnum_base = intf->cur_altsetting->desc.bInterfaceNumber;

	if (!id->driver_info) {
		const struct usb_device_id *match;

		match = usb_match_id(intf, blacklist_table);
		if (match)
			id = match;
	}

	if (id->driver_info == BTUSB_IGNORE)
		return -ENODEV;

	if (id->driver_info & BTUSB_ATH3012) {
		struct usb_device *udev = interface_to_usbdev(intf);

		/* Old firmware would otherwise let ath3k driver load
		 * patch and sysconfig files
		 */
		if (le16_to_cpu(udev->descriptor.bcdDevice) <= 0x0001 &&
		    !btusb_qca_need_patch(udev))
			return -ENODEV;
	}

	data = devm_kzalloc(&intf->dev, sizeof(*data), GFP_KERNEL);
	if (!data)
		return -ENOMEM;

	for (i = 0; i < intf->cur_altsetting->desc.bNumEndpoints; i++) {
		ep_desc = &intf->cur_altsetting->endpoint[i].desc;

		if (!data->intr_ep && usb_endpoint_is_int_in(ep_desc)) {
			data->intr_ep = ep_desc;
			continue;
		}

		if (!data->bulk_tx_ep && usb_endpoint_is_bulk_out(ep_desc)) {
			data->bulk_tx_ep = ep_desc;
			continue;
		}

		if (!data->bulk_rx_ep && usb_endpoint_is_bulk_in(ep_desc)) {
			data->bulk_rx_ep = ep_desc;
			continue;
		}
	}

	if (!data->intr_ep || !data->bulk_tx_ep || !data->bulk_rx_ep)
		return -ENODEV;

	if (id->driver_info & BTUSB_AMP) {
		data->cmdreq_type = USB_TYPE_CLASS | 0x01;
		data->cmdreq = 0x2b;
	} else {
		data->cmdreq_type = USB_TYPE_CLASS;
		data->cmdreq = 0x00;
	}

	data->udev = interface_to_usbdev(intf);
	data->intf = intf;

	INIT_WORK(&data->work, btusb_work);
	INIT_WORK(&data->waker, btusb_waker);
	INIT_DELAYED_WORK(&data->rx_work, btusb_rx_work);

	skb_queue_head_init(&data->acl_q);
	skb_queue_head_init(&data->evt_q);

	init_usb_anchor(&data->deferred);
	init_usb_anchor(&data->tx_anchor);
	spin_lock_init(&data->txlock);

	init_usb_anchor(&data->intr_anchor);
	init_usb_anchor(&data->bulk_anchor);
	init_usb_anchor(&data->isoc_anchor);
	init_usb_anchor(&data->diag_anchor);
	init_usb_anchor(&data->ctrl_anchor);
	spin_lock_init(&data->rxlock);

	if (id->driver_info & BTUSB_INTEL_NEW) {
		data->recv_event = btusb_recv_event_intel;
		data->recv_bulk = btusb_recv_bulk_intel;
		set_bit(BTUSB_BOOTLOADER, &data->flags);
	} else {
		data->recv_event = btusb_recv_evt;
		data->recv_bulk = btusb_recv_bulk;
	}

	hdev = hci_alloc_dev();
	if (!hdev)
		return -ENOMEM;

	hdev->bus = HCI_USB;
	hci_set_drvdata(hdev, data);

	if (id->driver_info & BTUSB_AMP)
		hdev->dev_type = HCI_AMP;
	else
		hdev->dev_type = HCI_PRIMARY;

	data->hdev = hdev;

	SET_HCIDEV_DEV(hdev, &intf->dev);

	reset_gpio = gpiod_get_optional(&data->udev->dev, "reset",
					GPIOD_OUT_LOW);
	if (IS_ERR(reset_gpio)) {
		err = PTR_ERR(reset_gpio);
		goto out_free_dev;
	} else if (reset_gpio) {
		data->reset_gpio = reset_gpio;
	}

	hdev->open   = btusb_open;
	hdev->close  = btusb_close;
	hdev->flush  = btusb_flush;
	hdev->send   = btusb_send_frame;
	hdev->notify = btusb_notify;
	hdev->prevent_wake = btusb_prevent_wake;

	if (id->driver_info & BTUSB_AMP) {
		/* AMP controllers do not support SCO packets */
		data->isoc = NULL;
	} else {
		/* Interface orders are hardcoded in the specification */
		data->isoc = usb_ifnum_to_if(data->udev, ifnum_base + 1);
		data->isoc_ifnum = ifnum_base + 1;
	}

#ifdef CONFIG_PM
	err = btusb_config_oob_wake(hdev);
	if (err)
		goto out_free_dev;

	/* Marvell devices may need a specific chip configuration */
	if (id->driver_info & BTUSB_MARVELL && data->oob_wake_irq) {
		err = marvell_config_oob_wake(hdev);
		if (err)
			goto out_free_dev;
	}
#endif
	if (id->driver_info & BTUSB_CW6622)
		set_bit(HCI_QUIRK_BROKEN_STORED_LINK_KEY, &hdev->quirks);

	if (id->driver_info & BTUSB_BCM2045)
		set_bit(HCI_QUIRK_BROKEN_STORED_LINK_KEY, &hdev->quirks);

	if (id->driver_info & BTUSB_BCM92035)
		hdev->setup = btusb_setup_bcm92035;

#ifdef CONFIG_BT_HCIBTUSB_BCM
	if (id->driver_info & BTUSB_BCM_PATCHRAM) {
		hdev->manufacturer = 15;
		hdev->setup = btbcm_setup_patchram;
		hdev->set_diag = btusb_bcm_set_diag;
		hdev->set_bdaddr = btbcm_set_bdaddr;

		/* Broadcom LM_DIAG Interface numbers are hardcoded */
		data->diag = usb_ifnum_to_if(data->udev, ifnum_base + 2);
	}

	if (id->driver_info & BTUSB_BCM_APPLE) {
		hdev->manufacturer = 15;
		hdev->setup = btbcm_setup_apple;
		hdev->set_diag = btusb_bcm_set_diag;

		/* Broadcom LM_DIAG Interface numbers are hardcoded */
		data->diag = usb_ifnum_to_if(data->udev, ifnum_base + 2);
	}
#endif

	if (id->driver_info & BTUSB_INTEL) {
		hdev->manufacturer = 2;
		hdev->setup = btusb_setup_intel;
		hdev->shutdown = btusb_shutdown_intel;
		hdev->set_diag = btintel_set_diag_mfg;
		hdev->set_bdaddr = btintel_set_bdaddr;
		hdev->cmd_timeout = btusb_intel_cmd_timeout;
		set_bit(HCI_QUIRK_STRICT_DUPLICATE_FILTER, &hdev->quirks);
		set_bit(HCI_QUIRK_SIMULTANEOUS_DISCOVERY, &hdev->quirks);
		set_bit(HCI_QUIRK_NON_PERSISTENT_DIAG, &hdev->quirks);
		switch (id->idProduct) {
		case 0x0aa7:
			set_bit(HCI_QUIRK_INTEL_STP_CONTROLLER, &hdev->quirks);
			break;
		default:
			break;
		}
	}

	if (id->driver_info & BTUSB_INTEL_NEW) {
		hdev->manufacturer = 2;
		hdev->send = btusb_send_frame_intel;
		hdev->setup = btusb_setup_intel_new;
		hdev->shutdown = btusb_shutdown_intel_new;
		hdev->hw_error = btintel_hw_error;
		hdev->set_diag = btintel_set_diag;
		hdev->set_bdaddr = btintel_set_bdaddr;
		hdev->cmd_timeout = btusb_intel_cmd_timeout;
#ifdef CONFIG_BT_FEATURE_QUALITY_REPORT
		hdev->set_quality_report = btintel_set_quality_report;
#endif

		if (btusb_find_altsetting(data, 6))
			hdev->wbs_pkt_len = hci_packet_size_usb_alt[6];

		set_bit(HCI_QUIRK_STRICT_DUPLICATE_FILTER, &hdev->quirks);
		set_bit(HCI_QUIRK_SIMULTANEOUS_DISCOVERY, &hdev->quirks);
		set_bit(HCI_QUIRK_NON_PERSISTENT_DIAG, &hdev->quirks);
	}

	if (id->driver_info & BTUSB_INTEL_NEWGEN) {
		hdev->manufacturer = 2;
		hdev->send = btusb_send_frame_intel;
		hdev->setup = btusb_setup_intel_newgen;
		hdev->shutdown = btusb_shutdown_intel_new;
		hdev->hw_error = btintel_hw_error;
		hdev->set_diag = btintel_set_diag;
		hdev->set_bdaddr = btintel_set_bdaddr;
		hdev->cmd_timeout = btusb_intel_cmd_timeout;
#ifdef CONFIG_BT_FEATURE_QUALITY_REPORT
		hdev->set_quality_report = btintel_set_quality_report;
#endif
		set_bit(HCI_QUIRK_STRICT_DUPLICATE_FILTER, &hdev->quirks);
		set_bit(HCI_QUIRK_SIMULTANEOUS_DISCOVERY, &hdev->quirks);
		set_bit(HCI_QUIRK_NON_PERSISTENT_DIAG, &hdev->quirks);

		data->recv_event = btusb_recv_event_intel;
		data->recv_bulk = btusb_recv_bulk_intel;
		set_bit(BTUSB_BOOTLOADER, &data->flags);
	}

	if (id->driver_info & BTUSB_MARVELL)
		hdev->set_bdaddr = btusb_set_bdaddr_marvell;

#ifdef CONFIG_BT_HCIBTUSB_MTK
	if (id->driver_info & BTUSB_MEDIATEK) {
		hdev->setup = btusb_mtk_setup;
		hdev->shutdown = btusb_mtk_shutdown;
		hdev->manufacturer = 70;
		set_bit(HCI_QUIRK_NON_PERSISTENT_SETUP, &hdev->quirks);
	}
#endif

	if (id->driver_info & BTUSB_SWAVE) {
		set_bit(HCI_QUIRK_FIXUP_INQUIRY_MODE, &hdev->quirks);
		set_bit(HCI_QUIRK_BROKEN_LOCAL_COMMANDS, &hdev->quirks);
	}

	if (id->driver_info & BTUSB_INTEL_BOOT) {
		hdev->manufacturer = 2;
		set_bit(HCI_QUIRK_RAW_DEVICE, &hdev->quirks);
	}

	if (id->driver_info & BTUSB_ATH3012) {
		data->setup_on_usb = btusb_setup_qca;
		hdev->set_bdaddr = btusb_set_bdaddr_ath3012;
		set_bit(HCI_QUIRK_SIMULTANEOUS_DISCOVERY, &hdev->quirks);
		set_bit(HCI_QUIRK_STRICT_DUPLICATE_FILTER, &hdev->quirks);
	}

	if (id->driver_info & BTUSB_QCA_ROME) {
		data->setup_on_usb = btusb_setup_qca;
		hdev->set_bdaddr = btusb_set_bdaddr_ath3012;
		hdev->cmd_timeout = btusb_qca_cmd_timeout;
		set_bit(HCI_QUIRK_SIMULTANEOUS_DISCOVERY, &hdev->quirks);
		btusb_check_needs_reset_resume(intf);
	}

	if (IS_ENABLED(CONFIG_BT_HCIBTUSB_RTL) &&
	    (id->driver_info & BTUSB_REALTEK)) {
		hdev->setup = btrtl_setup_realtek;
		hdev->shutdown = btrtl_shutdown_realtek;
		hdev->cmd_timeout = btusb_rtl_cmd_timeout;

		/* Realtek devices lose their updated firmware over global
		 * suspend that means host doesn't send SET_FEATURE
		 * (DEVICE_REMOTE_WAKEUP)
		 */
		set_bit(BTUSB_WAKEUP_DISABLE, &data->flags);
		if (btusb_find_altsetting(data, 3))
			hdev->wbs_pkt_len = hci_packet_size_usb_alt[3];
		else
			bt_dev_err(hdev, "Device does not support ALT setting 3");
	}

	if (!reset)
		set_bit(HCI_QUIRK_RESET_ON_CLOSE, &hdev->quirks);

	if (force_scofix || id->driver_info & BTUSB_WRONG_SCO_MTU) {
		if (!disable_scofix)
			set_bit(HCI_QUIRK_FIXUP_BUFFER_SIZE, &hdev->quirks);
	}

	if (id->driver_info & BTUSB_BROKEN_ISOC)
		data->isoc = NULL;

	if (id->driver_info & BTUSB_WIDEBAND_SPEECH)
		set_bit(HCI_QUIRK_WIDEBAND_SPEECH_SUPPORTED, &hdev->quirks);

	if (id->driver_info & BTUSB_VALID_LE_STATES)
		set_bit(HCI_QUIRK_VALID_LE_STATES, &hdev->quirks);

	if (id->driver_info & BTUSB_DIGIANSWER) {
		data->cmdreq_type = USB_TYPE_VENDOR;
		set_bit(HCI_QUIRK_RESET_ON_CLOSE, &hdev->quirks);
	}

	if (id->driver_info & BTUSB_CSR) {
		struct usb_device *udev = data->udev;
		u16 bcdDevice = le16_to_cpu(udev->descriptor.bcdDevice);

		/* Old firmware would otherwise execute USB reset */
		if (bcdDevice < 0x117)
			set_bit(HCI_QUIRK_RESET_ON_CLOSE, &hdev->quirks);

		/* Fake CSR devices with broken commands */
		if (bcdDevice <= 0x100 || bcdDevice == 0x134)
			hdev->setup = btusb_setup_csr;

		set_bit(HCI_QUIRK_SIMULTANEOUS_DISCOVERY, &hdev->quirks);
	}

	if (id->driver_info & BTUSB_SNIFFER) {
		struct usb_device *udev = data->udev;

		/* New sniffer firmware has crippled HCI interface */
		if (le16_to_cpu(udev->descriptor.bcdDevice) > 0x997)
			set_bit(HCI_QUIRK_RAW_DEVICE, &hdev->quirks);
	}

	if (id->driver_info & BTUSB_INTEL_BOOT) {
		/* A bug in the bootloader causes that interrupt interface is
		 * only enabled after receiving SetInterface(0, AltSetting=0).
		 */
		err = usb_set_interface(data->udev, 0, 0);
		if (err < 0) {
			BT_ERR("failed to set interface 0, alt 0 %d", err);
			goto out_free_dev;
		}
	}

	if (data->isoc) {
		err = usb_driver_claim_interface(&btusb_driver,
						 data->isoc, data);
		if (err < 0)
			goto out_free_dev;
	}

#ifdef CONFIG_BT_HCIBTUSB_BCM
	if (data->diag) {
		if (!usb_driver_claim_interface(&btusb_driver,
						data->diag, data))
			__set_diag_interface(hdev);
		else
			data->diag = NULL;
	}
#endif

	if (enable_autosuspend)
		usb_enable_autosuspend(data->udev);

	err = hci_register_dev(hdev);
	if (err < 0)
		goto out_free_dev;

	usb_set_intfdata(intf, data);

	return 0;

out_free_dev:
	if (data->reset_gpio)
		gpiod_put(data->reset_gpio);
	hci_free_dev(hdev);
	return err;
}

static void btusb_disconnect(struct usb_interface *intf)
{
	struct btusb_data *data = usb_get_intfdata(intf);
	struct hci_dev *hdev;

	BT_DBG("intf %p", intf);

	if (!data)
		return;

	hdev = data->hdev;
	usb_set_intfdata(data->intf, NULL);

	if (data->isoc)
		usb_set_intfdata(data->isoc, NULL);

	if (data->diag)
		usb_set_intfdata(data->diag, NULL);

	hci_unregister_dev(hdev);

	if (intf == data->intf) {
		if (data->isoc)
			usb_driver_release_interface(&btusb_driver, data->isoc);
		if (data->diag)
			usb_driver_release_interface(&btusb_driver, data->diag);
	} else if (intf == data->isoc) {
		if (data->diag)
			usb_driver_release_interface(&btusb_driver, data->diag);
		usb_driver_release_interface(&btusb_driver, data->intf);
	} else if (intf == data->diag) {
		usb_driver_release_interface(&btusb_driver, data->intf);
		if (data->isoc)
			usb_driver_release_interface(&btusb_driver, data->isoc);
	}

	if (data->oob_wake_irq)
		device_init_wakeup(&data->udev->dev, false);

	if (data->reset_gpio)
		gpiod_put(data->reset_gpio);

	hci_free_dev(hdev);
}

#ifdef CONFIG_PM
static int btusb_suspend(struct usb_interface *intf, pm_message_t message)
{
	struct btusb_data *data = usb_get_intfdata(intf);

	BT_DBG("intf %p", intf);

	if (data->suspend_count++)
		return 0;

	spin_lock_irq(&data->txlock);
	if (!(PMSG_IS_AUTO(message) && data->tx_in_flight)) {
		set_bit(BTUSB_SUSPENDING, &data->flags);
		spin_unlock_irq(&data->txlock);
	} else {
		spin_unlock_irq(&data->txlock);
		data->suspend_count--;
		return -EBUSY;
	}

	cancel_work_sync(&data->work);

	btusb_stop_traffic(data);
	usb_kill_anchored_urbs(&data->tx_anchor);

	if (data->oob_wake_irq && device_may_wakeup(&data->udev->dev)) {
		set_bit(BTUSB_OOB_WAKE_ENABLED, &data->flags);
		enable_irq_wake(data->oob_wake_irq);
		enable_irq(data->oob_wake_irq);
	}

	/* For global suspend, Realtek devices lose the loaded fw
	 * in them. But for autosuspend, firmware should remain.
	 * Actually, it depends on whether the usb host sends
	 * set feature (enable wakeup) or not.
	 */
	if (test_bit(BTUSB_WAKEUP_DISABLE, &data->flags)) {
		if (PMSG_IS_AUTO(message) &&
		    device_can_wakeup(&data->udev->dev))
			data->udev->do_remote_wakeup = 1;
		else if (!PMSG_IS_AUTO(message)) {
			data->udev->do_remote_wakeup = 0;
			data->udev->reset_resume = 1;
		}
	}

	return 0;
}

static void play_deferred(struct btusb_data *data)
{
	struct urb *urb;
	int err;

	while ((urb = usb_get_from_anchor(&data->deferred))) {
		usb_anchor_urb(urb, &data->tx_anchor);

		err = usb_submit_urb(urb, GFP_ATOMIC);
		if (err < 0) {
			if (err != -EPERM && err != -ENODEV)
				BT_ERR("%s urb %p submission failed (%d)",
				       data->hdev->name, urb, -err);
			kfree(urb->setup_packet);
			usb_unanchor_urb(urb);
			usb_free_urb(urb);
			break;
		}

		data->tx_in_flight++;
		usb_free_urb(urb);
	}

	/* Cleanup the rest deferred urbs. */
	while ((urb = usb_get_from_anchor(&data->deferred))) {
		kfree(urb->setup_packet);
		usb_free_urb(urb);
	}
}

static int btusb_resume(struct usb_interface *intf)
{
	struct btusb_data *data = usb_get_intfdata(intf);
	struct hci_dev *hdev = data->hdev;
	int err = 0;

	BT_DBG("intf %p", intf);

	if (--data->suspend_count)
		return 0;

	/* Disable only if not already disabled (keep it balanced) */
	if (test_and_clear_bit(BTUSB_OOB_WAKE_ENABLED, &data->flags)) {
		disable_irq(data->oob_wake_irq);
		disable_irq_wake(data->oob_wake_irq);
	}

	if (!test_bit(HCI_RUNNING, &hdev->flags))
		goto done;

	if (test_bit(BTUSB_INTR_RUNNING, &data->flags)) {
		err = btusb_submit_intr_urb(hdev, GFP_NOIO);
		if (err < 0) {
			clear_bit(BTUSB_INTR_RUNNING, &data->flags);
			goto failed;
		}
	}

	if (test_bit(BTUSB_BULK_RUNNING, &data->flags)) {
		err = btusb_submit_bulk_urb(hdev, GFP_NOIO);
		if (err < 0) {
			clear_bit(BTUSB_BULK_RUNNING, &data->flags);
			goto failed;
		}

		btusb_submit_bulk_urb(hdev, GFP_NOIO);
	}

	if (test_bit(BTUSB_ISOC_RUNNING, &data->flags)) {
		if (btusb_submit_isoc_urb(hdev, GFP_NOIO) < 0)
			clear_bit(BTUSB_ISOC_RUNNING, &data->flags);
		else
			btusb_submit_isoc_urb(hdev, GFP_NOIO);
	}

	spin_lock_irq(&data->txlock);
	play_deferred(data);
	clear_bit(BTUSB_SUSPENDING, &data->flags);
	spin_unlock_irq(&data->txlock);
	schedule_work(&data->work);

	return 0;

failed:
	usb_scuttle_anchored_urbs(&data->deferred);
done:
	spin_lock_irq(&data->txlock);
	clear_bit(BTUSB_SUSPENDING, &data->flags);
	spin_unlock_irq(&data->txlock);

	return err;
}
#endif

static struct usb_driver btusb_driver = {
	.name		= "btusb",
	.probe		= btusb_probe,
	.disconnect	= btusb_disconnect,
#ifdef CONFIG_PM
	.suspend	= btusb_suspend,
	.resume		= btusb_resume,
#endif
	.id_table	= btusb_table,
	.supports_autosuspend = 1,
	.disable_hub_initiated_lpm = 1,
};

module_usb_driver(btusb_driver);

module_param(disable_scofix, bool, 0644);
MODULE_PARM_DESC(disable_scofix, "Disable fixup of wrong SCO buffer size");

module_param(force_scofix, bool, 0644);
MODULE_PARM_DESC(force_scofix, "Force fixup of wrong SCO buffers size");

module_param(enable_autosuspend, bool, 0644);
MODULE_PARM_DESC(enable_autosuspend, "Enable USB autosuspend by default");

module_param(enable_interval, bool, 0644);
MODULE_PARM_DESC(enable_interval, "Enable USB polling interval by default");

module_param(reset, bool, 0644);
MODULE_PARM_DESC(reset, "Send HCI reset command on initialization");

MODULE_AUTHOR("Marcel Holtmann <marcel@holtmann.org>");
MODULE_DESCRIPTION("Generic Bluetooth USB driver ver " VERSION);
MODULE_VERSION(VERSION);
MODULE_LICENSE("GPL");<|MERGE_RESOLUTION|>--- conflicted
+++ resolved
@@ -3285,11 +3285,7 @@
 	/* Submit control IN URB on demand to process the WMT event */
 	err = btusb_mtk_submit_wmt_recv_urb(hdev);
 	if (err < 0)
-<<<<<<< HEAD
 		goto err_free_wc;
-=======
-		return err;
->>>>>>> 795e8479
 
 	/* The vendor specific WMT commands are all answered by a vendor
 	 * specific event and will have the Command Status or Command
