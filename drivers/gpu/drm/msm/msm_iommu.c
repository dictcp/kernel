--- conflicted
+++ resolved
@@ -57,12 +57,7 @@
 	size_t ret;
 
 	ret = iommu_map_sg(iommu->domain, iova, sgt->sgl, sgt->nents, prot);
-<<<<<<< HEAD
-	WARN_ON(ret < 0);
-=======
-//	pm_runtime_put_sync(mmu->dev);
 	WARN_ON(!ret);
->>>>>>> 2a7cb228
 
 	return (ret == len) ? 0 : -EINVAL;
 }
