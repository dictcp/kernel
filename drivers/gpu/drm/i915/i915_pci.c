/*
 * Copyright © 2016 Intel Corporation
 *
 * Permission is hereby granted, free of charge, to any person obtaining a
 * copy of this software and associated documentation files (the "Software"),
 * to deal in the Software without restriction, including without limitation
 * the rights to use, copy, modify, merge, publish, distribute, sublicense,
 * and/or sell copies of the Software, and to permit persons to whom the
 * Software is furnished to do so, subject to the following conditions:
 *
 * The above copyright notice and this permission notice (including the next
 * paragraph) shall be included in all copies or substantial portions of the
 * Software.
 *
 * THE SOFTWARE IS PROVIDED "AS IS", WITHOUT WARRANTY OF ANY KIND, EXPRESS OR
 * IMPLIED, INCLUDING BUT NOT LIMITED TO THE WARRANTIES OF MERCHANTABILITY,
 * FITNESS FOR A PARTICULAR PURPOSE AND NONINFRINGEMENT.  IN NO EVENT SHALL
 * THE AUTHORS OR COPYRIGHT HOLDERS BE LIABLE FOR ANY CLAIM, DAMAGES OR OTHER
 * LIABILITY, WHETHER IN AN ACTION OF CONTRACT, TORT OR OTHERWISE, ARISING
 * FROM, OUT OF OR IN CONNECTION WITH THE SOFTWARE OR THE USE OR OTHER DEALINGS
 * IN THE SOFTWARE.
 *
 */

#include <linux/console.h>
<<<<<<< HEAD
#include <linux/dmi.h>
#include <linux/vgaarb.h>
=======
>>>>>>> 651969cf
#include <linux/vga_switcheroo.h>

#include <drm/drm_drv.h>

#include "display/intel_fbdev.h"

#include "i915_drv.h"
#include "i915_perf.h"
#include "i915_globals.h"
#include "i915_selftest.h"

#define PLATFORM(x) .platform = (x)
#define GEN(x) .gen = (x), .gen_mask = BIT((x) - 1)

#define I845_PIPE_OFFSETS \
	.pipe_offsets = { \
		[TRANSCODER_A] = PIPE_A_OFFSET,	\
	}, \
	.trans_offsets = { \
		[TRANSCODER_A] = TRANSCODER_A_OFFSET, \
	}

#define I9XX_PIPE_OFFSETS \
	.pipe_offsets = { \
		[TRANSCODER_A] = PIPE_A_OFFSET,	\
		[TRANSCODER_B] = PIPE_B_OFFSET, \
	}, \
	.trans_offsets = { \
		[TRANSCODER_A] = TRANSCODER_A_OFFSET, \
		[TRANSCODER_B] = TRANSCODER_B_OFFSET, \
	}

#define IVB_PIPE_OFFSETS \
	.pipe_offsets = { \
		[TRANSCODER_A] = PIPE_A_OFFSET,	\
		[TRANSCODER_B] = PIPE_B_OFFSET, \
		[TRANSCODER_C] = PIPE_C_OFFSET, \
	}, \
	.trans_offsets = { \
		[TRANSCODER_A] = TRANSCODER_A_OFFSET, \
		[TRANSCODER_B] = TRANSCODER_B_OFFSET, \
		[TRANSCODER_C] = TRANSCODER_C_OFFSET, \
	}

#define HSW_PIPE_OFFSETS \
	.pipe_offsets = { \
		[TRANSCODER_A] = PIPE_A_OFFSET,	\
		[TRANSCODER_B] = PIPE_B_OFFSET, \
		[TRANSCODER_C] = PIPE_C_OFFSET, \
		[TRANSCODER_EDP] = PIPE_EDP_OFFSET, \
	}, \
	.trans_offsets = { \
		[TRANSCODER_A] = TRANSCODER_A_OFFSET, \
		[TRANSCODER_B] = TRANSCODER_B_OFFSET, \
		[TRANSCODER_C] = TRANSCODER_C_OFFSET, \
		[TRANSCODER_EDP] = TRANSCODER_EDP_OFFSET, \
	}

#define CHV_PIPE_OFFSETS \
	.pipe_offsets = { \
		[TRANSCODER_A] = PIPE_A_OFFSET, \
		[TRANSCODER_B] = PIPE_B_OFFSET, \
		[TRANSCODER_C] = CHV_PIPE_C_OFFSET, \
	}, \
	.trans_offsets = { \
		[TRANSCODER_A] = TRANSCODER_A_OFFSET, \
		[TRANSCODER_B] = TRANSCODER_B_OFFSET, \
		[TRANSCODER_C] = CHV_TRANSCODER_C_OFFSET, \
	}

#define I845_CURSOR_OFFSETS \
	.cursor_offsets = { \
		[PIPE_A] = CURSOR_A_OFFSET, \
	}

#define I9XX_CURSOR_OFFSETS \
	.cursor_offsets = { \
		[PIPE_A] = CURSOR_A_OFFSET, \
		[PIPE_B] = CURSOR_B_OFFSET, \
	}

#define CHV_CURSOR_OFFSETS \
	.cursor_offsets = { \
		[PIPE_A] = CURSOR_A_OFFSET, \
		[PIPE_B] = CURSOR_B_OFFSET, \
		[PIPE_C] = CHV_CURSOR_C_OFFSET, \
	}

#define IVB_CURSOR_OFFSETS \
	.cursor_offsets = { \
		[PIPE_A] = CURSOR_A_OFFSET, \
		[PIPE_B] = IVB_CURSOR_B_OFFSET, \
		[PIPE_C] = IVB_CURSOR_C_OFFSET, \
	}

#define TGL_CURSOR_OFFSETS \
	.cursor_offsets = { \
		[PIPE_A] = CURSOR_A_OFFSET, \
		[PIPE_B] = IVB_CURSOR_B_OFFSET, \
		[PIPE_C] = IVB_CURSOR_C_OFFSET, \
		[PIPE_D] = TGL_CURSOR_D_OFFSET, \
	}

#define I9XX_COLORS \
	.color = { .gamma_lut_size = 256 }
#define I965_COLORS \
	.color = { .gamma_lut_size = 129, \
		   .gamma_lut_tests = DRM_COLOR_LUT_NON_DECREASING, \
	}
#define ILK_COLORS \
	.color = { .gamma_lut_size = 1024 }
#define IVB_COLORS \
	.color = { .degamma_lut_size = 1024, .gamma_lut_size = 1024 }
#define CHV_COLORS \
	.color = { .degamma_lut_size = 65, .gamma_lut_size = 257, \
		   .degamma_lut_tests = DRM_COLOR_LUT_NON_DECREASING, \
		   .gamma_lut_tests = DRM_COLOR_LUT_NON_DECREASING, \
	}
#define GLK_COLORS \
	.color = { .degamma_lut_size = 33, .gamma_lut_size = 1024, \
		   .degamma_lut_tests = DRM_COLOR_LUT_NON_DECREASING | \
					DRM_COLOR_LUT_EQUAL_CHANNELS, \
	}

/* Keep in gen based order, and chronological order within a gen */

#define GEN_DEFAULT_PAGE_SIZES \
	.page_sizes = I915_GTT_PAGE_SIZE_4K

#define GEN_DEFAULT_REGIONS \
	.memory_regions = REGION_SMEM | REGION_STOLEN

#define I830_FEATURES \
	GEN(2), \
	.is_mobile = 1, \
	.pipe_mask = BIT(PIPE_A) | BIT(PIPE_B), \
	.display.has_overlay = 1, \
	.display.cursor_needs_physical = 1, \
	.display.overlay_needs_physical = 1, \
	.display.has_gmch = 1, \
	.gpu_reset_clobbers_display = true, \
	.hws_needs_physical = 1, \
	.unfenced_needs_alignment = 1, \
	.engine_mask = BIT(RCS0), \
	.has_snoop = true, \
	.has_coherent_ggtt = false, \
	I9XX_PIPE_OFFSETS, \
	I9XX_CURSOR_OFFSETS, \
	I9XX_COLORS, \
	GEN_DEFAULT_PAGE_SIZES, \
	GEN_DEFAULT_REGIONS

#define I845_FEATURES \
	GEN(2), \
	.pipe_mask = BIT(PIPE_A), \
	.display.has_overlay = 1, \
	.display.overlay_needs_physical = 1, \
	.display.has_gmch = 1, \
	.gpu_reset_clobbers_display = true, \
	.hws_needs_physical = 1, \
	.unfenced_needs_alignment = 1, \
	.engine_mask = BIT(RCS0), \
	.has_snoop = true, \
	.has_coherent_ggtt = false, \
	I845_PIPE_OFFSETS, \
	I845_CURSOR_OFFSETS, \
	I9XX_COLORS, \
	GEN_DEFAULT_PAGE_SIZES, \
	GEN_DEFAULT_REGIONS

static const struct intel_device_info i830_info = {
	I830_FEATURES,
	PLATFORM(INTEL_I830),
};

static const struct intel_device_info i845g_info = {
	I845_FEATURES,
	PLATFORM(INTEL_I845G),
};

static const struct intel_device_info i85x_info = {
	I830_FEATURES,
	PLATFORM(INTEL_I85X),
	.display.has_fbc = 1,
};

static const struct intel_device_info i865g_info = {
	I845_FEATURES,
	PLATFORM(INTEL_I865G),
};

#define GEN3_FEATURES \
	GEN(3), \
	.pipe_mask = BIT(PIPE_A) | BIT(PIPE_B), \
	.display.has_gmch = 1, \
	.gpu_reset_clobbers_display = true, \
	.engine_mask = BIT(RCS0), \
	.has_snoop = true, \
	.has_coherent_ggtt = true, \
	I9XX_PIPE_OFFSETS, \
	I9XX_CURSOR_OFFSETS, \
	I9XX_COLORS, \
	GEN_DEFAULT_PAGE_SIZES, \
	GEN_DEFAULT_REGIONS

static const struct intel_device_info i915g_info = {
	GEN3_FEATURES,
	PLATFORM(INTEL_I915G),
	.has_coherent_ggtt = false,
	.display.cursor_needs_physical = 1,
	.display.has_overlay = 1,
	.display.overlay_needs_physical = 1,
	.hws_needs_physical = 1,
	.unfenced_needs_alignment = 1,
};

static const struct intel_device_info i915gm_info = {
	GEN3_FEATURES,
	PLATFORM(INTEL_I915GM),
	.is_mobile = 1,
	.display.cursor_needs_physical = 1,
	.display.has_overlay = 1,
	.display.overlay_needs_physical = 1,
	.display.supports_tv = 1,
	.display.has_fbc = 1,
	.hws_needs_physical = 1,
	.unfenced_needs_alignment = 1,
};

static const struct intel_device_info i945g_info = {
	GEN3_FEATURES,
	PLATFORM(INTEL_I945G),
	.display.has_hotplug = 1,
	.display.cursor_needs_physical = 1,
	.display.has_overlay = 1,
	.display.overlay_needs_physical = 1,
	.hws_needs_physical = 1,
	.unfenced_needs_alignment = 1,
};

static const struct intel_device_info i945gm_info = {
	GEN3_FEATURES,
	PLATFORM(INTEL_I945GM),
	.is_mobile = 1,
	.display.has_hotplug = 1,
	.display.cursor_needs_physical = 1,
	.display.has_overlay = 1,
	.display.overlay_needs_physical = 1,
	.display.supports_tv = 1,
	.display.has_fbc = 1,
	.hws_needs_physical = 1,
	.unfenced_needs_alignment = 1,
};

static const struct intel_device_info g33_info = {
	GEN3_FEATURES,
	PLATFORM(INTEL_G33),
	.display.has_hotplug = 1,
	.display.has_overlay = 1,
};

static const struct intel_device_info pnv_g_info = {
	GEN3_FEATURES,
	PLATFORM(INTEL_PINEVIEW),
	.display.has_hotplug = 1,
	.display.has_overlay = 1,
};

static const struct intel_device_info pnv_m_info = {
	GEN3_FEATURES,
	PLATFORM(INTEL_PINEVIEW),
	.is_mobile = 1,
	.display.has_hotplug = 1,
	.display.has_overlay = 1,
};

#define GEN4_FEATURES \
	GEN(4), \
	.pipe_mask = BIT(PIPE_A) | BIT(PIPE_B), \
	.display.has_hotplug = 1, \
	.display.has_gmch = 1, \
	.gpu_reset_clobbers_display = true, \
	.engine_mask = BIT(RCS0), \
	.has_snoop = true, \
	.has_coherent_ggtt = true, \
	I9XX_PIPE_OFFSETS, \
	I9XX_CURSOR_OFFSETS, \
	I965_COLORS, \
	GEN_DEFAULT_PAGE_SIZES, \
	GEN_DEFAULT_REGIONS

static const struct intel_device_info i965g_info = {
	GEN4_FEATURES,
	PLATFORM(INTEL_I965G),
	.display.has_overlay = 1,
	.hws_needs_physical = 1,
	.has_snoop = false,
};

static const struct intel_device_info i965gm_info = {
	GEN4_FEATURES,
	PLATFORM(INTEL_I965GM),
	.is_mobile = 1,
	.display.has_fbc = 1,
	.display.has_overlay = 1,
	.display.supports_tv = 1,
	.hws_needs_physical = 1,
	.has_snoop = false,
};

static const struct intel_device_info g45_info = {
	GEN4_FEATURES,
	PLATFORM(INTEL_G45),
	.engine_mask = BIT(RCS0) | BIT(VCS0),
	.gpu_reset_clobbers_display = false,
};

static const struct intel_device_info gm45_info = {
	GEN4_FEATURES,
	PLATFORM(INTEL_GM45),
	.is_mobile = 1,
	.display.has_fbc = 1,
	.display.supports_tv = 1,
	.engine_mask = BIT(RCS0) | BIT(VCS0),
	.gpu_reset_clobbers_display = false,
};

#define GEN5_FEATURES \
	GEN(5), \
	.pipe_mask = BIT(PIPE_A) | BIT(PIPE_B), \
	.display.has_hotplug = 1, \
	.engine_mask = BIT(RCS0) | BIT(VCS0), \
	.has_snoop = true, \
	.has_coherent_ggtt = true, \
	/* ilk does support rc6, but we do not implement [power] contexts */ \
	.has_rc6 = 0, \
	I9XX_PIPE_OFFSETS, \
	I9XX_CURSOR_OFFSETS, \
	ILK_COLORS, \
	GEN_DEFAULT_PAGE_SIZES, \
	GEN_DEFAULT_REGIONS

static const struct intel_device_info ilk_d_info = {
	GEN5_FEATURES,
	PLATFORM(INTEL_IRONLAKE),
};

static const struct intel_device_info ilk_m_info = {
	GEN5_FEATURES,
	PLATFORM(INTEL_IRONLAKE),
	.is_mobile = 1,
	.display.has_fbc = 1,
};

#define GEN6_FEATURES \
	GEN(6), \
	.pipe_mask = BIT(PIPE_A) | BIT(PIPE_B), \
	.display.has_hotplug = 1, \
	.display.has_fbc = 1, \
	.engine_mask = BIT(RCS0) | BIT(VCS0) | BIT(BCS0), \
	.has_coherent_ggtt = true, \
	.has_llc = 1, \
	.has_rc6 = 1, \
	.has_rc6p = 1, \
	.has_rps = true, \
	.ppgtt_type = INTEL_PPGTT_ALIASING, \
	.ppgtt_size = 31, \
	I9XX_PIPE_OFFSETS, \
	I9XX_CURSOR_OFFSETS, \
	ILK_COLORS, \
	GEN_DEFAULT_PAGE_SIZES, \
	GEN_DEFAULT_REGIONS

#define SNB_D_PLATFORM \
	GEN6_FEATURES, \
	PLATFORM(INTEL_SANDYBRIDGE)

static const struct intel_device_info snb_d_gt1_info = {
	SNB_D_PLATFORM,
	.gt = 1,
};

static const struct intel_device_info snb_d_gt2_info = {
	SNB_D_PLATFORM,
	.gt = 2,
};

#define SNB_M_PLATFORM \
	GEN6_FEATURES, \
	PLATFORM(INTEL_SANDYBRIDGE), \
	.is_mobile = 1


static const struct intel_device_info snb_m_gt1_info = {
	SNB_M_PLATFORM,
	.gt = 1,
};

static const struct intel_device_info snb_m_gt2_info = {
	SNB_M_PLATFORM,
	.gt = 2,
};

#define GEN7_FEATURES  \
	GEN(7), \
	.pipe_mask = BIT(PIPE_A) | BIT(PIPE_B) | BIT(PIPE_C), \
	.display.has_hotplug = 1, \
	.display.has_fbc = 1, \
	.engine_mask = BIT(RCS0) | BIT(VCS0) | BIT(BCS0), \
	.has_coherent_ggtt = true, \
	.has_llc = 1, \
	.has_rc6 = 1, \
	.has_rc6p = 1, \
	.has_rps = true, \
	.ppgtt_type = INTEL_PPGTT_FULL, \
	.ppgtt_size = 31, \
	IVB_PIPE_OFFSETS, \
	IVB_CURSOR_OFFSETS, \
	IVB_COLORS, \
	GEN_DEFAULT_PAGE_SIZES, \
	GEN_DEFAULT_REGIONS

#define IVB_D_PLATFORM \
	GEN7_FEATURES, \
	PLATFORM(INTEL_IVYBRIDGE), \
	.has_l3_dpf = 1

static const struct intel_device_info ivb_d_gt1_info = {
	IVB_D_PLATFORM,
	.gt = 1,
};

static const struct intel_device_info ivb_d_gt2_info = {
	IVB_D_PLATFORM,
	.gt = 2,
};

#define IVB_M_PLATFORM \
	GEN7_FEATURES, \
	PLATFORM(INTEL_IVYBRIDGE), \
	.is_mobile = 1, \
	.has_l3_dpf = 1

static const struct intel_device_info ivb_m_gt1_info = {
	IVB_M_PLATFORM,
	.gt = 1,
};

static const struct intel_device_info ivb_m_gt2_info = {
	IVB_M_PLATFORM,
	.gt = 2,
};

static const struct intel_device_info ivb_q_info = {
	GEN7_FEATURES,
	PLATFORM(INTEL_IVYBRIDGE),
	.gt = 2,
	.pipe_mask = 0, /* legal, last one wins */
	.has_l3_dpf = 1,
};

static const struct intel_device_info vlv_info = {
	PLATFORM(INTEL_VALLEYVIEW),
	GEN(7),
	.is_lp = 1,
	.pipe_mask = BIT(PIPE_A) | BIT(PIPE_B),
	.has_runtime_pm = 1,
	.has_rc6 = 1,
	.has_rps = true,
	.display.has_gmch = 1,
	.display.has_hotplug = 1,
	.ppgtt_type = INTEL_PPGTT_FULL,
	.ppgtt_size = 31,
	.has_snoop = true,
	.has_coherent_ggtt = false,
	.engine_mask = BIT(RCS0) | BIT(VCS0) | BIT(BCS0),
	.display_mmio_offset = VLV_DISPLAY_BASE,
	I9XX_PIPE_OFFSETS,
	I9XX_CURSOR_OFFSETS,
	I965_COLORS,
	GEN_DEFAULT_PAGE_SIZES,
	GEN_DEFAULT_REGIONS,
};

#define G75_FEATURES  \
	GEN7_FEATURES, \
	.engine_mask = BIT(RCS0) | BIT(VCS0) | BIT(BCS0) | BIT(VECS0), \
	.display.has_ddi = 1, \
	.has_fpga_dbg = 1, \
	.display.has_psr = 1, \
	.display.has_dp_mst = 1, \
	.has_rc6p = 0 /* RC6p removed-by HSW */, \
	HSW_PIPE_OFFSETS, \
	.has_runtime_pm = 1

#define HSW_PLATFORM \
	G75_FEATURES, \
	PLATFORM(INTEL_HASWELL), \
	.has_l3_dpf = 1

static const struct intel_device_info hsw_gt1_info = {
	HSW_PLATFORM,
	.gt = 1,
};

static const struct intel_device_info hsw_gt2_info = {
	HSW_PLATFORM,
	.gt = 2,
};

static const struct intel_device_info hsw_gt3_info = {
	HSW_PLATFORM,
	.gt = 3,
};

#define GEN8_FEATURES \
	G75_FEATURES, \
	GEN(8), \
	.has_logical_ring_contexts = 1, \
	.ppgtt_type = INTEL_PPGTT_FULL, \
	.ppgtt_size = 48, \
	.has_64bit_reloc = 1, \
	.has_reset_engine = 1

#define BDW_PLATFORM \
	GEN8_FEATURES, \
	PLATFORM(INTEL_BROADWELL)

static const struct intel_device_info bdw_gt1_info = {
	BDW_PLATFORM,
	.gt = 1,
};

static const struct intel_device_info bdw_gt2_info = {
	BDW_PLATFORM,
	.gt = 2,
};

static const struct intel_device_info bdw_rsvd_info = {
	BDW_PLATFORM,
	.gt = 3,
	/* According to the device ID those devices are GT3, they were
	 * previously treated as not GT3, keep it like that.
	 */
};

static const struct intel_device_info bdw_gt3_info = {
	BDW_PLATFORM,
	.gt = 3,
	.engine_mask =
		BIT(RCS0) | BIT(VCS0) | BIT(BCS0) | BIT(VECS0) | BIT(VCS1),
};

static const struct intel_device_info chv_info = {
	PLATFORM(INTEL_CHERRYVIEW),
	GEN(8),
	.pipe_mask = BIT(PIPE_A) | BIT(PIPE_B) | BIT(PIPE_C),
	.display.has_hotplug = 1,
	.is_lp = 1,
	.engine_mask = BIT(RCS0) | BIT(VCS0) | BIT(BCS0) | BIT(VECS0),
	.has_64bit_reloc = 1,
	.has_runtime_pm = 1,
	.has_rc6 = 1,
	.has_rps = true,
	.has_logical_ring_contexts = 1,
	.display.has_gmch = 1,
	.ppgtt_type = INTEL_PPGTT_ALIASING,
	.ppgtt_size = 32,
	.has_reset_engine = 1,
	.has_snoop = true,
	.has_coherent_ggtt = false,
	.display_mmio_offset = VLV_DISPLAY_BASE,
	CHV_PIPE_OFFSETS,
	CHV_CURSOR_OFFSETS,
	CHV_COLORS,
	GEN_DEFAULT_PAGE_SIZES,
	GEN_DEFAULT_REGIONS,
};

#define GEN9_DEFAULT_PAGE_SIZES \
	.page_sizes = I915_GTT_PAGE_SIZE_4K | \
		      I915_GTT_PAGE_SIZE_64K

#define GEN9_FEATURES \
	GEN8_FEATURES, \
	GEN(9), \
	GEN9_DEFAULT_PAGE_SIZES, \
	.has_logical_ring_preemption = 1, \
	.display.has_csr = 1, \
	.has_gt_uc = 1, \
	.display.has_hdcp = 1, \
	.display.has_ipc = 1, \
	.ddb_size = 896

#define SKL_PLATFORM \
	GEN9_FEATURES, \
	PLATFORM(INTEL_SKYLAKE)

static const struct intel_device_info skl_gt1_info = {
	SKL_PLATFORM,
	.gt = 1,
};

static const struct intel_device_info skl_gt2_info = {
	SKL_PLATFORM,
	.gt = 2,
};

#define SKL_GT3_PLUS_PLATFORM \
	SKL_PLATFORM, \
	.engine_mask = \
		BIT(RCS0) | BIT(VCS0) | BIT(BCS0) | BIT(VECS0) | BIT(VCS1)


static const struct intel_device_info skl_gt3_info = {
	SKL_GT3_PLUS_PLATFORM,
	.gt = 3,
};

static const struct intel_device_info skl_gt4_info = {
	SKL_GT3_PLUS_PLATFORM,
	.gt = 4,
};

#define GEN9_LP_FEATURES \
	GEN(9), \
	.is_lp = 1, \
	.display.has_hotplug = 1, \
	.engine_mask = BIT(RCS0) | BIT(VCS0) | BIT(BCS0) | BIT(VECS0), \
	.pipe_mask = BIT(PIPE_A) | BIT(PIPE_B) | BIT(PIPE_C), \
	.has_64bit_reloc = 1, \
	.display.has_ddi = 1, \
	.has_fpga_dbg = 1, \
	.display.has_fbc = 1, \
	.display.has_hdcp = 1, \
	.display.has_psr = 1, \
	.has_runtime_pm = 1, \
	.display.has_csr = 1, \
	.has_rc6 = 1, \
	.has_rps = true, \
	.display.has_dp_mst = 1, \
	.has_logical_ring_contexts = 1, \
	.has_logical_ring_preemption = 1, \
	.has_gt_uc = 1, \
	.ppgtt_type = INTEL_PPGTT_FULL, \
	.ppgtt_size = 48, \
	.has_reset_engine = 1, \
	.has_snoop = true, \
	.has_coherent_ggtt = false, \
	.display.has_ipc = 1, \
	HSW_PIPE_OFFSETS, \
	IVB_CURSOR_OFFSETS, \
	IVB_COLORS, \
	GEN9_DEFAULT_PAGE_SIZES, \
	GEN_DEFAULT_REGIONS

static const struct intel_device_info bxt_info = {
	GEN9_LP_FEATURES,
	PLATFORM(INTEL_BROXTON),
	.ddb_size = 512,
};

static const struct intel_device_info glk_info = {
	GEN9_LP_FEATURES,
	PLATFORM(INTEL_GEMINILAKE),
	.ddb_size = 1024,
	GLK_COLORS,
};

#define KBL_PLATFORM \
	GEN9_FEATURES, \
	PLATFORM(INTEL_KABYLAKE)

static const struct intel_device_info kbl_gt1_info = {
	KBL_PLATFORM,
	.gt = 1,
};

static const struct intel_device_info kbl_gt2_info = {
	KBL_PLATFORM,
	.gt = 2,
};

static const struct intel_device_info kbl_gt3_info = {
	KBL_PLATFORM,
	.gt = 3,
	.engine_mask =
		BIT(RCS0) | BIT(VCS0) | BIT(BCS0) | BIT(VECS0) | BIT(VCS1),
};

#define CFL_PLATFORM \
	GEN9_FEATURES, \
	PLATFORM(INTEL_COFFEELAKE)

static const struct intel_device_info cfl_gt1_info = {
	CFL_PLATFORM,
	.gt = 1,
};

static const struct intel_device_info cfl_gt2_info = {
	CFL_PLATFORM,
	.gt = 2,
};

static const struct intel_device_info cfl_gt3_info = {
	CFL_PLATFORM,
	.gt = 3,
	.engine_mask =
		BIT(RCS0) | BIT(VCS0) | BIT(BCS0) | BIT(VECS0) | BIT(VCS1),
};

#define GEN10_FEATURES \
	GEN9_FEATURES, \
	GEN(10), \
	.ddb_size = 1024, \
	.display.has_dsc = 1, \
	.has_coherent_ggtt = false, \
	GLK_COLORS

static const struct intel_device_info cnl_info = {
	GEN10_FEATURES,
	PLATFORM(INTEL_CANNONLAKE),
	.gt = 2,
};

#define GEN11_DEFAULT_PAGE_SIZES \
	.page_sizes = I915_GTT_PAGE_SIZE_4K | \
		      I915_GTT_PAGE_SIZE_64K | \
		      I915_GTT_PAGE_SIZE_2M

#define GEN11_FEATURES \
	GEN10_FEATURES, \
	GEN11_DEFAULT_PAGE_SIZES, \
	.pipe_offsets = { \
		[TRANSCODER_A] = PIPE_A_OFFSET, \
		[TRANSCODER_B] = PIPE_B_OFFSET, \
		[TRANSCODER_C] = PIPE_C_OFFSET, \
		[TRANSCODER_EDP] = PIPE_EDP_OFFSET, \
		[TRANSCODER_DSI_0] = PIPE_DSI0_OFFSET, \
		[TRANSCODER_DSI_1] = PIPE_DSI1_OFFSET, \
	}, \
	.trans_offsets = { \
		[TRANSCODER_A] = TRANSCODER_A_OFFSET, \
		[TRANSCODER_B] = TRANSCODER_B_OFFSET, \
		[TRANSCODER_C] = TRANSCODER_C_OFFSET, \
		[TRANSCODER_EDP] = TRANSCODER_EDP_OFFSET, \
		[TRANSCODER_DSI_0] = TRANSCODER_DSI0_OFFSET, \
		[TRANSCODER_DSI_1] = TRANSCODER_DSI1_OFFSET, \
	}, \
	GEN(11), \
	.ddb_size = 2048, \
	.has_logical_ring_elsq = 1, \
	.color = { .degamma_lut_size = 33, .gamma_lut_size = 262145 }

static const struct intel_device_info icl_info = {
	GEN11_FEATURES,
	PLATFORM(INTEL_ICELAKE),
	.engine_mask =
		BIT(RCS0) | BIT(BCS0) | BIT(VECS0) | BIT(VCS0) | BIT(VCS2),
};

static const struct intel_device_info ehl_info = {
	GEN11_FEATURES,
	PLATFORM(INTEL_ELKHARTLAKE),
	.require_force_probe = 1,
	.engine_mask = BIT(RCS0) | BIT(BCS0) | BIT(VCS0) | BIT(VECS0),
	.ppgtt_size = 36,
};

#define GEN12_FEATURES \
	GEN11_FEATURES, \
	GEN(12), \
	.pipe_offsets = { \
		[TRANSCODER_A] = PIPE_A_OFFSET, \
		[TRANSCODER_B] = PIPE_B_OFFSET, \
		[TRANSCODER_C] = PIPE_C_OFFSET, \
		[TRANSCODER_D] = PIPE_D_OFFSET, \
		[TRANSCODER_DSI_0] = PIPE_DSI0_OFFSET, \
		[TRANSCODER_DSI_1] = PIPE_DSI1_OFFSET, \
	}, \
	.trans_offsets = { \
		[TRANSCODER_A] = TRANSCODER_A_OFFSET, \
		[TRANSCODER_B] = TRANSCODER_B_OFFSET, \
		[TRANSCODER_C] = TRANSCODER_C_OFFSET, \
		[TRANSCODER_D] = TRANSCODER_D_OFFSET, \
		[TRANSCODER_DSI_0] = TRANSCODER_DSI0_OFFSET, \
		[TRANSCODER_DSI_1] = TRANSCODER_DSI1_OFFSET, \
	}, \
	TGL_CURSOR_OFFSETS, \
	.has_global_mocs = 1, \
	.display.has_dsb = 1

static const struct intel_device_info tgl_info = {
	GEN12_FEATURES,
	PLATFORM(INTEL_TIGERLAKE),
	.pipe_mask = BIT(PIPE_A) | BIT(PIPE_B) | BIT(PIPE_C) | BIT(PIPE_D),
	.display.has_modular_fia = 1,
	.engine_mask =
		BIT(RCS0) | BIT(BCS0) | BIT(VECS0) | BIT(VCS0) | BIT(VCS2),
};

#define GEN12_DGFX_FEATURES \
	GEN12_FEATURES, \
	.is_dgfx = 1

#undef GEN
#undef PLATFORM

/*
 * Make sure any device matches here are from most specific to most
 * general.  For example, since the Quanta match is based on the subsystem
 * and subvendor IDs, we need it to come before the more general IVB
 * PCI ID matches, otherwise we'll use the wrong info struct above.
 */
static const struct pci_device_id pciidlist[] = {
	INTEL_I830_IDS(&i830_info),
	INTEL_I845G_IDS(&i845g_info),
	INTEL_I85X_IDS(&i85x_info),
	INTEL_I865G_IDS(&i865g_info),
	INTEL_I915G_IDS(&i915g_info),
	INTEL_I915GM_IDS(&i915gm_info),
	INTEL_I945G_IDS(&i945g_info),
	INTEL_I945GM_IDS(&i945gm_info),
	INTEL_I965G_IDS(&i965g_info),
	INTEL_G33_IDS(&g33_info),
	INTEL_I965GM_IDS(&i965gm_info),
	INTEL_GM45_IDS(&gm45_info),
	INTEL_G45_IDS(&g45_info),
	INTEL_PINEVIEW_G_IDS(&pnv_g_info),
	INTEL_PINEVIEW_M_IDS(&pnv_m_info),
	INTEL_IRONLAKE_D_IDS(&ilk_d_info),
	INTEL_IRONLAKE_M_IDS(&ilk_m_info),
	INTEL_SNB_D_GT1_IDS(&snb_d_gt1_info),
	INTEL_SNB_D_GT2_IDS(&snb_d_gt2_info),
	INTEL_SNB_M_GT1_IDS(&snb_m_gt1_info),
	INTEL_SNB_M_GT2_IDS(&snb_m_gt2_info),
	INTEL_IVB_Q_IDS(&ivb_q_info), /* must be first IVB */
	INTEL_IVB_M_GT1_IDS(&ivb_m_gt1_info),
	INTEL_IVB_M_GT2_IDS(&ivb_m_gt2_info),
	INTEL_IVB_D_GT1_IDS(&ivb_d_gt1_info),
	INTEL_IVB_D_GT2_IDS(&ivb_d_gt2_info),
	INTEL_HSW_GT1_IDS(&hsw_gt1_info),
	INTEL_HSW_GT2_IDS(&hsw_gt2_info),
	INTEL_HSW_GT3_IDS(&hsw_gt3_info),
	INTEL_VLV_IDS(&vlv_info),
	INTEL_BDW_GT1_IDS(&bdw_gt1_info),
	INTEL_BDW_GT2_IDS(&bdw_gt2_info),
	INTEL_BDW_GT3_IDS(&bdw_gt3_info),
	INTEL_BDW_RSVD_IDS(&bdw_rsvd_info),
	INTEL_CHV_IDS(&chv_info),
	INTEL_SKL_GT1_IDS(&skl_gt1_info),
	INTEL_SKL_GT2_IDS(&skl_gt2_info),
	INTEL_SKL_GT3_IDS(&skl_gt3_info),
	INTEL_SKL_GT4_IDS(&skl_gt4_info),
	INTEL_BXT_IDS(&bxt_info),
	INTEL_GLK_IDS(&glk_info),
	INTEL_KBL_GT1_IDS(&kbl_gt1_info),
	INTEL_KBL_GT2_IDS(&kbl_gt2_info),
	INTEL_KBL_GT3_IDS(&kbl_gt3_info),
	INTEL_KBL_GT4_IDS(&kbl_gt3_info),
	INTEL_AML_KBL_GT2_IDS(&kbl_gt2_info),
	INTEL_CFL_S_GT1_IDS(&cfl_gt1_info),
	INTEL_CFL_S_GT2_IDS(&cfl_gt2_info),
	INTEL_CFL_H_GT1_IDS(&cfl_gt1_info),
	INTEL_CFL_H_GT2_IDS(&cfl_gt2_info),
	INTEL_CFL_U_GT2_IDS(&cfl_gt2_info),
	INTEL_CFL_U_GT3_IDS(&cfl_gt3_info),
	INTEL_WHL_U_GT1_IDS(&cfl_gt1_info),
	INTEL_WHL_U_GT2_IDS(&cfl_gt2_info),
	INTEL_AML_CFL_GT2_IDS(&cfl_gt2_info),
	INTEL_WHL_U_GT3_IDS(&cfl_gt3_info),
	INTEL_CML_GT1_IDS(&cfl_gt1_info),
	INTEL_CML_GT2_IDS(&cfl_gt2_info),
	INTEL_CML_U_GT1_IDS(&cfl_gt1_info),
	INTEL_CML_U_GT2_IDS(&cfl_gt2_info),
	INTEL_CNL_IDS(&cnl_info),
	INTEL_ICL_11_IDS(&icl_info),
	INTEL_EHL_IDS(&ehl_info),
	INTEL_TGL_12_IDS(&tgl_info),
	{0, 0, 0}
};
MODULE_DEVICE_TABLE(pci, pciidlist);

static void i915_pci_remove(struct pci_dev *pdev)
{
	struct drm_i915_private *i915;

	i915 = pci_get_drvdata(pdev);
	if (!i915) /* driver load aborted, nothing to cleanup */
		return;

	i915_driver_remove(i915);
	pci_set_drvdata(pdev, NULL);

	drm_dev_put(&i915->drm);
}

/* is device_id present in comma separated list of ids */
static bool force_probe(u16 device_id, const char *devices)
{
	char *s, *p, *tok;
	bool ret;

	/* FIXME: transitional */
	if (i915_modparams.alpha_support) {
		DRM_INFO("i915.alpha_support is deprecated, use i915.force_probe=%04x instead\n",
			 device_id);
		return true;
	}

	if (!devices || !*devices)
		return false;

	/* match everything */
	if (strcmp(devices, "*") == 0)
		return true;

	s = kstrdup(devices, GFP_KERNEL);
	if (!s)
		return false;

	for (p = s, ret = false; (tok = strsep(&p, ",")) != NULL; ) {
		u16 val;

		if (kstrtou16(tok, 16, &val) == 0 && val == device_id) {
			ret = true;
			break;
		}
	}

	kfree(s);

	return ret;
}

static int i915_pci_probe(struct pci_dev *pdev, const struct pci_device_id *ent)
{
	struct intel_device_info *intel_info =
		(struct intel_device_info *) ent->driver_data;
	int err;

	if (intel_info->require_force_probe &&
	    !force_probe(pdev->device, i915_modparams.force_probe)) {
		DRM_INFO("Your graphics device %04x is not properly supported by the driver in this\n"
			 "kernel version. To force driver probe anyway, use i915.force_probe=%04x\n"
			 "module parameter or CONFIG_DRM_I915_FORCE_PROBE=%04x configuration option,\n"
			 "or (recommended) check for kernel updates.\n",
			 pdev->device, pdev->device, pdev->device);
		return -ENODEV;
	}

	/* Only bind to function 0 of the device. Early generations
	 * used function 1 as a placeholder for multi-head. This causes
	 * us confusion instead, especially on the systems where both
	 * functions have the same PCI-ID!
	 */
	if (PCI_FUNC(pdev->devfn))
		return -ENODEV;

	/*
	 * apple-gmux is needed on dual GPU MacBook Pro
	 * to probe the panel if we're the inactive GPU.
	 */
	if (vga_switcheroo_client_probe_defer(pdev))
		return -EPROBE_DEFER;

	err = i915_driver_probe(pdev, ent);
	if (err)
		return err;

	if (i915_inject_probe_failure(pci_get_drvdata(pdev))) {
		i915_pci_remove(pdev);
		return -ENODEV;
	}

	err = i915_live_selftests(pdev);
	if (err) {
		i915_pci_remove(pdev);
		return err > 0 ? -ENOTTY : err;
	}

	err = i915_perf_selftests(pdev);
	if (err) {
		i915_pci_remove(pdev);
		return err > 0 ? -ENOTTY : err;
	}

	return 0;
}

static struct pci_driver i915_pci_driver = {
	.name = DRIVER_NAME,
	.id_table = pciidlist,
	.probe = i915_pci_probe,
	.remove = i915_pci_remove,
	.driver.pm = &i915_pm_ops,
};

/* OVER-5470 iMac 12,1 i915 KMS does not work in Freon */
static const struct dmi_system_id imac_no_modeset[] = {
        {
                .ident = "Apple iMac 12,1",
                .matches = {
                        DMI_MATCH(DMI_SYS_VENDOR, "Apple Inc."),
                        DMI_MATCH(DMI_PRODUCT_NAME, "iMac12,1"),
                },
        },

        { }     /* terminating entry */
};


static int __init i915_init(void)
{
	bool use_kms = true;
	int err;

	err = i915_globals_init();
	if (err)
		return err;

	err = i915_mock_selftests();
	if (err)
		return err > 0 ? 0 : err;

	/*
	 * Enable KMS by default, unless explicitly overriden by
	 * either the i915.modeset prarameter or by the
	 * vga_text_mode_force boot option.
	 */

	if (i915_modparams.modeset == 0)
		use_kms = false;

	if (dmi_check_system(imac_no_modeset))
		use_kms = false;

	if (vgacon_text_force() && i915_modparams.modeset == -1)
		use_kms = false;

	if (!use_kms) {
		/* Silently fail loading to not upset userspace. */
		DRM_DEBUG_DRIVER("KMS disabled.\n");
		return 0;
	}

	err = pci_register_driver(&i915_pci_driver);
	if (err)
		return err;

	i915_perf_sysctl_register();
	return 0;
}

static void __exit i915_exit(void)
{
	if (!i915_pci_driver.driver.owner)
		return;

	i915_perf_sysctl_unregister();
	pci_unregister_driver(&i915_pci_driver);
	i915_globals_exit();
}

module_init(i915_init);
module_exit(i915_exit);

MODULE_AUTHOR("Tungsten Graphics, Inc.");
MODULE_AUTHOR("Intel Corporation");

MODULE_DESCRIPTION(DRIVER_DESC);
MODULE_LICENSE("GPL and additional rights");<|MERGE_RESOLUTION|>--- conflicted
+++ resolved
@@ -23,11 +23,7 @@
  */
 
 #include <linux/console.h>
-<<<<<<< HEAD
 #include <linux/dmi.h>
-#include <linux/vgaarb.h>
-=======
->>>>>>> 651969cf
 #include <linux/vga_switcheroo.h>
 
 #include <drm/drm_drv.h>
