/*
 * SPDX-License-Identifier: MIT
 *
 * Copyright © 2008-2012 Intel Corporation
 */

#include <linux/errno.h>
#include <linux/mutex.h>

#include <drm/drm_mm.h>
#include <drm/i915_drm.h>

#include "gem/i915_gem_region.h"
#include "i915_drv.h"
#include "i915_gem_stolen.h"

/*
 * The BIOS typically reserves some of the system's memory for the exclusive
 * use of the integrated graphics. This memory is no longer available for
 * use by the OS and so the user finds that his system has less memory
 * available than he put in. We refer to this memory as stolen.
 *
 * The BIOS will allocate its framebuffer from the stolen memory. Our
 * goal is try to reuse that object for our own fbcon which must always
 * be available for panics. Anything else we can reuse the stolen memory
 * for is a boon.
 */

int i915_gem_stolen_insert_node_in_range(struct drm_i915_private *i915,
					 struct drm_mm_node *node, u64 size,
					 unsigned alignment, u64 start, u64 end)
{
	int ret;

	if (!drm_mm_initialized(&i915->mm.stolen))
		return -ENODEV;

	/* WaSkipStolenMemoryFirstPage:bdw+ */
	if (INTEL_GEN(i915) >= 8 && start < 4096)
		start = 4096;

	mutex_lock(&i915->mm.stolen_lock);
	ret = drm_mm_insert_node_in_range(&i915->mm.stolen, node,
					  size, alignment, 0,
					  start, end, DRM_MM_INSERT_BEST);
	mutex_unlock(&i915->mm.stolen_lock);

	return ret;
}

int i915_gem_stolen_insert_node(struct drm_i915_private *i915,
				struct drm_mm_node *node, u64 size,
				unsigned alignment)
{
	return i915_gem_stolen_insert_node_in_range(i915, node, size,
						    alignment, 0, U64_MAX);
}

void i915_gem_stolen_remove_node(struct drm_i915_private *i915,
				 struct drm_mm_node *node)
{
	mutex_lock(&i915->mm.stolen_lock);
	drm_mm_remove_node(node);
	mutex_unlock(&i915->mm.stolen_lock);
}

static int i915_adjust_stolen(struct drm_i915_private *i915,
			      struct resource *dsm)
{
	struct i915_ggtt *ggtt = &i915->ggtt;
	struct intel_uncore *uncore = ggtt->vm.gt->uncore;
	struct resource *r;

	if (dsm->start == 0 || dsm->end <= dsm->start)
		return -EINVAL;

	/*
	 * TODO: We have yet too encounter the case where the GTT wasn't at the
	 * end of stolen. With that assumption we could simplify this.
	 */

	/* Make sure we don't clobber the GTT if it's within stolen memory */
	if (INTEL_GEN(i915) <= 4 &&
	    !IS_G33(i915) && !IS_PINEVIEW(i915) && !IS_G4X(i915)) {
		struct resource stolen[2] = {*dsm, *dsm};
		struct resource ggtt_res;
		resource_size_t ggtt_start;

		ggtt_start = intel_uncore_read(uncore, PGTBL_CTL);
		if (IS_GEN(i915, 4))
			ggtt_start = (ggtt_start & PGTBL_ADDRESS_LO_MASK) |
				     (ggtt_start & PGTBL_ADDRESS_HI_MASK) << 28;
		else
			ggtt_start &= PGTBL_ADDRESS_LO_MASK;

		ggtt_res =
			(struct resource) DEFINE_RES_MEM(ggtt_start,
							 ggtt_total_entries(ggtt) * 4);

		if (ggtt_res.start >= stolen[0].start && ggtt_res.start < stolen[0].end)
			stolen[0].end = ggtt_res.start;
		if (ggtt_res.end > stolen[1].start && ggtt_res.end <= stolen[1].end)
			stolen[1].start = ggtt_res.end;

		/* Pick the larger of the two chunks */
		if (resource_size(&stolen[0]) > resource_size(&stolen[1]))
			*dsm = stolen[0];
		else
			*dsm = stolen[1];

		if (stolen[0].start != stolen[1].start ||
		    stolen[0].end != stolen[1].end) {
			drm_dbg(&i915->drm,
				"GTT within stolen memory at %pR\n",
				&ggtt_res);
			drm_dbg(&i915->drm, "Stolen memory adjusted to %pR\n",
				dsm);
		}
	}

	/*
	 * Verify that nothing else uses this physical address. Stolen
	 * memory should be reserved by the BIOS and hidden from the
	 * kernel. So if the region is already marked as busy, something
	 * is seriously wrong.
	 */
	r = devm_request_mem_region(i915->drm.dev, dsm->start,
				    resource_size(dsm),
				    "Graphics Stolen Memory");
	if (r == NULL) {
		/*
		 * One more attempt but this time requesting region from
		 * start + 1, as we have seen that this resolves the region
		 * conflict with the PCI Bus.
		 * This is a BIOS w/a: Some BIOS wrap stolen in the root
		 * PCI bus, but have an off-by-one error. Hence retry the
		 * reservation starting from 1 instead of 0.
		 * There's also BIOS with off-by-one on the other end.
		 */
		r = devm_request_mem_region(i915->drm.dev, dsm->start + 1,
					    resource_size(dsm) - 2,
					    "Graphics Stolen Memory");
		/*
		 * GEN3 firmware likes to smash pci bridges into the stolen
		 * range. Apparently this works.
		 */
		if (!r && !IS_GEN(i915, 3)) {
			drm_err(&i915->drm,
				"conflict detected with stolen region: %pR\n",
				dsm);

			return -EBUSY;
		}
	}

	return 0;
}

static void i915_gem_cleanup_stolen(struct drm_i915_private *i915)
{
	if (!drm_mm_initialized(&i915->mm.stolen))
		return;

	drm_mm_takedown(&i915->mm.stolen);
}

static void g4x_get_stolen_reserved(struct drm_i915_private *i915,
				    struct intel_uncore *uncore,
				    resource_size_t *base,
				    resource_size_t *size)
{
	u32 reg_val = intel_uncore_read(uncore,
					IS_GM45(i915) ?
					CTG_STOLEN_RESERVED :
					ELK_STOLEN_RESERVED);
	resource_size_t stolen_top = i915->dsm.end + 1;

	drm_dbg(&i915->drm, "%s_STOLEN_RESERVED = %08x\n",
		IS_GM45(i915) ? "CTG" : "ELK", reg_val);

	if ((reg_val & G4X_STOLEN_RESERVED_ENABLE) == 0)
		return;

	/*
	 * Whether ILK really reuses the ELK register for this is unclear.
	 * Let's see if we catch anyone with this supposedly enabled on ILK.
	 */
	drm_WARN(&i915->drm, IS_GEN(i915, 5),
		 "ILK stolen reserved found? 0x%08x\n",
		 reg_val);

	if (!(reg_val & G4X_STOLEN_RESERVED_ADDR2_MASK))
		return;

	*base = (reg_val & G4X_STOLEN_RESERVED_ADDR2_MASK) << 16;
	drm_WARN_ON(&i915->drm,
		    (reg_val & G4X_STOLEN_RESERVED_ADDR1_MASK) < *base);

	*size = stolen_top - *base;
}

static void gen6_get_stolen_reserved(struct drm_i915_private *i915,
				     struct intel_uncore *uncore,
				     resource_size_t *base,
				     resource_size_t *size)
{
	u32 reg_val = intel_uncore_read(uncore, GEN6_STOLEN_RESERVED);

	drm_dbg(&i915->drm, "GEN6_STOLEN_RESERVED = %08x\n", reg_val);

	if (!(reg_val & GEN6_STOLEN_RESERVED_ENABLE))
		return;

	*base = reg_val & GEN6_STOLEN_RESERVED_ADDR_MASK;

	switch (reg_val & GEN6_STOLEN_RESERVED_SIZE_MASK) {
	case GEN6_STOLEN_RESERVED_1M:
		*size = 1024 * 1024;
		break;
	case GEN6_STOLEN_RESERVED_512K:
		*size = 512 * 1024;
		break;
	case GEN6_STOLEN_RESERVED_256K:
		*size = 256 * 1024;
		break;
	case GEN6_STOLEN_RESERVED_128K:
		*size = 128 * 1024;
		break;
	default:
		*size = 1024 * 1024;
		MISSING_CASE(reg_val & GEN6_STOLEN_RESERVED_SIZE_MASK);
	}
}

static void vlv_get_stolen_reserved(struct drm_i915_private *i915,
				    struct intel_uncore *uncore,
				    resource_size_t *base,
				    resource_size_t *size)
{
	u32 reg_val = intel_uncore_read(uncore, GEN6_STOLEN_RESERVED);
	resource_size_t stolen_top = i915->dsm.end + 1;

	drm_dbg(&i915->drm, "GEN6_STOLEN_RESERVED = %08x\n", reg_val);

	if (!(reg_val & GEN6_STOLEN_RESERVED_ENABLE))
		return;

	switch (reg_val & GEN7_STOLEN_RESERVED_SIZE_MASK) {
	default:
		MISSING_CASE(reg_val & GEN7_STOLEN_RESERVED_SIZE_MASK);
		/* fall through */
	case GEN7_STOLEN_RESERVED_1M:
		*size = 1024 * 1024;
		break;
	}

	/*
	 * On vlv, the ADDR_MASK portion is left as 0 and HW deduces the
	 * reserved location as (top - size).
	 */
	*base = stolen_top - *size;
}

static void gen7_get_stolen_reserved(struct drm_i915_private *i915,
				     struct intel_uncore *uncore,
				     resource_size_t *base,
				     resource_size_t *size)
{
	u32 reg_val = intel_uncore_read(uncore, GEN6_STOLEN_RESERVED);

	drm_dbg(&i915->drm, "GEN6_STOLEN_RESERVED = %08x\n", reg_val);

	if (!(reg_val & GEN6_STOLEN_RESERVED_ENABLE))
		return;

	*base = reg_val & GEN7_STOLEN_RESERVED_ADDR_MASK;

	switch (reg_val & GEN7_STOLEN_RESERVED_SIZE_MASK) {
	case GEN7_STOLEN_RESERVED_1M:
		*size = 1024 * 1024;
		break;
	case GEN7_STOLEN_RESERVED_256K:
		*size = 256 * 1024;
		break;
	default:
		*size = 1024 * 1024;
		MISSING_CASE(reg_val & GEN7_STOLEN_RESERVED_SIZE_MASK);
	}
}

static void chv_get_stolen_reserved(struct drm_i915_private *i915,
				    struct intel_uncore *uncore,
				    resource_size_t *base,
				    resource_size_t *size)
{
	u32 reg_val = intel_uncore_read(uncore, GEN6_STOLEN_RESERVED);

	drm_dbg(&i915->drm, "GEN6_STOLEN_RESERVED = %08x\n", reg_val);

	if (!(reg_val & GEN6_STOLEN_RESERVED_ENABLE))
		return;

	*base = reg_val & GEN6_STOLEN_RESERVED_ADDR_MASK;

	switch (reg_val & GEN8_STOLEN_RESERVED_SIZE_MASK) {
	case GEN8_STOLEN_RESERVED_1M:
		*size = 1024 * 1024;
		break;
	case GEN8_STOLEN_RESERVED_2M:
		*size = 2 * 1024 * 1024;
		break;
	case GEN8_STOLEN_RESERVED_4M:
		*size = 4 * 1024 * 1024;
		break;
	case GEN8_STOLEN_RESERVED_8M:
		*size = 8 * 1024 * 1024;
		break;
	default:
		*size = 8 * 1024 * 1024;
		MISSING_CASE(reg_val & GEN8_STOLEN_RESERVED_SIZE_MASK);
	}
}

static void bdw_get_stolen_reserved(struct drm_i915_private *i915,
				    struct intel_uncore *uncore,
				    resource_size_t *base,
				    resource_size_t *size)
{
	u32 reg_val = intel_uncore_read(uncore, GEN6_STOLEN_RESERVED);
	resource_size_t stolen_top = i915->dsm.end + 1;

	drm_dbg(&i915->drm, "GEN6_STOLEN_RESERVED = %08x\n", reg_val);

	if (!(reg_val & GEN6_STOLEN_RESERVED_ENABLE))
		return;

	if (!(reg_val & GEN6_STOLEN_RESERVED_ADDR_MASK))
		return;

	*base = reg_val & GEN6_STOLEN_RESERVED_ADDR_MASK;
	*size = stolen_top - *base;
}

static void icl_get_stolen_reserved(struct drm_i915_private *i915,
				    struct intel_uncore *uncore,
				    resource_size_t *base,
				    resource_size_t *size)
{
	u64 reg_val = intel_uncore_read64(uncore, GEN6_STOLEN_RESERVED);

	drm_dbg(&i915->drm, "GEN6_STOLEN_RESERVED = 0x%016llx\n", reg_val);

	*base = reg_val & GEN11_STOLEN_RESERVED_ADDR_MASK;

	switch (reg_val & GEN8_STOLEN_RESERVED_SIZE_MASK) {
	case GEN8_STOLEN_RESERVED_1M:
		*size = 1024 * 1024;
		break;
	case GEN8_STOLEN_RESERVED_2M:
		*size = 2 * 1024 * 1024;
		break;
	case GEN8_STOLEN_RESERVED_4M:
		*size = 4 * 1024 * 1024;
		break;
	case GEN8_STOLEN_RESERVED_8M:
		*size = 8 * 1024 * 1024;
		break;
	default:
		*size = 8 * 1024 * 1024;
		MISSING_CASE(reg_val & GEN8_STOLEN_RESERVED_SIZE_MASK);
	}
}

static int i915_gem_init_stolen(struct drm_i915_private *i915)
{
	struct intel_uncore *uncore = &i915->uncore;
	resource_size_t reserved_base, stolen_top;
	resource_size_t reserved_total, reserved_size;

	mutex_init(&i915->mm.stolen_lock);

	if (intel_vgpu_active(i915)) {
		drm_notice(&i915->drm,
			   "%s, disabling use of stolen memory\n",
			   "iGVT-g active");
		return 0;
	}

	if (intel_vtd_active() && INTEL_GEN(i915) < 8) {
		drm_notice(&i915->drm,
			   "%s, disabling use of stolen memory\n",
			   "DMAR active");
		return 0;
	}

	if (resource_size(&intel_graphics_stolen_res) == 0)
		return 0;

	i915->dsm = intel_graphics_stolen_res;

	if (i915_adjust_stolen(i915, &i915->dsm))
		return 0;

	GEM_BUG_ON(i915->dsm.start == 0);
	GEM_BUG_ON(i915->dsm.end <= i915->dsm.start);

	stolen_top = i915->dsm.end + 1;
	reserved_base = stolen_top;
	reserved_size = 0;

	switch (INTEL_GEN(i915)) {
	case 2:
	case 3:
		break;
	case 4:
		if (!IS_G4X(i915))
			break;
		/* fall through */
	case 5:
		g4x_get_stolen_reserved(i915, uncore,
					&reserved_base, &reserved_size);
		break;
	case 6:
		gen6_get_stolen_reserved(i915, uncore,
					 &reserved_base, &reserved_size);
		break;
	case 7:
		if (IS_VALLEYVIEW(i915))
			vlv_get_stolen_reserved(i915, uncore,
						&reserved_base, &reserved_size);
		else
			gen7_get_stolen_reserved(i915, uncore,
						 &reserved_base, &reserved_size);
		break;
	case 8:
	case 9:
	case 10:
		if (IS_LP(i915))
			chv_get_stolen_reserved(i915, uncore,
						&reserved_base, &reserved_size);
		else
			bdw_get_stolen_reserved(i915, uncore,
						&reserved_base, &reserved_size);
		break;
	default:
		MISSING_CASE(INTEL_GEN(i915));
		/* fall-through */
	case 11:
	case 12:
		icl_get_stolen_reserved(i915, uncore,
					&reserved_base,
					&reserved_size);
		break;
	}

	/*
	 * Our expectation is that the reserved space is at the top of the
	 * stolen region and *never* at the bottom. If we see !reserved_base,
	 * it likely means we failed to read the registers correctly.
	 */
	if (!reserved_base) {
		drm_err(&i915->drm,
			"inconsistent reservation %pa + %pa; ignoring\n",
			&reserved_base, &reserved_size);
		reserved_base = stolen_top;
		reserved_size = 0;
	}

	i915->dsm_reserved =
		(struct resource)DEFINE_RES_MEM(reserved_base, reserved_size);

	if (!resource_contains(&i915->dsm, &i915->dsm_reserved)) {
		drm_err(&i915->drm,
			"Stolen reserved area %pR outside stolen memory %pR\n",
			&i915->dsm_reserved, &i915->dsm);
		return 0;
	}

	/* It is possible for the reserved area to end before the end of stolen
	 * memory, so just consider the start. */
	reserved_total = stolen_top - reserved_base;

	drm_dbg(&i915->drm,
		"Memory reserved for graphics device: %lluK, usable: %lluK\n",
		(u64)resource_size(&i915->dsm) >> 10,
		((u64)resource_size(&i915->dsm) - reserved_total) >> 10);

	i915->stolen_usable_size =
		resource_size(&i915->dsm) - reserved_total;

	/* Basic memrange allocator for stolen space. */
	drm_mm_init(&i915->mm.stolen, 0, i915->stolen_usable_size);

	return 0;
}

static struct sg_table *
i915_pages_create_for_stolen(struct drm_device *dev,
			     resource_size_t offset, resource_size_t size)
{
	struct drm_i915_private *i915 = to_i915(dev);
	struct sg_table *st;
	struct scatterlist *sg;

	GEM_BUG_ON(range_overflows(offset, size, resource_size(&i915->dsm)));

	/* We hide that we have no struct page backing our stolen object
	 * by wrapping the contiguous physical allocation with a fake
	 * dma mapping in a single scatterlist.
	 */

	st = kmalloc(sizeof(*st), GFP_KERNEL);
	if (st == NULL)
		return ERR_PTR(-ENOMEM);

	if (sg_alloc_table(st, 1, GFP_KERNEL)) {
		kfree(st);
		return ERR_PTR(-ENOMEM);
	}

	sg = st->sgl;
	sg->offset = 0;
	sg->length = size;

	sg_dma_address(sg) = (dma_addr_t)i915->dsm.start + offset;
	sg_dma_len(sg) = size;

	return st;
}

static int i915_gem_object_get_pages_stolen(struct drm_i915_gem_object *obj)
{
	struct sg_table *pages =
		i915_pages_create_for_stolen(obj->base.dev,
					     obj->stolen->start,
					     obj->stolen->size);
	if (IS_ERR(pages))
		return PTR_ERR(pages);

	__i915_gem_object_set_pages(obj, pages, obj->stolen->size);

	return 0;
}

static void i915_gem_object_put_pages_stolen(struct drm_i915_gem_object *obj,
					     struct sg_table *pages)
{
	/* Should only be called from i915_gem_object_release_stolen() */
	sg_free_table(pages);
	kfree(pages);
}

static void
i915_gem_object_release_stolen(struct drm_i915_gem_object *obj)
{
	struct drm_i915_private *i915 = to_i915(obj->base.dev);
	struct drm_mm_node *stolen = fetch_and_zero(&obj->stolen);

	GEM_BUG_ON(!stolen);

	i915_gem_object_release_memory_region(obj);

	i915_gem_stolen_remove_node(i915, stolen);
	kfree(stolen);
}

static const struct drm_i915_gem_object_ops i915_gem_object_stolen_ops = {
	.get_pages = i915_gem_object_get_pages_stolen,
	.put_pages = i915_gem_object_put_pages_stolen,
	.release = i915_gem_object_release_stolen,
};

static struct drm_i915_gem_object *
__i915_gem_object_create_stolen(struct intel_memory_region *mem,
				struct drm_mm_node *stolen)
{
	static struct lock_class_key lock_class;
	struct drm_i915_gem_object *obj;
	unsigned int cache_level;
	int err = -ENOMEM;

	obj = i915_gem_object_alloc();
	if (!obj)
		goto err;

	drm_gem_private_object_init(&mem->i915->drm, &obj->base, stolen->size);
	i915_gem_object_init(obj, &i915_gem_object_stolen_ops, &lock_class);

	obj->stolen = stolen;
	obj->read_domains = I915_GEM_DOMAIN_CPU | I915_GEM_DOMAIN_GTT;
	cache_level = HAS_LLC(mem->i915) ? I915_CACHE_LLC : I915_CACHE_NONE;
	i915_gem_object_set_cache_coherency(obj, cache_level);

	err = i915_gem_object_pin_pages(obj);
	if (err)
		goto cleanup;

	i915_gem_object_init_memory_region(obj, mem, 0);

	return obj;

cleanup:
	i915_gem_object_free(obj);
err:
	return ERR_PTR(err);
}

static struct drm_i915_gem_object *
_i915_gem_object_create_stolen(struct intel_memory_region *mem,
			       resource_size_t size,
			       unsigned int flags)
{
	struct drm_i915_private *i915 = mem->i915;
	struct drm_i915_gem_object *obj;
	struct drm_mm_node *stolen;
	int ret;

	if (!drm_mm_initialized(&i915->mm.stolen))
		return ERR_PTR(-ENODEV);

	if (size == 0)
		return ERR_PTR(-EINVAL);

	stolen = kzalloc(sizeof(*stolen), GFP_KERNEL);
	if (!stolen)
		return ERR_PTR(-ENOMEM);

	ret = i915_gem_stolen_insert_node(i915, stolen, size, 4096);
	if (ret) {
		obj = ERR_PTR(ret);
		goto err_free;
	}

	obj = __i915_gem_object_create_stolen(mem, stolen);
	if (IS_ERR(obj))
		goto err_remove;

	return obj;

err_remove:
	i915_gem_stolen_remove_node(i915, stolen);
err_free:
	kfree(stolen);
	return obj;
}

struct drm_i915_gem_object *
i915_gem_object_create_stolen(struct drm_i915_private *i915,
			      resource_size_t size)
{
	return i915_gem_object_create_region(i915->mm.regions[INTEL_REGION_STOLEN],
					     size, I915_BO_ALLOC_CONTIGUOUS);
}

static int init_stolen(struct intel_memory_region *mem)
{
	intel_memory_region_set_name(mem, "stolen");

	/*
	 * Initialise stolen early so that we may reserve preallocated
	 * objects for the BIOS to KMS transition.
	 */
	return i915_gem_init_stolen(mem->i915);
}

static void release_stolen(struct intel_memory_region *mem)
{
	i915_gem_cleanup_stolen(mem->i915);
}

static const struct intel_memory_region_ops i915_region_stolen_ops = {
	.init = init_stolen,
	.release = release_stolen,
	.create_object = _i915_gem_object_create_stolen,
};

struct intel_memory_region *i915_gem_stolen_setup(struct drm_i915_private *i915)
{
	return intel_memory_region_create(i915,
					  intel_graphics_stolen_res.start,
					  resource_size(&intel_graphics_stolen_res),
					  PAGE_SIZE, 0,
					  &i915_region_stolen_ops);
}

struct drm_i915_gem_object *
i915_gem_object_create_stolen_for_preallocated(struct drm_i915_private *i915,
					       resource_size_t stolen_offset,
					       resource_size_t size)
{
	struct intel_memory_region *mem = i915->mm.regions[INTEL_REGION_STOLEN];
	struct drm_i915_gem_object *obj;
	struct drm_mm_node *stolen;
	int ret;

	if (!drm_mm_initialized(&i915->mm.stolen))
		return ERR_PTR(-ENODEV);

	drm_dbg(&i915->drm,
		"creating preallocated stolen object: stolen_offset=%pa, size=%pa\n",
		&stolen_offset, &size);

	/* KISS and expect everything to be page-aligned */
	if (GEM_WARN_ON(size == 0) ||
	    GEM_WARN_ON(!IS_ALIGNED(size, I915_GTT_PAGE_SIZE)) ||
	    GEM_WARN_ON(!IS_ALIGNED(stolen_offset, I915_GTT_MIN_ALIGNMENT)))
		return ERR_PTR(-EINVAL);

	stolen = kzalloc(sizeof(*stolen), GFP_KERNEL);
	if (!stolen)
		return ERR_PTR(-ENOMEM);

	stolen->start = stolen_offset;
	stolen->size = size;
	mutex_lock(&i915->mm.stolen_lock);
	ret = drm_mm_reserve_node(&i915->mm.stolen, stolen);
	mutex_unlock(&i915->mm.stolen_lock);
	if (ret) {
		obj = ERR_PTR(ret);
		goto err_free;
	}

	obj = __i915_gem_object_create_stolen(mem, stolen);
<<<<<<< HEAD
	if (IS_ERR(obj)) {
		drm_dbg(&i915->drm, "failed to allocate stolen object\n");
		i915_gem_stolen_remove_node(i915, stolen);
		kfree(stolen);
		return obj;
	}

	/* Some objects just need physical mem from stolen space */
	if (gtt_offset == I915_GTT_OFFSET_NONE)
		return obj;

	ret = i915_gem_object_pin_pages(obj);
	if (ret)
		goto err;

	vma = i915_vma_instance(obj, &ggtt->vm, NULL);
	if (IS_ERR(vma)) {
		ret = PTR_ERR(vma);
		goto err_pages;
	}

	/* To simplify the initialisation sequence between KMS and GTT,
	 * we allow construction of the stolen object prior to
	 * setting up the GTT space. The actual reservation will occur
	 * later.
	 */
	mutex_lock(&ggtt->vm.mutex);
	ret = i915_gem_gtt_reserve(&ggtt->vm, &vma->node,
				   size, gtt_offset, obj->cache_level,
				   0);
	if (ret) {
		drm_dbg(&i915->drm, "failed to allocate stolen GTT space\n");
		mutex_unlock(&ggtt->vm.mutex);
		goto err_pages;
	}

	GEM_BUG_ON(!drm_mm_node_allocated(&vma->node));

	GEM_BUG_ON(vma->pages);
	vma->pages = obj->mm.pages;
	atomic_set(&vma->pages_count, I915_VMA_PAGES_ACTIVE);

	set_bit(I915_VMA_GLOBAL_BIND_BIT, __i915_vma_flags(vma));
	__i915_vma_set_map_and_fenceable(vma);

	list_add_tail(&vma->vm_link, &ggtt->vm.bound_list);
	mutex_unlock(&ggtt->vm.mutex);

	GEM_BUG_ON(i915_gem_object_is_shrinkable(obj));
=======
	if (IS_ERR(obj))
		goto err_stolen;
>>>>>>> 90f6e673

	i915_gem_object_set_cache_coherency(obj, I915_CACHE_NONE);
	return obj;

err_stolen:
	i915_gem_stolen_remove_node(i915, stolen);
err_free:
	kfree(stolen);
	return obj;
}<|MERGE_RESOLUTION|>--- conflicted
+++ resolved
@@ -721,60 +721,8 @@
 	}
 
 	obj = __i915_gem_object_create_stolen(mem, stolen);
-<<<<<<< HEAD
-	if (IS_ERR(obj)) {
-		drm_dbg(&i915->drm, "failed to allocate stolen object\n");
-		i915_gem_stolen_remove_node(i915, stolen);
-		kfree(stolen);
-		return obj;
-	}
-
-	/* Some objects just need physical mem from stolen space */
-	if (gtt_offset == I915_GTT_OFFSET_NONE)
-		return obj;
-
-	ret = i915_gem_object_pin_pages(obj);
-	if (ret)
-		goto err;
-
-	vma = i915_vma_instance(obj, &ggtt->vm, NULL);
-	if (IS_ERR(vma)) {
-		ret = PTR_ERR(vma);
-		goto err_pages;
-	}
-
-	/* To simplify the initialisation sequence between KMS and GTT,
-	 * we allow construction of the stolen object prior to
-	 * setting up the GTT space. The actual reservation will occur
-	 * later.
-	 */
-	mutex_lock(&ggtt->vm.mutex);
-	ret = i915_gem_gtt_reserve(&ggtt->vm, &vma->node,
-				   size, gtt_offset, obj->cache_level,
-				   0);
-	if (ret) {
-		drm_dbg(&i915->drm, "failed to allocate stolen GTT space\n");
-		mutex_unlock(&ggtt->vm.mutex);
-		goto err_pages;
-	}
-
-	GEM_BUG_ON(!drm_mm_node_allocated(&vma->node));
-
-	GEM_BUG_ON(vma->pages);
-	vma->pages = obj->mm.pages;
-	atomic_set(&vma->pages_count, I915_VMA_PAGES_ACTIVE);
-
-	set_bit(I915_VMA_GLOBAL_BIND_BIT, __i915_vma_flags(vma));
-	__i915_vma_set_map_and_fenceable(vma);
-
-	list_add_tail(&vma->vm_link, &ggtt->vm.bound_list);
-	mutex_unlock(&ggtt->vm.mutex);
-
-	GEM_BUG_ON(i915_gem_object_is_shrinkable(obj));
-=======
 	if (IS_ERR(obj))
 		goto err_stolen;
->>>>>>> 90f6e673
 
 	i915_gem_object_set_cache_coherency(obj, I915_CACHE_NONE);
 	return obj;
