--- conflicted
+++ resolved
@@ -342,12 +342,8 @@
 	bool is_legacy;
 	int r;
 
-<<<<<<< HEAD
-	if ((r = amdgpu_dm_verify_lut_sizes(&crtc->base)))
-=======
 	r = amdgpu_dm_verify_lut_sizes(&crtc->base);
 	if (r)
->>>>>>> 795e8479
 		return r;
 
 	degamma_lut = __extract_blob_lut(crtc->base.degamma_lut, &degamma_size);
