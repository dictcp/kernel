--- conflicted
+++ resolved
@@ -1013,21 +1013,13 @@
         return ((addr[0] != 0xff) && (0x01 & addr[0]));
 }
 
-<<<<<<< HEAD
 inline static int is_broadcast_mac_addr(const u8 *addr)
-=======
-static inline int is_broadcast_mac_addr(const u8 *addr)
->>>>>>> 99403097
 {
 	return ((addr[0] == 0xff) && (addr[1] == 0xff) && (addr[2] == 0xff) &&   \
 		(addr[3] == 0xff) && (addr[4] == 0xff) && (addr[5] == 0xff));
 }
 
-<<<<<<< HEAD
 inline static int is_zero_mac_addr(const u8 *addr)
-=======
-static inline int is_zero_mac_addr(const u8 *addr)
->>>>>>> 99403097
 {
 	return ((addr[0] == 0x00) && (addr[1] == 0x00) && (addr[2] == 0x00) &&   \
 		(addr[3] == 0x00) && (addr[4] == 0x00) && (addr[5] == 0x00));
