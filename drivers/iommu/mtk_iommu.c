// SPDX-License-Identifier: GPL-2.0-only
/*
 * Copyright (c) 2015-2016 MediaTek Inc.
 * Author: Yong Wu <yong.wu@mediatek.com>
 */
#include <linux/memblock.h>
#include <linux/bug.h>
#include <linux/clk.h>
#include <linux/component.h>
#include <linux/device.h>
#include <linux/dma-iommu.h>
#include <linux/err.h>
#include <linux/interrupt.h>
#include <linux/io.h>
#include <linux/iommu.h>
#include <linux/iopoll.h>
#include <linux/list.h>
#include <linux/of_address.h>
#include <linux/of_iommu.h>
#include <linux/of_irq.h>
#include <linux/of_platform.h>
#include <linux/platform_device.h>
#include <linux/slab.h>
#include <linux/spinlock.h>
#include <asm/barrier.h>
#include <soc/mediatek/smi.h>

#include "mtk_iommu.h"

#define REG_MMU_PT_BASE_ADDR			0x000
#define MMU_PT_ADDR_MASK			GENMASK(31, 7)

#define REG_MMU_INVALIDATE			0x020
#define F_ALL_INVLD				0x2
#define F_MMU_INV_RANGE				0x1

#define REG_MMU_INVLD_START_A			0x024
#define REG_MMU_INVLD_END_A			0x028

#define REG_MMU_INV_SEL				0x038
#define F_INVLD_EN0				BIT(0)
#define F_INVLD_EN1				BIT(1)

#define REG_MMU_STANDARD_AXI_MODE		0x048
#define REG_MMU_DCM_DIS				0x050

#define REG_MMU_CTRL_REG			0x110
#define F_MMU_TF_PROT_TO_PROGRAM_ADDR		(2 << 4)
#define F_MMU_PREFETCH_RT_REPLACE_MOD		BIT(4)
#define F_MMU_TF_PROT_TO_PROGRAM_ADDR_MT8173	(2 << 5)

#define REG_MMU_IVRP_PADDR			0x114

#define REG_MMU_VLD_PA_RNG			0x118
#define F_MMU_VLD_PA_RNG(EA, SA)		(((EA) << 8) | (SA))

#define REG_MMU_INT_CONTROL0			0x120
#define F_L2_MULIT_HIT_EN			BIT(0)
#define F_TABLE_WALK_FAULT_INT_EN		BIT(1)
#define F_PREETCH_FIFO_OVERFLOW_INT_EN		BIT(2)
#define F_MISS_FIFO_OVERFLOW_INT_EN		BIT(3)
#define F_PREFETCH_FIFO_ERR_INT_EN		BIT(5)
#define F_MISS_FIFO_ERR_INT_EN			BIT(6)
#define F_INT_CLR_BIT				BIT(12)

#define REG_MMU_INT_MAIN_CONTROL		0x124
						/* mmu0 | mmu1 */
#define F_INT_TRANSLATION_FAULT			(BIT(0) | BIT(7))
#define F_INT_MAIN_MULTI_HIT_FAULT		(BIT(1) | BIT(8))
#define F_INT_INVALID_PA_FAULT			(BIT(2) | BIT(9))
#define F_INT_ENTRY_REPLACEMENT_FAULT		(BIT(3) | BIT(10))
#define F_INT_TLB_MISS_FAULT			(BIT(4) | BIT(11))
#define F_INT_MISS_TRANSACTION_FIFO_FAULT	(BIT(5) | BIT(12))
#define F_INT_PRETETCH_TRANSATION_FIFO_FAULT	(BIT(6) | BIT(13))

#define REG_MMU_CPE_DONE			0x12C

#define REG_MMU_FAULT_ST1			0x134
#define F_REG_MMU0_FAULT_MASK			GENMASK(6, 0)
#define F_REG_MMU1_FAULT_MASK			GENMASK(13, 7)

#define REG_MMU0_FAULT_VA			0x13c
#define F_MMU_FAULT_VA_WRITE_BIT		BIT(1)
#define F_MMU_FAULT_VA_LAYER_BIT		BIT(0)

#define REG_MMU0_INVLD_PA			0x140
#define REG_MMU1_FAULT_VA			0x144
#define REG_MMU1_INVLD_PA			0x148
#define REG_MMU0_INT_ID				0x150
#define REG_MMU1_INT_ID				0x154
#define F_MMU_INT_ID_LARB_ID(a)			(((a) >> 7) & 0x7)
#define F_MMU_INT_ID_PORT_ID(a)			(((a) >> 2) & 0x1f)

#define MTK_PROTECT_PA_ALIGN			128

/*
 * Get the local arbiter ID and the portid within the larb arbiter
 * from mtk_m4u_id which is defined by MTK_M4U_ID.
 */
#define MTK_M4U_TO_LARB(id)		(((id) >> 5) & 0xf)
#define MTK_M4U_TO_PORT(id)		((id) & 0x1f)

struct mtk_iommu_domain {
	spinlock_t			pgtlock; /* lock for page table */

	struct io_pgtable_cfg		cfg;
	struct io_pgtable_ops		*iop;

	struct iommu_domain		domain;
};

static const struct iommu_ops mtk_iommu_ops;

/*
 * In M4U 4GB mode, the physical address is remapped as below:
 *
 * CPU Physical address:
 * ====================
 *
 * 0      1G       2G     3G       4G     5G
 * |---A---|---B---|---C---|---D---|---E---|
 * +--I/O--+------------Memory-------------+
 *
 * IOMMU output physical address:
 *  =============================
 *
 *                                 4G      5G     6G      7G      8G
 *                                 |---E---|---B---|---C---|---D---|
 *                                 +------------Memory-------------+
 *
 * The Region 'A'(I/O) can NOT be mapped by M4U; For Region 'B'/'C'/'D', the
 * bit32 of the CPU physical address always is needed to set, and for Region
 * 'E', the CPU physical address keep as is.
 * Additionally, The iommu consumers always use the CPU phyiscal address.
 */
#define MTK_IOMMU_4GB_MODE_REMAP_BASE	 0x140000000UL

static LIST_HEAD(m4ulist);	/* List all the M4U HWs */

#define for_each_m4u(data)	list_for_each_entry(data, &m4ulist, list)

/*
 * There may be 1 or 2 M4U HWs, But we always expect they are in the same domain
 * for the performance.
 *
 * Here always return the mtk_iommu_data of the first probed M4U where the
 * iommu domain information is recorded.
 */
static struct mtk_iommu_data *mtk_iommu_get_m4u_data(void)
{
	struct mtk_iommu_data *data;

	for_each_m4u(data)
		return data;

	return NULL;
}

static struct mtk_iommu_domain *to_mtk_domain(struct iommu_domain *dom)
{
	return container_of(dom, struct mtk_iommu_domain, domain);
}

static void mtk_iommu_tlb_flush_all(void *cookie)
{
	struct mtk_iommu_data *data = cookie;

	for_each_m4u(data) {
		writel_relaxed(F_INVLD_EN1 | F_INVLD_EN0,
			       data->base + REG_MMU_INV_SEL);
		writel_relaxed(F_ALL_INVLD, data->base + REG_MMU_INVALIDATE);
		wmb(); /* Make sure the tlb flush all done */
	}
}

static void mtk_iommu_tlb_add_flush_nosync(unsigned long iova, size_t size,
					   size_t granule, bool leaf,
					   void *cookie)
{
	struct mtk_iommu_data *data = cookie;

	for_each_m4u(data) {
		writel_relaxed(F_INVLD_EN1 | F_INVLD_EN0,
			       data->base + REG_MMU_INV_SEL);

		writel_relaxed(iova, data->base + REG_MMU_INVLD_START_A);
		writel_relaxed(iova + size - 1,
			       data->base + REG_MMU_INVLD_END_A);
		writel_relaxed(F_MMU_INV_RANGE,
			       data->base + REG_MMU_INVALIDATE);
		data->tlb_flush_active = true;
	}
}

static void mtk_iommu_tlb_sync(void *cookie)
{
	struct mtk_iommu_data *data = cookie;
	int ret;
	u32 tmp;

	for_each_m4u(data) {
		/* Avoid timing out if there's nothing to wait for */
		if (!data->tlb_flush_active)
			return;

		ret = readl_poll_timeout_atomic(data->base + REG_MMU_CPE_DONE,
						tmp, tmp != 0, 10, 100000);
		if (ret) {
			dev_warn(data->dev,
				 "Partial TLB flush timed out, falling back to full flush\n");
			mtk_iommu_tlb_flush_all(cookie);
		}
		/* Clear the CPE status */
		writel_relaxed(0, data->base + REG_MMU_CPE_DONE);
		data->tlb_flush_active = false;
	}
}

static void mtk_iommu_tlb_flush_walk(unsigned long iova, size_t size,
				     size_t granule, void *cookie)
{
	mtk_iommu_tlb_add_flush_nosync(iova, size, granule, false, cookie);
	mtk_iommu_tlb_sync(cookie);
}

static void mtk_iommu_tlb_flush_leaf(unsigned long iova, size_t size,
				     size_t granule, void *cookie)
{
	mtk_iommu_tlb_add_flush_nosync(iova, size, granule, true, cookie);
	mtk_iommu_tlb_sync(cookie);
}

static void mtk_iommu_tlb_flush_page_nosync(struct iommu_iotlb_gather *gather,
					    unsigned long iova, size_t granule,
					    void *cookie)
{
	mtk_iommu_tlb_add_flush_nosync(iova, granule, granule, true, cookie);
}

static const struct iommu_flush_ops mtk_iommu_flush_ops = {
	.tlb_flush_all = mtk_iommu_tlb_flush_all,
	.tlb_flush_walk = mtk_iommu_tlb_flush_walk,
	.tlb_flush_leaf = mtk_iommu_tlb_flush_leaf,
	.tlb_add_page = mtk_iommu_tlb_flush_page_nosync,
};

static irqreturn_t mtk_iommu_isr(int irq, void *dev_id)
{
	struct mtk_iommu_data *data = dev_id;
	struct mtk_iommu_domain *dom = data->m4u_dom;
	u32 int_state, regval, fault_iova, fault_pa;
	unsigned int fault_larb, fault_port;
	bool layer, write;

	/* Read error info from registers */
	int_state = readl_relaxed(data->base + REG_MMU_FAULT_ST1);
	if (int_state & F_REG_MMU0_FAULT_MASK) {
		regval = readl_relaxed(data->base + REG_MMU0_INT_ID);
		fault_iova = readl_relaxed(data->base + REG_MMU0_FAULT_VA);
		fault_pa = readl_relaxed(data->base + REG_MMU0_INVLD_PA);
	} else {
		regval = readl_relaxed(data->base + REG_MMU1_INT_ID);
		fault_iova = readl_relaxed(data->base + REG_MMU1_FAULT_VA);
		fault_pa = readl_relaxed(data->base + REG_MMU1_INVLD_PA);
	}
	layer = fault_iova & F_MMU_FAULT_VA_LAYER_BIT;
	write = fault_iova & F_MMU_FAULT_VA_WRITE_BIT;
	fault_larb = F_MMU_INT_ID_LARB_ID(regval);
	fault_port = F_MMU_INT_ID_PORT_ID(regval);

	fault_larb = data->plat_data->larbid_remap[fault_larb];

	if (report_iommu_fault(&dom->domain, data->dev, fault_iova,
			       write ? IOMMU_FAULT_WRITE : IOMMU_FAULT_READ)) {
		dev_err_ratelimited(
			data->dev,
			"fault type=0x%x iova=0x%x pa=0x%x larb=%d port=%d layer=%d %s\n",
			int_state, fault_iova, fault_pa, fault_larb, fault_port,
			layer, write ? "write" : "read");
	}

	/* Interrupt clear */
	regval = readl_relaxed(data->base + REG_MMU_INT_CONTROL0);
	regval |= F_INT_CLR_BIT;
	writel_relaxed(regval, data->base + REG_MMU_INT_CONTROL0);

	mtk_iommu_tlb_flush_all(data);

	return IRQ_HANDLED;
}

static void mtk_iommu_config(struct mtk_iommu_data *data,
			     struct device *dev, bool enable)
{
	struct mtk_smi_larb_iommu    *larb_mmu;
	unsigned int                 larbid, portid;
	struct iommu_fwspec *fwspec = dev_iommu_fwspec_get(dev);
	int i;

	for (i = 0; i < fwspec->num_ids; ++i) {
		larbid = MTK_M4U_TO_LARB(fwspec->ids[i]);
		portid = MTK_M4U_TO_PORT(fwspec->ids[i]);
		larb_mmu = &data->larb_imu[larbid];

		dev_dbg(dev, "%s iommu port: %d\n",
			enable ? "enable" : "disable", portid);

		if (enable)
			larb_mmu->mmu |= MTK_SMI_MMU_EN(portid);
		else
			larb_mmu->mmu &= ~MTK_SMI_MMU_EN(portid);
	}
}

static int mtk_iommu_domain_finalise(struct mtk_iommu_domain *dom)
{
	struct mtk_iommu_data *data = mtk_iommu_get_m4u_data();

	spin_lock_init(&dom->pgtlock);

	dom->cfg = (struct io_pgtable_cfg) {
		.quirks = IO_PGTABLE_QUIRK_ARM_NS |
			IO_PGTABLE_QUIRK_NO_PERMS |
			IO_PGTABLE_QUIRK_TLBI_ON_MAP |
			IO_PGTABLE_QUIRK_ARM_MTK_EXT,
		.pgsize_bitmap = mtk_iommu_ops.pgsize_bitmap,
		.ias = 32,
<<<<<<< HEAD
		.oas = 34,
		.tlb = &mtk_iommu_gather_ops,
=======
		.oas = 32,
		.tlb = &mtk_iommu_flush_ops,
>>>>>>> dbe8e6a8
		.iommu_dev = data->dev,
	};

	dom->iop = alloc_io_pgtable_ops(ARM_V7S, &dom->cfg, data);
	if (!dom->iop) {
		dev_err(data->dev, "Failed to alloc io pgtable\n");
		return -EINVAL;
	}

	/* Update our support page sizes bitmap */
	dom->domain.pgsize_bitmap = dom->cfg.pgsize_bitmap;
	return 0;
}

static struct iommu_domain *mtk_iommu_domain_alloc(unsigned type)
{
	struct mtk_iommu_domain *dom;

	if (type != IOMMU_DOMAIN_DMA)
		return NULL;

	dom = kzalloc(sizeof(*dom), GFP_KERNEL);
	if (!dom)
		return NULL;

	if (iommu_get_dma_cookie(&dom->domain))
		goto  free_dom;

	if (mtk_iommu_domain_finalise(dom))
		goto  put_dma_cookie;

	dom->domain.geometry.aperture_start = 0;
	dom->domain.geometry.aperture_end = DMA_BIT_MASK(32);
	dom->domain.geometry.force_aperture = true;

	return &dom->domain;

put_dma_cookie:
	iommu_put_dma_cookie(&dom->domain);
free_dom:
	kfree(dom);
	return NULL;
}

static void mtk_iommu_domain_free(struct iommu_domain *domain)
{
	struct mtk_iommu_domain *dom = to_mtk_domain(domain);

	free_io_pgtable_ops(dom->iop);
	iommu_put_dma_cookie(domain);
	kfree(to_mtk_domain(domain));
}

static int mtk_iommu_attach_device(struct iommu_domain *domain,
				   struct device *dev)
{
	struct mtk_iommu_domain *dom = to_mtk_domain(domain);
	struct mtk_iommu_data *data = dev_iommu_fwspec_get(dev)->iommu_priv;

	if (!data)
		return -ENODEV;

	/* Update the pgtable base address register of the M4U HW */
	if (!data->m4u_dom) {
		data->m4u_dom = dom;
		writel(dom->cfg.arm_v7s_cfg.ttbr[0] & MMU_PT_ADDR_MASK,
		       data->base + REG_MMU_PT_BASE_ADDR);
	}

	mtk_iommu_config(data, dev, true);
	return 0;
}

static void mtk_iommu_detach_device(struct iommu_domain *domain,
				    struct device *dev)
{
	struct mtk_iommu_data *data = dev_iommu_fwspec_get(dev)->iommu_priv;

	if (!data)
		return;

	mtk_iommu_config(data, dev, false);
}

static int mtk_iommu_map(struct iommu_domain *domain, unsigned long iova,
			 phys_addr_t paddr, size_t size, int prot)
{
	struct mtk_iommu_domain *dom = to_mtk_domain(domain);
	struct mtk_iommu_data *data = mtk_iommu_get_m4u_data();
	unsigned long flags;
	int ret;

	/* The "4GB mode" M4U physically can not use the lower remap of Dram. */
	if (data->enable_4GB)
		paddr |= BIT_ULL(32);

	spin_lock_irqsave(&dom->pgtlock, flags);
	ret = dom->iop->map(dom->iop, iova, paddr, size, prot);
	spin_unlock_irqrestore(&dom->pgtlock, flags);

	return ret;
}

static size_t mtk_iommu_unmap(struct iommu_domain *domain,
			      unsigned long iova, size_t size,
			      struct iommu_iotlb_gather *gather)
{
	struct mtk_iommu_domain *dom = to_mtk_domain(domain);
	unsigned long flags;
	size_t unmapsz;

	spin_lock_irqsave(&dom->pgtlock, flags);
	unmapsz = dom->iop->unmap(dom->iop, iova, size, gather);
	spin_unlock_irqrestore(&dom->pgtlock, flags);

	return unmapsz;
}

static void mtk_iommu_flush_iotlb_all(struct iommu_domain *domain)
{
	mtk_iommu_tlb_sync(mtk_iommu_get_m4u_data());
}

static void mtk_iommu_iotlb_sync(struct iommu_domain *domain,
				 struct iommu_iotlb_gather *gather)
{
	mtk_iommu_tlb_sync(mtk_iommu_get_m4u_data());
}

static phys_addr_t mtk_iommu_iova_to_phys(struct iommu_domain *domain,
					  dma_addr_t iova)
{
	struct mtk_iommu_domain *dom = to_mtk_domain(domain);
	struct mtk_iommu_data *data = mtk_iommu_get_m4u_data();
	unsigned long flags;
	phys_addr_t pa;

	spin_lock_irqsave(&dom->pgtlock, flags);
	pa = dom->iop->iova_to_phys(dom->iop, iova);
	spin_unlock_irqrestore(&dom->pgtlock, flags);

	if (data->enable_4GB && pa >= MTK_IOMMU_4GB_MODE_REMAP_BASE)
		pa &= ~BIT_ULL(32);

	return pa;
}

static int mtk_iommu_add_device(struct device *dev)
{
	struct iommu_fwspec *fwspec = dev_iommu_fwspec_get(dev);
	struct mtk_iommu_data *data;
	struct iommu_group *group;

	if (!fwspec || fwspec->ops != &mtk_iommu_ops)
		return -ENODEV; /* Not a iommu client device */

	data = fwspec->iommu_priv;
	iommu_device_link(&data->iommu, dev);

	group = iommu_group_get_for_dev(dev);
	if (IS_ERR(group))
		return PTR_ERR(group);

	iommu_group_put(group);
	return 0;
}

static void mtk_iommu_remove_device(struct device *dev)
{
	struct iommu_fwspec *fwspec = dev_iommu_fwspec_get(dev);
	struct mtk_iommu_data *data;

	if (!fwspec || fwspec->ops != &mtk_iommu_ops)
		return;

	data = fwspec->iommu_priv;
	iommu_device_unlink(&data->iommu, dev);

	iommu_group_remove_device(dev);
	iommu_fwspec_free(dev);
}

static struct iommu_group *mtk_iommu_device_group(struct device *dev)
{
	struct mtk_iommu_data *data = mtk_iommu_get_m4u_data();

	if (!data)
		return ERR_PTR(-ENODEV);

	/* All the client devices are in the same m4u iommu-group */
	if (!data->m4u_group) {
		data->m4u_group = iommu_group_alloc();
		if (IS_ERR(data->m4u_group))
			dev_err(dev, "Failed to allocate M4U IOMMU group\n");
	} else {
		iommu_group_ref_get(data->m4u_group);
	}
	return data->m4u_group;
}

static int mtk_iommu_of_xlate(struct device *dev, struct of_phandle_args *args)
{
	struct iommu_fwspec *fwspec = dev_iommu_fwspec_get(dev);
	struct platform_device *m4updev;

	if (args->args_count != 1) {
		dev_err(dev, "invalid #iommu-cells(%d) property for IOMMU\n",
			args->args_count);
		return -EINVAL;
	}

	if (!fwspec->iommu_priv) {
		/* Get the m4u device */
		m4updev = of_find_device_by_node(args->np);
		if (WARN_ON(!m4updev))
			return -EINVAL;

		fwspec->iommu_priv = platform_get_drvdata(m4updev);
	}

	return iommu_fwspec_add_ids(dev, args->args, 1);
}

static const struct iommu_ops mtk_iommu_ops = {
	.domain_alloc	= mtk_iommu_domain_alloc,
	.domain_free	= mtk_iommu_domain_free,
	.attach_dev	= mtk_iommu_attach_device,
	.detach_dev	= mtk_iommu_detach_device,
	.map		= mtk_iommu_map,
	.unmap		= mtk_iommu_unmap,
	.flush_iotlb_all = mtk_iommu_flush_iotlb_all,
	.iotlb_sync	= mtk_iommu_iotlb_sync,
	.iova_to_phys	= mtk_iommu_iova_to_phys,
	.add_device	= mtk_iommu_add_device,
	.remove_device	= mtk_iommu_remove_device,
	.device_group	= mtk_iommu_device_group,
	.of_xlate	= mtk_iommu_of_xlate,
	.pgsize_bitmap	= SZ_4K | SZ_64K | SZ_1M | SZ_16M,
};

static int mtk_iommu_hw_init(const struct mtk_iommu_data *data)
{
	u32 regval;
	int ret;

	ret = clk_prepare_enable(data->bclk);
	if (ret) {
		dev_err(data->dev, "Failed to enable iommu bclk(%d)\n", ret);
		return ret;
	}

	if (data->plat_data->m4u_plat == M4U_MT8173)
		regval = F_MMU_PREFETCH_RT_REPLACE_MOD |
			 F_MMU_TF_PROT_TO_PROGRAM_ADDR_MT8173;
	else
		regval = F_MMU_TF_PROT_TO_PROGRAM_ADDR;
	writel_relaxed(regval, data->base + REG_MMU_CTRL_REG);

	regval = F_L2_MULIT_HIT_EN |
		F_TABLE_WALK_FAULT_INT_EN |
		F_PREETCH_FIFO_OVERFLOW_INT_EN |
		F_MISS_FIFO_OVERFLOW_INT_EN |
		F_PREFETCH_FIFO_ERR_INT_EN |
		F_MISS_FIFO_ERR_INT_EN;
	writel_relaxed(regval, data->base + REG_MMU_INT_CONTROL0);

	regval = F_INT_TRANSLATION_FAULT |
		F_INT_MAIN_MULTI_HIT_FAULT |
		F_INT_INVALID_PA_FAULT |
		F_INT_ENTRY_REPLACEMENT_FAULT |
		F_INT_TLB_MISS_FAULT |
		F_INT_MISS_TRANSACTION_FIFO_FAULT |
		F_INT_PRETETCH_TRANSATION_FIFO_FAULT;
	writel_relaxed(regval, data->base + REG_MMU_INT_MAIN_CONTROL);

	if (data->plat_data->m4u_plat == M4U_MT8173)
		regval = (data->protect_base >> 1) | (data->enable_4GB << 31);
	else
		regval = lower_32_bits(data->protect_base) |
			 upper_32_bits(data->protect_base);
	writel_relaxed(regval, data->base + REG_MMU_IVRP_PADDR);

	if (data->enable_4GB && data->plat_data->has_vld_pa_rng) {
		/*
		 * If 4GB mode is enabled, the validate PA range is from
		 * 0x1_0000_0000 to 0x1_ffff_ffff. here record bit[32:30].
		 */
		regval = F_MMU_VLD_PA_RNG(7, 4);
		writel_relaxed(regval, data->base + REG_MMU_VLD_PA_RNG);
	}
	writel_relaxed(0, data->base + REG_MMU_DCM_DIS);

	if (data->plat_data->reset_axi)
		writel_relaxed(0, data->base + REG_MMU_STANDARD_AXI_MODE);

	if (devm_request_irq(data->dev, data->irq, mtk_iommu_isr, 0,
			     dev_name(data->dev), (void *)data)) {
		writel_relaxed(0, data->base + REG_MMU_PT_BASE_ADDR);
		clk_disable_unprepare(data->bclk);
		dev_err(data->dev, "Failed @ IRQ-%d Request\n", data->irq);
		return -ENODEV;
	}

	return 0;
}

static const struct component_master_ops mtk_iommu_com_ops = {
	.bind		= mtk_iommu_bind,
	.unbind		= mtk_iommu_unbind,
};

static int mtk_iommu_probe(struct platform_device *pdev)
{
	struct mtk_iommu_data   *data;
	struct device           *dev = &pdev->dev;
	struct resource         *res;
	resource_size_t		ioaddr;
	struct component_match  *match = NULL;
	void                    *protect;
	int                     i, larb_nr, ret;

	data = devm_kzalloc(dev, sizeof(*data), GFP_KERNEL);
	if (!data)
		return -ENOMEM;
	data->dev = dev;
	data->plat_data = of_device_get_match_data(dev);

	/* Protect memory. HW will access here while translation fault.*/
	protect = devm_kzalloc(dev, MTK_PROTECT_PA_ALIGN * 2, GFP_KERNEL);
	if (!protect)
		return -ENOMEM;
	data->protect_base = ALIGN(virt_to_phys(protect), MTK_PROTECT_PA_ALIGN);

	/* Whether the current dram is over 4GB */
	data->enable_4GB = !!(max_pfn > (BIT_ULL(32) >> PAGE_SHIFT));
	if (!data->plat_data->has_4gb_mode)
		data->enable_4GB = false;

	res = platform_get_resource(pdev, IORESOURCE_MEM, 0);
	data->base = devm_ioremap_resource(dev, res);
	if (IS_ERR(data->base))
		return PTR_ERR(data->base);
	ioaddr = res->start;

	data->irq = platform_get_irq(pdev, 0);
	if (data->irq < 0)
		return data->irq;

	if (data->plat_data->has_bclk) {
		data->bclk = devm_clk_get(dev, "bclk");
		if (IS_ERR(data->bclk))
			return PTR_ERR(data->bclk);
	}

	larb_nr = of_count_phandle_with_args(dev->of_node,
					     "mediatek,larbs", NULL);
	if (larb_nr < 0)
		return larb_nr;

	for (i = 0; i < larb_nr; i++) {
		struct device_node *larbnode;
		struct platform_device *plarbdev;
		u32 id;

		larbnode = of_parse_phandle(dev->of_node, "mediatek,larbs", i);
		if (!larbnode)
			return -EINVAL;

		if (!of_device_is_available(larbnode)) {
			of_node_put(larbnode);
			continue;
		}

		ret = of_property_read_u32(larbnode, "mediatek,larb-id", &id);
		if (ret)/* The id is consecutive if there is no this property */
			id = i;

		plarbdev = of_find_device_by_node(larbnode);
		if (!plarbdev) {
			of_node_put(larbnode);
			return -EPROBE_DEFER;
		}
		data->larb_imu[id].dev = &plarbdev->dev;

		component_match_add_release(dev, &match, release_of,
					    compare_of, larbnode);
	}

	platform_set_drvdata(pdev, data);

	ret = mtk_iommu_hw_init(data);
	if (ret)
		return ret;

	ret = iommu_device_sysfs_add(&data->iommu, dev, NULL,
				     "mtk-iommu.%pa", &ioaddr);
	if (ret)
		return ret;

	iommu_device_set_ops(&data->iommu, &mtk_iommu_ops);
	iommu_device_set_fwnode(&data->iommu, &pdev->dev.of_node->fwnode);

	ret = iommu_device_register(&data->iommu);
	if (ret)
		return ret;

	list_add_tail(&data->list, &m4ulist);

	if (!iommu_present(&platform_bus_type))
		bus_set_iommu(&platform_bus_type, &mtk_iommu_ops);

	return component_master_add_with_match(dev, &mtk_iommu_com_ops, match);
}

static int mtk_iommu_remove(struct platform_device *pdev)
{
	struct mtk_iommu_data *data = platform_get_drvdata(pdev);

	iommu_device_sysfs_remove(&data->iommu);
	iommu_device_unregister(&data->iommu);

	if (iommu_present(&platform_bus_type))
		bus_set_iommu(&platform_bus_type, NULL);

	clk_disable_unprepare(data->bclk);
	devm_free_irq(&pdev->dev, data->irq, data);
	component_master_del(&pdev->dev, &mtk_iommu_com_ops);
	return 0;
}

static int __maybe_unused mtk_iommu_suspend(struct device *dev)
{
	struct mtk_iommu_data *data = dev_get_drvdata(dev);
	struct mtk_iommu_suspend_reg *reg = &data->reg;
	void __iomem *base = data->base;

	reg->standard_axi_mode = readl_relaxed(base +
					       REG_MMU_STANDARD_AXI_MODE);
	reg->dcm_dis = readl_relaxed(base + REG_MMU_DCM_DIS);
	reg->ctrl_reg = readl_relaxed(base + REG_MMU_CTRL_REG);
	reg->int_control0 = readl_relaxed(base + REG_MMU_INT_CONTROL0);
	reg->int_main_control = readl_relaxed(base + REG_MMU_INT_MAIN_CONTROL);
	reg->ivrp_paddr = readl_relaxed(base + REG_MMU_IVRP_PADDR);
	reg->vld_pa_rng = readl_relaxed(base + REG_MMU_VLD_PA_RNG);
	clk_disable_unprepare(data->bclk);
	return 0;
}

static int __maybe_unused mtk_iommu_resume(struct device *dev)
{
	struct mtk_iommu_data *data = dev_get_drvdata(dev);
	struct mtk_iommu_suspend_reg *reg = &data->reg;
	struct mtk_iommu_domain *m4u_dom = data->m4u_dom;
	void __iomem *base = data->base;
	int ret;

	ret = clk_prepare_enable(data->bclk);
	if (ret) {
		dev_err(data->dev, "Failed to enable clk(%d) in resume\n", ret);
		return ret;
	}
	writel_relaxed(reg->standard_axi_mode,
		       base + REG_MMU_STANDARD_AXI_MODE);
	writel_relaxed(reg->dcm_dis, base + REG_MMU_DCM_DIS);
	writel_relaxed(reg->ctrl_reg, base + REG_MMU_CTRL_REG);
	writel_relaxed(reg->int_control0, base + REG_MMU_INT_CONTROL0);
	writel_relaxed(reg->int_main_control, base + REG_MMU_INT_MAIN_CONTROL);
	writel_relaxed(reg->ivrp_paddr, base + REG_MMU_IVRP_PADDR);
	writel_relaxed(reg->vld_pa_rng, base + REG_MMU_VLD_PA_RNG);
	if (m4u_dom)
		writel(m4u_dom->cfg.arm_v7s_cfg.ttbr[0] & MMU_PT_ADDR_MASK,
		       base + REG_MMU_PT_BASE_ADDR);
	return 0;
}

static const struct dev_pm_ops mtk_iommu_pm_ops = {
	SET_NOIRQ_SYSTEM_SLEEP_PM_OPS(mtk_iommu_suspend, mtk_iommu_resume)
};

static const struct mtk_iommu_plat_data mt2712_data = {
	.m4u_plat     = M4U_MT2712,
	.has_4gb_mode = true,
	.has_bclk     = true,
	.has_vld_pa_rng   = true,
	.larbid_remap = {0, 1, 2, 3, 4, 5, 6, 7, 8, 9},
};

static const struct mtk_iommu_plat_data mt8173_data = {
	.m4u_plat     = M4U_MT8173,
	.has_4gb_mode = true,
	.has_bclk     = true,
	.reset_axi    = true,
	.larbid_remap = {0, 1, 2, 3, 4, 5}, /* Linear mapping. */
};

static const struct mtk_iommu_plat_data mt8183_data = {
	.m4u_plat     = M4U_MT8183,
	.reset_axi    = true,
	.larbid_remap = {0, 4, 5, 6, 7, 2, 3, 1},
};

static const struct of_device_id mtk_iommu_of_ids[] = {
	{ .compatible = "mediatek,mt2712-m4u", .data = &mt2712_data},
	{ .compatible = "mediatek,mt8173-m4u", .data = &mt8173_data},
	{ .compatible = "mediatek,mt8183-m4u", .data = &mt8183_data},
	{}
};

static struct platform_driver mtk_iommu_driver = {
	.probe	= mtk_iommu_probe,
	.remove	= mtk_iommu_remove,
	.driver	= {
		.name = "mtk-iommu",
		.of_match_table = of_match_ptr(mtk_iommu_of_ids),
		.pm = &mtk_iommu_pm_ops,
	}
};

static int __init mtk_iommu_init(void)
{
	int ret;

	ret = platform_driver_register(&mtk_iommu_driver);
	if (ret != 0)
		pr_err("Failed to register MTK IOMMU driver\n");

	return ret;
}

subsys_initcall(mtk_iommu_init)<|MERGE_RESOLUTION|>--- conflicted
+++ resolved
@@ -325,13 +325,8 @@
 			IO_PGTABLE_QUIRK_ARM_MTK_EXT,
 		.pgsize_bitmap = mtk_iommu_ops.pgsize_bitmap,
 		.ias = 32,
-<<<<<<< HEAD
 		.oas = 34,
-		.tlb = &mtk_iommu_gather_ops,
-=======
-		.oas = 32,
 		.tlb = &mtk_iommu_flush_ops,
->>>>>>> dbe8e6a8
 		.iommu_dev = data->dev,
 	};
 
