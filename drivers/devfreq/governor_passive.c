--- conflicted
+++ resolved
@@ -406,10 +406,9 @@
 		if (!p_data->this)
 			p_data->this = devfreq;
 
-<<<<<<< HEAD
 		if (p_data->parent_type == DEVFREQ_PARENT_DEV) {
 			nb->notifier_call = devfreq_passive_notifier_call;
-			ret = devm_devfreq_register_notifier(dev, parent, nb,
+			ret = devfreq_register_notifier(parent, nb,
 						DEVFREQ_TRANSITION_NOTIFIER);
 		} else if (p_data->parent_type == CPUFREQ_PARENT_DEV) {
 			ret = cpufreq_passive_register(&p_data);
@@ -419,21 +418,12 @@
 		break;
 	case DEVFREQ_GOV_STOP:
 		if (p_data->parent_type == DEVFREQ_PARENT_DEV)
-			devm_devfreq_unregister_notifier(dev, parent, nb,
-						DEVFREQ_TRANSITION_NOTIFIER);
+			WARN_ON(devfreq_unregister_notifier(parent, nb,
+						DEVFREQ_TRANSITION_NOTIFIER));
 		else if (p_data->parent_type == CPUFREQ_PARENT_DEV)
 			cpufreq_passive_unregister(&p_data);
 		else
 			ret = -EINVAL;
-=======
-		nb->notifier_call = devfreq_passive_notifier_call;
-		ret = devfreq_register_notifier(parent, nb,
-					DEVFREQ_TRANSITION_NOTIFIER);
-		break;
-	case DEVFREQ_GOV_STOP:
-		WARN_ON(devfreq_unregister_notifier(parent, nb,
-					DEVFREQ_TRANSITION_NOTIFIER));
->>>>>>> 6cad9d0c
 		break;
 	default:
 		break;
