--- conflicted
+++ resolved
@@ -276,31 +276,6 @@
 	int count;
 
 	if (fps->control == 0xFFFFFFFF || fps->control > 100)
-<<<<<<< HEAD
-		count = snprintf(buf, PAGE_SIZE, "not-defined:");
-	else
-		count = snprintf(buf, PAGE_SIZE, "%lld:", fps->control);
-
-	if (fps->trip_point == 0xFFFFFFFF || fps->trip_point > 9)
-		count += snprintf(&buf[count], PAGE_SIZE, "not-defined:");
-	else
-		count += snprintf(&buf[count], PAGE_SIZE, "%lld:", fps->trip_point);
-
-	if (fps->speed == 0xFFFFFFFF)
-		count += snprintf(&buf[count], PAGE_SIZE, "not-defined:");
-	else
-		count += snprintf(&buf[count], PAGE_SIZE, "%lld:", fps->speed);
-
-	if (fps->noise_level == 0xFFFFFFFF)
-		count += snprintf(&buf[count], PAGE_SIZE, "not-defined:");
-	else
-		count += snprintf(&buf[count], PAGE_SIZE, "%lld:", fps->noise_level * 100);
-
-	if (fps->power == 0xFFFFFFFF)
-		count += snprintf(&buf[count], PAGE_SIZE, "not-defined\n");
-	else
-		count += snprintf(&buf[count], PAGE_SIZE, "%lld\n", fps->power);
-=======
 		count = scnprintf(buf, PAGE_SIZE, "not-defined:");
 	else
 		count = scnprintf(buf, PAGE_SIZE, "%lld:", fps->control);
@@ -324,7 +299,6 @@
 		count += scnprintf(&buf[count], PAGE_SIZE - count, "not-defined\n");
 	else
 		count += scnprintf(&buf[count], PAGE_SIZE - count, "%lld\n", fps->power);
->>>>>>> 04d5ce62
 
 	return count;
 }
