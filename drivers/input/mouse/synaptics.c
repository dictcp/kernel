--- conflicted
+++ resolved
@@ -185,13 +185,9 @@
 	"LEN2055", /* E580 */
 	"SYN3052", /* HP EliteBook 840 G4 */
 	"SYN3221", /* HP 15-ay000 */
-<<<<<<< HEAD
 	"SYN326a", /* HP Spectre x360 13-ae0xx */
-	"SYN323d", /* HP Spectre x360 13-ac0xx */
+	"SYN323d", /* HP Spectre x360 13-ac0xx 13-w013dx */
 	"SYN327a", /* HP Spectre Folio Convertible 13-ak0xxx */
-=======
-	"SYN323d", /* HP Spectre X360 13-w013dx */
->>>>>>> 5d634e1a
 	NULL
 };
 
