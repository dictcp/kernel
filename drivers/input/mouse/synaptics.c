--- conflicted
+++ resolved
@@ -187,12 +187,9 @@
 	"SYN3052", /* HP EliteBook 840 G4 */
 	"SYN3221", /* HP 15-ay000 */
 	"SYN323d", /* HP Spectre X360 13-w013dx */
-<<<<<<< HEAD
+	"SYN3257", /* HP Envy 13-ad105ng */
 	"SYN326a", /* HP Spectre x360 13-ae0xx */
 	"SYN327a", /* HP Spectre Folio Convertible 13-ak0xxx */
-=======
-	"SYN3257", /* HP Envy 13-ad105ng */
->>>>>>> 651969cf
 	NULL
 };
 
