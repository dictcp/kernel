/*
 * Copyright (c) 2003-2006, Cluster File Systems, Inc, info@clusterfs.com
 * Written by Alex Tomas <alex@clusterfs.com>
 *
 * Architecture independence:
 *   Copyright (c) 2005, Bull S.A.
 *   Written by Pierre Peiffer <pierre.peiffer@bull.net>
 *
 * This program is free software; you can redistribute it and/or modify
 * it under the terms of the GNU General Public License version 2 as
 * published by the Free Software Foundation.
 *
 * This program is distributed in the hope that it will be useful,
 * but WITHOUT ANY WARRANTY; without even the implied warranty of
 * MERCHANTABILITY or FITNESS FOR A PARTICULAR PURPOSE.  See the
 * GNU General Public License for more details.
 *
 * You should have received a copy of the GNU General Public Licens
 * along with this program; if not, write to the Free Software
 * Foundation, Inc., 59 Temple Place, Suite 330, Boston, MA  02111-
 */

/*
 * Extents support for EXT4
 *
 * TODO:
 *   - ext4*_error() should be used in some situations
 *   - analyze all BUG()/BUG_ON(), use -EIO where appropriate
 *   - smart tree reduction
 */

#include <linux/fs.h>
#include <linux/time.h>
#include <linux/jbd2.h>
#include <linux/highuid.h>
#include <linux/pagemap.h>
#include <linux/quotaops.h>
#include <linux/string.h>
#include <linux/slab.h>
#include <linux/falloc.h>
#include <asm/uaccess.h>
#include <linux/fiemap.h>
#include "ext4_jbd2.h"

#include <trace/events/ext4.h>

/*
 * used by extent splitting.
 */
#define EXT4_EXT_MAY_ZEROOUT	0x1  /* safe to zeroout if split fails \
					due to ENOSPC */
#define EXT4_EXT_MARK_UNINIT1	0x2  /* mark first half uninitialized */
#define EXT4_EXT_MARK_UNINIT2	0x4  /* mark second half uninitialized */

static __le32 ext4_extent_block_csum(struct inode *inode,
				     struct ext4_extent_header *eh)
{
	struct ext4_inode_info *ei = EXT4_I(inode);
	struct ext4_sb_info *sbi = EXT4_SB(inode->i_sb);
	__u32 csum;

	csum = ext4_chksum(sbi, ei->i_csum_seed, (__u8 *)eh,
			   EXT4_EXTENT_TAIL_OFFSET(eh));
	return cpu_to_le32(csum);
}

static int ext4_extent_block_csum_verify(struct inode *inode,
					 struct ext4_extent_header *eh)
{
	struct ext4_extent_tail *et;

	if (!EXT4_HAS_RO_COMPAT_FEATURE(inode->i_sb,
		EXT4_FEATURE_RO_COMPAT_METADATA_CSUM))
		return 1;

	et = find_ext4_extent_tail(eh);
	if (et->et_checksum != ext4_extent_block_csum(inode, eh))
		return 0;
	return 1;
}

static void ext4_extent_block_csum_set(struct inode *inode,
				       struct ext4_extent_header *eh)
{
	struct ext4_extent_tail *et;

	if (!EXT4_HAS_RO_COMPAT_FEATURE(inode->i_sb,
		EXT4_FEATURE_RO_COMPAT_METADATA_CSUM))
		return;

	et = find_ext4_extent_tail(eh);
	et->et_checksum = ext4_extent_block_csum(inode, eh);
}

static int ext4_split_extent(handle_t *handle,
				struct inode *inode,
				struct ext4_ext_path *path,
				struct ext4_map_blocks *map,
				int split_flag,
				int flags);

static int ext4_split_extent_at(handle_t *handle,
			     struct inode *inode,
			     struct ext4_ext_path *path,
			     ext4_lblk_t split,
			     int split_flag,
			     int flags);

static int ext4_ext_truncate_extend_restart(handle_t *handle,
					    struct inode *inode,
					    int needed)
{
	int err;

	if (!ext4_handle_valid(handle))
		return 0;
	if (handle->h_buffer_credits > needed)
		return 0;
	err = ext4_journal_extend(handle, needed);
	if (err <= 0)
		return err;
	err = ext4_truncate_restart_trans(handle, inode, needed);
	if (err == 0)
		err = -EAGAIN;

	return err;
}

/*
 * could return:
 *  - EROFS
 *  - ENOMEM
 */
static int ext4_ext_get_access(handle_t *handle, struct inode *inode,
				struct ext4_ext_path *path)
{
	if (path->p_bh) {
		/* path points to block */
		return ext4_journal_get_write_access(handle, path->p_bh);
	}
	/* path points to leaf/index in inode body */
	/* we use in-core data, no need to protect them */
	return 0;
}

/*
 * could return:
 *  - EROFS
 *  - ENOMEM
 *  - EIO
 */
#define ext4_ext_dirty(handle, inode, path) \
		__ext4_ext_dirty(__func__, __LINE__, (handle), (inode), (path))
static int __ext4_ext_dirty(const char *where, unsigned int line,
			    handle_t *handle, struct inode *inode,
			    struct ext4_ext_path *path)
{
	int err;
	if (path->p_bh) {
		ext4_extent_block_csum_set(inode, ext_block_hdr(path->p_bh));
		/* path points to block */
		err = __ext4_handle_dirty_metadata(where, line, handle,
						   inode, path->p_bh);
	} else {
		/* path points to leaf/index in inode body */
		err = ext4_mark_inode_dirty(handle, inode);
	}
	return err;
}

static ext4_fsblk_t ext4_ext_find_goal(struct inode *inode,
			      struct ext4_ext_path *path,
			      ext4_lblk_t block)
{
	if (path) {
		int depth = path->p_depth;
		struct ext4_extent *ex;

		/*
		 * Try to predict block placement assuming that we are
		 * filling in a file which will eventually be
		 * non-sparse --- i.e., in the case of libbfd writing
		 * an ELF object sections out-of-order but in a way
		 * the eventually results in a contiguous object or
		 * executable file, or some database extending a table
		 * space file.  However, this is actually somewhat
		 * non-ideal if we are writing a sparse file such as
		 * qemu or KVM writing a raw image file that is going
		 * to stay fairly sparse, since it will end up
		 * fragmenting the file system's free space.  Maybe we
		 * should have some hueristics or some way to allow
		 * userspace to pass a hint to file system,
		 * especially if the latter case turns out to be
		 * common.
		 */
		ex = path[depth].p_ext;
		if (ex) {
			ext4_fsblk_t ext_pblk = ext4_ext_pblock(ex);
			ext4_lblk_t ext_block = le32_to_cpu(ex->ee_block);

			if (block > ext_block)
				return ext_pblk + (block - ext_block);
			else
				return ext_pblk - (ext_block - block);
		}

		/* it looks like index is empty;
		 * try to find starting block from index itself */
		if (path[depth].p_bh)
			return path[depth].p_bh->b_blocknr;
	}

	/* OK. use inode's group */
	return ext4_inode_to_goal_block(inode);
}

/*
 * Allocation for a meta data block
 */
static ext4_fsblk_t
ext4_ext_new_meta_block(handle_t *handle, struct inode *inode,
			struct ext4_ext_path *path,
			struct ext4_extent *ex, int *err, unsigned int flags)
{
	ext4_fsblk_t goal, newblock;

	goal = ext4_ext_find_goal(inode, path, le32_to_cpu(ex->ee_block));
	newblock = ext4_new_meta_blocks(handle, inode, goal, flags,
					NULL, err);
	return newblock;
}

static inline int ext4_ext_space_block(struct inode *inode, int check)
{
	int size;

	size = (inode->i_sb->s_blocksize - sizeof(struct ext4_extent_header))
			/ sizeof(struct ext4_extent);
#ifdef AGGRESSIVE_TEST
	if (!check && size > 6)
		size = 6;
#endif
	return size;
}

static inline int ext4_ext_space_block_idx(struct inode *inode, int check)
{
	int size;

	size = (inode->i_sb->s_blocksize - sizeof(struct ext4_extent_header))
			/ sizeof(struct ext4_extent_idx);
#ifdef AGGRESSIVE_TEST
	if (!check && size > 5)
		size = 5;
#endif
	return size;
}

static inline int ext4_ext_space_root(struct inode *inode, int check)
{
	int size;

	size = sizeof(EXT4_I(inode)->i_data);
	size -= sizeof(struct ext4_extent_header);
	size /= sizeof(struct ext4_extent);
#ifdef AGGRESSIVE_TEST
	if (!check && size > 3)
		size = 3;
#endif
	return size;
}

static inline int ext4_ext_space_root_idx(struct inode *inode, int check)
{
	int size;

	size = sizeof(EXT4_I(inode)->i_data);
	size -= sizeof(struct ext4_extent_header);
	size /= sizeof(struct ext4_extent_idx);
#ifdef AGGRESSIVE_TEST
	if (!check && size > 4)
		size = 4;
#endif
	return size;
}

/*
 * Calculate the number of metadata blocks needed
 * to allocate @blocks
 * Worse case is one block per extent
 */
int ext4_ext_calc_metadata_amount(struct inode *inode, ext4_lblk_t lblock)
{
	struct ext4_inode_info *ei = EXT4_I(inode);
	int idxs;

	idxs = ((inode->i_sb->s_blocksize - sizeof(struct ext4_extent_header))
		/ sizeof(struct ext4_extent_idx));

	/*
	 * If the new delayed allocation block is contiguous with the
	 * previous da block, it can share index blocks with the
	 * previous block, so we only need to allocate a new index
	 * block every idxs leaf blocks.  At ldxs**2 blocks, we need
	 * an additional index block, and at ldxs**3 blocks, yet
	 * another index blocks.
	 */
	if (ei->i_da_metadata_calc_len &&
	    ei->i_da_metadata_calc_last_lblock+1 == lblock) {
		int num = 0;

		if ((ei->i_da_metadata_calc_len % idxs) == 0)
			num++;
		if ((ei->i_da_metadata_calc_len % (idxs*idxs)) == 0)
			num++;
		if ((ei->i_da_metadata_calc_len % (idxs*idxs*idxs)) == 0) {
			num++;
			ei->i_da_metadata_calc_len = 0;
		} else
			ei->i_da_metadata_calc_len++;
		ei->i_da_metadata_calc_last_lblock++;
		return num;
	}

	/*
	 * In the worst case we need a new set of index blocks at
	 * every level of the inode's extent tree.
	 */
	ei->i_da_metadata_calc_len = 1;
	ei->i_da_metadata_calc_last_lblock = lblock;
	return ext_depth(inode) + 1;
}

static int
ext4_ext_max_entries(struct inode *inode, int depth)
{
	int max;

	if (depth == ext_depth(inode)) {
		if (depth == 0)
			max = ext4_ext_space_root(inode, 1);
		else
			max = ext4_ext_space_root_idx(inode, 1);
	} else {
		if (depth == 0)
			max = ext4_ext_space_block(inode, 1);
		else
			max = ext4_ext_space_block_idx(inode, 1);
	}

	return max;
}

static int ext4_valid_extent(struct inode *inode, struct ext4_extent *ext)
{
	ext4_fsblk_t block = ext4_ext_pblock(ext);
	int len = ext4_ext_get_actual_len(ext);

	if (len == 0)
		return 0;
	return ext4_data_block_valid(EXT4_SB(inode->i_sb), block, len);
}

static int ext4_valid_extent_idx(struct inode *inode,
				struct ext4_extent_idx *ext_idx)
{
	ext4_fsblk_t block = ext4_idx_pblock(ext_idx);

	return ext4_data_block_valid(EXT4_SB(inode->i_sb), block, 1);
}

static int ext4_valid_extent_entries(struct inode *inode,
				struct ext4_extent_header *eh,
				int depth)
{
	unsigned short entries;
	if (eh->eh_entries == 0)
		return 1;

	entries = le16_to_cpu(eh->eh_entries);

	if (depth == 0) {
		/* leaf entries */
		struct ext4_extent *ext = EXT_FIRST_EXTENT(eh);
		while (entries) {
			if (!ext4_valid_extent(inode, ext))
				return 0;
			ext++;
			entries--;
		}
	} else {
		struct ext4_extent_idx *ext_idx = EXT_FIRST_INDEX(eh);
		while (entries) {
			if (!ext4_valid_extent_idx(inode, ext_idx))
				return 0;
			ext_idx++;
			entries--;
		}
	}
	return 1;
}

static int __ext4_ext_check(const char *function, unsigned int line,
			    struct inode *inode, struct ext4_extent_header *eh,
			    int depth)
{
	const char *error_msg;
	int max = 0;

	if (unlikely(eh->eh_magic != EXT4_EXT_MAGIC)) {
		error_msg = "invalid magic";
		goto corrupted;
	}
	if (unlikely(le16_to_cpu(eh->eh_depth) != depth)) {
		error_msg = "unexpected eh_depth";
		goto corrupted;
	}
	if (unlikely(eh->eh_max == 0)) {
		error_msg = "invalid eh_max";
		goto corrupted;
	}
	max = ext4_ext_max_entries(inode, depth);
	if (unlikely(le16_to_cpu(eh->eh_max) > max)) {
		error_msg = "too large eh_max";
		goto corrupted;
	}
	if (unlikely(le16_to_cpu(eh->eh_entries) > le16_to_cpu(eh->eh_max))) {
		error_msg = "invalid eh_entries";
		goto corrupted;
	}
	if (!ext4_valid_extent_entries(inode, eh, depth)) {
		error_msg = "invalid extent entries";
		goto corrupted;
	}
	/* Verify checksum on non-root extent tree nodes */
	if (ext_depth(inode) != depth &&
	    !ext4_extent_block_csum_verify(inode, eh)) {
		error_msg = "extent tree corrupted";
		goto corrupted;
	}
	return 0;

corrupted:
	ext4_error_inode(inode, function, line, 0,
			"bad header/extent: %s - magic %x, "
			"entries %u, max %u(%u), depth %u(%u)",
			error_msg, le16_to_cpu(eh->eh_magic),
			le16_to_cpu(eh->eh_entries), le16_to_cpu(eh->eh_max),
			max, le16_to_cpu(eh->eh_depth), depth);

	return -EIO;
}

#define ext4_ext_check(inode, eh, depth)	\
	__ext4_ext_check(__func__, __LINE__, inode, eh, depth)

int ext4_ext_check_inode(struct inode *inode)
{
	return ext4_ext_check(inode, ext_inode_hdr(inode), ext_depth(inode));
}

static int __ext4_ext_check_block(const char *function, unsigned int line,
				  struct inode *inode,
				  struct ext4_extent_header *eh,
				  int depth,
				  struct buffer_head *bh)
{
	int ret;

	if (buffer_verified(bh))
		return 0;
	ret = ext4_ext_check(inode, eh, depth);
	if (ret)
		return ret;
	set_buffer_verified(bh);
	return ret;
}

#define ext4_ext_check_block(inode, eh, depth, bh)	\
	__ext4_ext_check_block(__func__, __LINE__, inode, eh, depth, bh)

#ifdef EXT_DEBUG
static void ext4_ext_show_path(struct inode *inode, struct ext4_ext_path *path)
{
	int k, l = path->p_depth;

	ext_debug("path:");
	for (k = 0; k <= l; k++, path++) {
		if (path->p_idx) {
		  ext_debug("  %d->%llu", le32_to_cpu(path->p_idx->ei_block),
			    ext4_idx_pblock(path->p_idx));
		} else if (path->p_ext) {
			ext_debug("  %d:[%d]%d:%llu ",
				  le32_to_cpu(path->p_ext->ee_block),
				  ext4_ext_is_uninitialized(path->p_ext),
				  ext4_ext_get_actual_len(path->p_ext),
				  ext4_ext_pblock(path->p_ext));
		} else
			ext_debug("  []");
	}
	ext_debug("\n");
}

static void ext4_ext_show_leaf(struct inode *inode, struct ext4_ext_path *path)
{
	int depth = ext_depth(inode);
	struct ext4_extent_header *eh;
	struct ext4_extent *ex;
	int i;

	if (!path)
		return;

	eh = path[depth].p_hdr;
	ex = EXT_FIRST_EXTENT(eh);

	ext_debug("Displaying leaf extents for inode %lu\n", inode->i_ino);

	for (i = 0; i < le16_to_cpu(eh->eh_entries); i++, ex++) {
		ext_debug("%d:[%d]%d:%llu ", le32_to_cpu(ex->ee_block),
			  ext4_ext_is_uninitialized(ex),
			  ext4_ext_get_actual_len(ex), ext4_ext_pblock(ex));
	}
	ext_debug("\n");
}

static void ext4_ext_show_move(struct inode *inode, struct ext4_ext_path *path,
			ext4_fsblk_t newblock, int level)
{
	int depth = ext_depth(inode);
	struct ext4_extent *ex;

	if (depth != level) {
		struct ext4_extent_idx *idx;
		idx = path[level].p_idx;
		while (idx <= EXT_MAX_INDEX(path[level].p_hdr)) {
			ext_debug("%d: move %d:%llu in new index %llu\n", level,
					le32_to_cpu(idx->ei_block),
					ext4_idx_pblock(idx),
					newblock);
			idx++;
		}

		return;
	}

	ex = path[depth].p_ext;
	while (ex <= EXT_MAX_EXTENT(path[depth].p_hdr)) {
		ext_debug("move %d:%llu:[%d]%d in new leaf %llu\n",
				le32_to_cpu(ex->ee_block),
				ext4_ext_pblock(ex),
				ext4_ext_is_uninitialized(ex),
				ext4_ext_get_actual_len(ex),
				newblock);
		ex++;
	}
}

#else
#define ext4_ext_show_path(inode, path)
#define ext4_ext_show_leaf(inode, path)
#define ext4_ext_show_move(inode, path, newblock, level)
#endif

void ext4_ext_drop_refs(struct ext4_ext_path *path)
{
	int depth = path->p_depth;
	int i;

	for (i = 0; i <= depth; i++, path++)
		if (path->p_bh) {
			brelse(path->p_bh);
			path->p_bh = NULL;
		}
}

/*
 * ext4_ext_binsearch_idx:
 * binary search for the closest index of the given block
 * the header must be checked before calling this
 */
static void
ext4_ext_binsearch_idx(struct inode *inode,
			struct ext4_ext_path *path, ext4_lblk_t block)
{
	struct ext4_extent_header *eh = path->p_hdr;
	struct ext4_extent_idx *r, *l, *m;


	ext_debug("binsearch for %u(idx):  ", block);

	l = EXT_FIRST_INDEX(eh) + 1;
	r = EXT_LAST_INDEX(eh);
	while (l <= r) {
		m = l + (r - l) / 2;
		if (block < le32_to_cpu(m->ei_block))
			r = m - 1;
		else
			l = m + 1;
		ext_debug("%p(%u):%p(%u):%p(%u) ", l, le32_to_cpu(l->ei_block),
				m, le32_to_cpu(m->ei_block),
				r, le32_to_cpu(r->ei_block));
	}

	path->p_idx = l - 1;
	ext_debug("  -> %u->%lld ", le32_to_cpu(path->p_idx->ei_block),
		  ext4_idx_pblock(path->p_idx));

#ifdef CHECK_BINSEARCH
	{
		struct ext4_extent_idx *chix, *ix;
		int k;

		chix = ix = EXT_FIRST_INDEX(eh);
		for (k = 0; k < le16_to_cpu(eh->eh_entries); k++, ix++) {
		  if (k != 0 &&
		      le32_to_cpu(ix->ei_block) <= le32_to_cpu(ix[-1].ei_block)) {
				printk(KERN_DEBUG "k=%d, ix=0x%p, "
				       "first=0x%p\n", k,
				       ix, EXT_FIRST_INDEX(eh));
				printk(KERN_DEBUG "%u <= %u\n",
				       le32_to_cpu(ix->ei_block),
				       le32_to_cpu(ix[-1].ei_block));
			}
			BUG_ON(k && le32_to_cpu(ix->ei_block)
					   <= le32_to_cpu(ix[-1].ei_block));
			if (block < le32_to_cpu(ix->ei_block))
				break;
			chix = ix;
		}
		BUG_ON(chix != path->p_idx);
	}
#endif

}

/*
 * ext4_ext_binsearch:
 * binary search for closest extent of the given block
 * the header must be checked before calling this
 */
static void
ext4_ext_binsearch(struct inode *inode,
		struct ext4_ext_path *path, ext4_lblk_t block)
{
	struct ext4_extent_header *eh = path->p_hdr;
	struct ext4_extent *r, *l, *m;

	if (eh->eh_entries == 0) {
		/*
		 * this leaf is empty:
		 * we get such a leaf in split/add case
		 */
		return;
	}

	ext_debug("binsearch for %u:  ", block);

	l = EXT_FIRST_EXTENT(eh) + 1;
	r = EXT_LAST_EXTENT(eh);

	while (l <= r) {
		m = l + (r - l) / 2;
		if (block < le32_to_cpu(m->ee_block))
			r = m - 1;
		else
			l = m + 1;
		ext_debug("%p(%u):%p(%u):%p(%u) ", l, le32_to_cpu(l->ee_block),
				m, le32_to_cpu(m->ee_block),
				r, le32_to_cpu(r->ee_block));
	}

	path->p_ext = l - 1;
	ext_debug("  -> %d:%llu:[%d]%d ",
			le32_to_cpu(path->p_ext->ee_block),
			ext4_ext_pblock(path->p_ext),
			ext4_ext_is_uninitialized(path->p_ext),
			ext4_ext_get_actual_len(path->p_ext));

#ifdef CHECK_BINSEARCH
	{
		struct ext4_extent *chex, *ex;
		int k;

		chex = ex = EXT_FIRST_EXTENT(eh);
		for (k = 0; k < le16_to_cpu(eh->eh_entries); k++, ex++) {
			BUG_ON(k && le32_to_cpu(ex->ee_block)
					  <= le32_to_cpu(ex[-1].ee_block));
			if (block < le32_to_cpu(ex->ee_block))
				break;
			chex = ex;
		}
		BUG_ON(chex != path->p_ext);
	}
#endif

}

int ext4_ext_tree_init(handle_t *handle, struct inode *inode)
{
	struct ext4_extent_header *eh;

	eh = ext_inode_hdr(inode);
	eh->eh_depth = 0;
	eh->eh_entries = 0;
	eh->eh_magic = EXT4_EXT_MAGIC;
	eh->eh_max = cpu_to_le16(ext4_ext_space_root(inode, 0));
	ext4_mark_inode_dirty(handle, inode);
	ext4_ext_invalidate_cache(inode);
	return 0;
}

struct ext4_ext_path *
ext4_ext_find_extent(struct inode *inode, ext4_lblk_t block,
					struct ext4_ext_path *path)
{
	struct ext4_extent_header *eh;
	struct buffer_head *bh;
	short int depth, i, ppos = 0, alloc = 0;

	eh = ext_inode_hdr(inode);
	depth = ext_depth(inode);

	/* account possible depth increase */
	if (!path) {
		path = kzalloc(sizeof(struct ext4_ext_path) * (depth + 2),
				GFP_NOFS);
		if (!path)
			return ERR_PTR(-ENOMEM);
		alloc = 1;
	}
	path[0].p_hdr = eh;
	path[0].p_bh = NULL;

	i = depth;
	/* walk through the tree */
	while (i) {
		ext_debug("depth %d: num %d, max %d\n",
			  ppos, le16_to_cpu(eh->eh_entries), le16_to_cpu(eh->eh_max));

		ext4_ext_binsearch_idx(inode, path + ppos, block);
		path[ppos].p_block = ext4_idx_pblock(path[ppos].p_idx);
		path[ppos].p_depth = i;
		path[ppos].p_ext = NULL;

		bh = sb_getblk(inode->i_sb, path[ppos].p_block);
		if (unlikely(!bh))
			goto err;
		if (!bh_uptodate_or_lock(bh)) {
			trace_ext4_ext_load_extent(inode, block,
						path[ppos].p_block);
			if (bh_submit_read(bh) < 0) {
				put_bh(bh);
				goto err;
			}
		}
		eh = ext_block_hdr(bh);
		ppos++;
		if (unlikely(ppos > depth)) {
			put_bh(bh);
			EXT4_ERROR_INODE(inode,
					 "ppos %d > depth %d", ppos, depth);
			goto err;
		}
		path[ppos].p_bh = bh;
		path[ppos].p_hdr = eh;
		i--;

		if (ext4_ext_check_block(inode, eh, i, bh))
			goto err;
	}

	path[ppos].p_depth = i;
	path[ppos].p_ext = NULL;
	path[ppos].p_idx = NULL;

	/* find extent */
	ext4_ext_binsearch(inode, path + ppos, block);
	/* if not an empty leaf */
	if (path[ppos].p_ext)
		path[ppos].p_block = ext4_ext_pblock(path[ppos].p_ext);

	ext4_ext_show_path(inode, path);

	return path;

err:
	ext4_ext_drop_refs(path);
	if (alloc)
		kfree(path);
	return ERR_PTR(-EIO);
}

/*
 * ext4_ext_insert_index:
 * insert new index [@logical;@ptr] into the block at @curp;
 * check where to insert: before @curp or after @curp
 */
static int ext4_ext_insert_index(handle_t *handle, struct inode *inode,
				 struct ext4_ext_path *curp,
				 int logical, ext4_fsblk_t ptr)
{
	struct ext4_extent_idx *ix;
	int len, err;

	err = ext4_ext_get_access(handle, inode, curp);
	if (err)
		return err;

	if (unlikely(logical == le32_to_cpu(curp->p_idx->ei_block))) {
		EXT4_ERROR_INODE(inode,
				 "logical %d == ei_block %d!",
				 logical, le32_to_cpu(curp->p_idx->ei_block));
		return -EIO;
	}

	if (unlikely(le16_to_cpu(curp->p_hdr->eh_entries)
			     >= le16_to_cpu(curp->p_hdr->eh_max))) {
		EXT4_ERROR_INODE(inode,
				 "eh_entries %d >= eh_max %d!",
				 le16_to_cpu(curp->p_hdr->eh_entries),
				 le16_to_cpu(curp->p_hdr->eh_max));
		return -EIO;
	}

	if (logical > le32_to_cpu(curp->p_idx->ei_block)) {
		/* insert after */
		ext_debug("insert new index %d after: %llu\n", logical, ptr);
		ix = curp->p_idx + 1;
	} else {
		/* insert before */
		ext_debug("insert new index %d before: %llu\n", logical, ptr);
		ix = curp->p_idx;
	}

	len = EXT_LAST_INDEX(curp->p_hdr) - ix + 1;
	BUG_ON(len < 0);
	if (len > 0) {
		ext_debug("insert new index %d: "
				"move %d indices from 0x%p to 0x%p\n",
				logical, len, ix, ix + 1);
		memmove(ix + 1, ix, len * sizeof(struct ext4_extent_idx));
	}

	if (unlikely(ix > EXT_MAX_INDEX(curp->p_hdr))) {
		EXT4_ERROR_INODE(inode, "ix > EXT_MAX_INDEX!");
		return -EIO;
	}

	ix->ei_block = cpu_to_le32(logical);
	ext4_idx_store_pblock(ix, ptr);
	le16_add_cpu(&curp->p_hdr->eh_entries, 1);

	if (unlikely(ix > EXT_LAST_INDEX(curp->p_hdr))) {
		EXT4_ERROR_INODE(inode, "ix > EXT_LAST_INDEX!");
		return -EIO;
	}

	err = ext4_ext_dirty(handle, inode, curp);
	ext4_std_error(inode->i_sb, err);

	return err;
}

/*
 * ext4_ext_split:
 * inserts new subtree into the path, using free index entry
 * at depth @at:
 * - allocates all needed blocks (new leaf and all intermediate index blocks)
 * - makes decision where to split
 * - moves remaining extents and index entries (right to the split point)
 *   into the newly allocated blocks
 * - initializes subtree
 */
static int ext4_ext_split(handle_t *handle, struct inode *inode,
			  unsigned int flags,
			  struct ext4_ext_path *path,
			  struct ext4_extent *newext, int at)
{
	struct buffer_head *bh = NULL;
	int depth = ext_depth(inode);
	struct ext4_extent_header *neh;
	struct ext4_extent_idx *fidx;
	int i = at, k, m, a;
	ext4_fsblk_t newblock, oldblock;
	__le32 border;
	ext4_fsblk_t *ablocks = NULL; /* array of allocated blocks */
	int err = 0;

	/* make decision: where to split? */
	/* FIXME: now decision is simplest: at current extent */

	/* if current leaf will be split, then we should use
	 * border from split point */
	if (unlikely(path[depth].p_ext > EXT_MAX_EXTENT(path[depth].p_hdr))) {
		EXT4_ERROR_INODE(inode, "p_ext > EXT_MAX_EXTENT!");
		return -EIO;
	}
	if (path[depth].p_ext != EXT_MAX_EXTENT(path[depth].p_hdr)) {
		border = path[depth].p_ext[1].ee_block;
		ext_debug("leaf will be split."
				" next leaf starts at %d\n",
				  le32_to_cpu(border));
	} else {
		border = newext->ee_block;
		ext_debug("leaf will be added."
				" next leaf starts at %d\n",
				le32_to_cpu(border));
	}

	/*
	 * If error occurs, then we break processing
	 * and mark filesystem read-only. index won't
	 * be inserted and tree will be in consistent
	 * state. Next mount will repair buffers too.
	 */

	/*
	 * Get array to track all allocated blocks.
	 * We need this to handle errors and free blocks
	 * upon them.
	 */
	ablocks = kzalloc(sizeof(ext4_fsblk_t) * depth, GFP_NOFS);
	if (!ablocks)
		return -ENOMEM;

	/* allocate all needed blocks */
	ext_debug("allocate %d blocks for indexes/leaf\n", depth - at);
	for (a = 0; a < depth - at; a++) {
		newblock = ext4_ext_new_meta_block(handle, inode, path,
						   newext, &err, flags);
		if (newblock == 0)
			goto cleanup;
		ablocks[a] = newblock;
	}

	/* initialize new leaf */
	newblock = ablocks[--a];
	if (unlikely(newblock == 0)) {
		EXT4_ERROR_INODE(inode, "newblock == 0!");
		err = -EIO;
		goto cleanup;
	}
	bh = sb_getblk(inode->i_sb, newblock);
	if (!bh) {
		err = -EIO;
		goto cleanup;
	}
	lock_buffer(bh);

	err = ext4_journal_get_create_access(handle, bh);
	if (err)
		goto cleanup;

	neh = ext_block_hdr(bh);
	neh->eh_entries = 0;
	neh->eh_max = cpu_to_le16(ext4_ext_space_block(inode, 0));
	neh->eh_magic = EXT4_EXT_MAGIC;
	neh->eh_depth = 0;

	/* move remainder of path[depth] to the new leaf */
	if (unlikely(path[depth].p_hdr->eh_entries !=
		     path[depth].p_hdr->eh_max)) {
		EXT4_ERROR_INODE(inode, "eh_entries %d != eh_max %d!",
				 path[depth].p_hdr->eh_entries,
				 path[depth].p_hdr->eh_max);
		err = -EIO;
		goto cleanup;
	}
	/* start copy from next extent */
	m = EXT_MAX_EXTENT(path[depth].p_hdr) - path[depth].p_ext++;
	ext4_ext_show_move(inode, path, newblock, depth);
	if (m) {
		struct ext4_extent *ex;
		ex = EXT_FIRST_EXTENT(neh);
		memmove(ex, path[depth].p_ext, sizeof(struct ext4_extent) * m);
		le16_add_cpu(&neh->eh_entries, m);
	}

	ext4_extent_block_csum_set(inode, neh);
	set_buffer_uptodate(bh);
	unlock_buffer(bh);

	err = ext4_handle_dirty_metadata(handle, inode, bh);
	if (err)
		goto cleanup;
	brelse(bh);
	bh = NULL;

	/* correct old leaf */
	if (m) {
		err = ext4_ext_get_access(handle, inode, path + depth);
		if (err)
			goto cleanup;
		le16_add_cpu(&path[depth].p_hdr->eh_entries, -m);
		err = ext4_ext_dirty(handle, inode, path + depth);
		if (err)
			goto cleanup;

	}

	/* create intermediate indexes */
	k = depth - at - 1;
	if (unlikely(k < 0)) {
		EXT4_ERROR_INODE(inode, "k %d < 0!", k);
		err = -EIO;
		goto cleanup;
	}
	if (k)
		ext_debug("create %d intermediate indices\n", k);
	/* insert new index into current index block */
	/* current depth stored in i var */
	i = depth - 1;
	while (k--) {
		oldblock = newblock;
		newblock = ablocks[--a];
		bh = sb_getblk(inode->i_sb, newblock);
		if (!bh) {
			err = -EIO;
			goto cleanup;
		}
		lock_buffer(bh);

		err = ext4_journal_get_create_access(handle, bh);
		if (err)
			goto cleanup;

		neh = ext_block_hdr(bh);
		neh->eh_entries = cpu_to_le16(1);
		neh->eh_magic = EXT4_EXT_MAGIC;
		neh->eh_max = cpu_to_le16(ext4_ext_space_block_idx(inode, 0));
		neh->eh_depth = cpu_to_le16(depth - i);
		fidx = EXT_FIRST_INDEX(neh);
		fidx->ei_block = border;
		ext4_idx_store_pblock(fidx, oldblock);

		ext_debug("int.index at %d (block %llu): %u -> %llu\n",
				i, newblock, le32_to_cpu(border), oldblock);

		/* move remainder of path[i] to the new index block */
		if (unlikely(EXT_MAX_INDEX(path[i].p_hdr) !=
					EXT_LAST_INDEX(path[i].p_hdr))) {
			EXT4_ERROR_INODE(inode,
					 "EXT_MAX_INDEX != EXT_LAST_INDEX ee_block %d!",
					 le32_to_cpu(path[i].p_ext->ee_block));
			err = -EIO;
			goto cleanup;
		}
		/* start copy indexes */
		m = EXT_MAX_INDEX(path[i].p_hdr) - path[i].p_idx++;
		ext_debug("cur 0x%p, last 0x%p\n", path[i].p_idx,
				EXT_MAX_INDEX(path[i].p_hdr));
		ext4_ext_show_move(inode, path, newblock, i);
		if (m) {
			memmove(++fidx, path[i].p_idx,
				sizeof(struct ext4_extent_idx) * m);
			le16_add_cpu(&neh->eh_entries, m);
		}
		ext4_extent_block_csum_set(inode, neh);
		set_buffer_uptodate(bh);
		unlock_buffer(bh);

		err = ext4_handle_dirty_metadata(handle, inode, bh);
		if (err)
			goto cleanup;
		brelse(bh);
		bh = NULL;

		/* correct old index */
		if (m) {
			err = ext4_ext_get_access(handle, inode, path + i);
			if (err)
				goto cleanup;
			le16_add_cpu(&path[i].p_hdr->eh_entries, -m);
			err = ext4_ext_dirty(handle, inode, path + i);
			if (err)
				goto cleanup;
		}

		i--;
	}

	/* insert new index */
	err = ext4_ext_insert_index(handle, inode, path + at,
				    le32_to_cpu(border), newblock);

cleanup:
	if (bh) {
		if (buffer_locked(bh))
			unlock_buffer(bh);
		brelse(bh);
	}

	if (err) {
		/* free all allocated blocks in error case */
		for (i = 0; i < depth; i++) {
			if (!ablocks[i])
				continue;
			ext4_free_blocks(handle, inode, NULL, ablocks[i], 1,
					 EXT4_FREE_BLOCKS_METADATA);
		}
	}
	kfree(ablocks);

	return err;
}

/*
 * ext4_ext_grow_indepth:
 * implements tree growing procedure:
 * - allocates new block
 * - moves top-level data (index block or leaf) into the new block
 * - initializes new top-level, creating index that points to the
 *   just created block
 */
static int ext4_ext_grow_indepth(handle_t *handle, struct inode *inode,
				 unsigned int flags,
				 struct ext4_extent *newext)
{
	struct ext4_extent_header *neh;
	struct buffer_head *bh;
	ext4_fsblk_t newblock;
	int err = 0;

	newblock = ext4_ext_new_meta_block(handle, inode, NULL,
		newext, &err, flags);
	if (newblock == 0)
		return err;

	bh = sb_getblk(inode->i_sb, newblock);
	if (!bh) {
		err = -EIO;
		ext4_std_error(inode->i_sb, err);
		return err;
	}
	lock_buffer(bh);

	err = ext4_journal_get_create_access(handle, bh);
	if (err) {
		unlock_buffer(bh);
		goto out;
	}

	/* move top-level index/leaf into new block */
	memmove(bh->b_data, EXT4_I(inode)->i_data,
		sizeof(EXT4_I(inode)->i_data));

	/* set size of new block */
	neh = ext_block_hdr(bh);
	/* old root could have indexes or leaves
	 * so calculate e_max right way */
	if (ext_depth(inode))
		neh->eh_max = cpu_to_le16(ext4_ext_space_block_idx(inode, 0));
	else
		neh->eh_max = cpu_to_le16(ext4_ext_space_block(inode, 0));
	neh->eh_magic = EXT4_EXT_MAGIC;
	ext4_extent_block_csum_set(inode, neh);
	set_buffer_uptodate(bh);
	unlock_buffer(bh);

	err = ext4_handle_dirty_metadata(handle, inode, bh);
	if (err)
		goto out;

	/* Update top-level index: num,max,pointer */
	neh = ext_inode_hdr(inode);
	neh->eh_entries = cpu_to_le16(1);
	ext4_idx_store_pblock(EXT_FIRST_INDEX(neh), newblock);
	if (neh->eh_depth == 0) {
		/* Root extent block becomes index block */
		neh->eh_max = cpu_to_le16(ext4_ext_space_root_idx(inode, 0));
		EXT_FIRST_INDEX(neh)->ei_block =
			EXT_FIRST_EXTENT(neh)->ee_block;
	}
	ext_debug("new root: num %d(%d), lblock %d, ptr %llu\n",
		  le16_to_cpu(neh->eh_entries), le16_to_cpu(neh->eh_max),
		  le32_to_cpu(EXT_FIRST_INDEX(neh)->ei_block),
		  ext4_idx_pblock(EXT_FIRST_INDEX(neh)));

	neh->eh_depth = cpu_to_le16(le16_to_cpu(neh->eh_depth) + 1);
	ext4_mark_inode_dirty(handle, inode);
out:
	brelse(bh);

	return err;
}

/*
 * ext4_ext_create_new_leaf:
 * finds empty index and adds new leaf.
 * if no free index is found, then it requests in-depth growing.
 */
static int ext4_ext_create_new_leaf(handle_t *handle, struct inode *inode,
				    unsigned int flags,
				    struct ext4_ext_path *path,
				    struct ext4_extent *newext)
{
	struct ext4_ext_path *curp;
	int depth, i, err = 0;

repeat:
	i = depth = ext_depth(inode);

	/* walk up to the tree and look for free index entry */
	curp = path + depth;
	while (i > 0 && !EXT_HAS_FREE_INDEX(curp)) {
		i--;
		curp--;
	}

	/* we use already allocated block for index block,
	 * so subsequent data blocks should be contiguous */
	if (EXT_HAS_FREE_INDEX(curp)) {
		/* if we found index with free entry, then use that
		 * entry: create all needed subtree and add new leaf */
		err = ext4_ext_split(handle, inode, flags, path, newext, i);
		if (err)
			goto out;

		/* refill path */
		ext4_ext_drop_refs(path);
		path = ext4_ext_find_extent(inode,
				    (ext4_lblk_t)le32_to_cpu(newext->ee_block),
				    path);
		if (IS_ERR(path))
			err = PTR_ERR(path);
	} else {
		/* tree is full, time to grow in depth */
		err = ext4_ext_grow_indepth(handle, inode, flags, newext);
		if (err)
			goto out;

		/* refill path */
		ext4_ext_drop_refs(path);
		path = ext4_ext_find_extent(inode,
				   (ext4_lblk_t)le32_to_cpu(newext->ee_block),
				    path);
		if (IS_ERR(path)) {
			err = PTR_ERR(path);
			goto out;
		}

		/*
		 * only first (depth 0 -> 1) produces free space;
		 * in all other cases we have to split the grown tree
		 */
		depth = ext_depth(inode);
		if (path[depth].p_hdr->eh_entries == path[depth].p_hdr->eh_max) {
			/* now we need to split */
			goto repeat;
		}
	}

out:
	return err;
}

/*
 * search the closest allocated block to the left for *logical
 * and returns it at @logical + it's physical address at @phys
 * if *logical is the smallest allocated block, the function
 * returns 0 at @phys
 * return value contains 0 (success) or error code
 */
static int ext4_ext_search_left(struct inode *inode,
				struct ext4_ext_path *path,
				ext4_lblk_t *logical, ext4_fsblk_t *phys)
{
	struct ext4_extent_idx *ix;
	struct ext4_extent *ex;
	int depth, ee_len;

	if (unlikely(path == NULL)) {
		EXT4_ERROR_INODE(inode, "path == NULL *logical %d!", *logical);
		return -EIO;
	}
	depth = path->p_depth;
	*phys = 0;

	if (depth == 0 && path->p_ext == NULL)
		return 0;

	/* usually extent in the path covers blocks smaller
	 * then *logical, but it can be that extent is the
	 * first one in the file */

	ex = path[depth].p_ext;
	ee_len = ext4_ext_get_actual_len(ex);
	if (*logical < le32_to_cpu(ex->ee_block)) {
		if (unlikely(EXT_FIRST_EXTENT(path[depth].p_hdr) != ex)) {
			EXT4_ERROR_INODE(inode,
					 "EXT_FIRST_EXTENT != ex *logical %d ee_block %d!",
					 *logical, le32_to_cpu(ex->ee_block));
			return -EIO;
		}
		while (--depth >= 0) {
			ix = path[depth].p_idx;
			if (unlikely(ix != EXT_FIRST_INDEX(path[depth].p_hdr))) {
				EXT4_ERROR_INODE(inode,
				  "ix (%d) != EXT_FIRST_INDEX (%d) (depth %d)!",
				  ix != NULL ? le32_to_cpu(ix->ei_block) : 0,
				  EXT_FIRST_INDEX(path[depth].p_hdr) != NULL ?
		le32_to_cpu(EXT_FIRST_INDEX(path[depth].p_hdr)->ei_block) : 0,
				  depth);
				return -EIO;
			}
		}
		return 0;
	}

	if (unlikely(*logical < (le32_to_cpu(ex->ee_block) + ee_len))) {
		EXT4_ERROR_INODE(inode,
				 "logical %d < ee_block %d + ee_len %d!",
				 *logical, le32_to_cpu(ex->ee_block), ee_len);
		return -EIO;
	}

	*logical = le32_to_cpu(ex->ee_block) + ee_len - 1;
	*phys = ext4_ext_pblock(ex) + ee_len - 1;
	return 0;
}

/*
 * search the closest allocated block to the right for *logical
 * and returns it at @logical + it's physical address at @phys
 * if *logical is the largest allocated block, the function
 * returns 0 at @phys
 * return value contains 0 (success) or error code
 */
static int ext4_ext_search_right(struct inode *inode,
				 struct ext4_ext_path *path,
				 ext4_lblk_t *logical, ext4_fsblk_t *phys,
				 struct ext4_extent **ret_ex)
{
	struct buffer_head *bh = NULL;
	struct ext4_extent_header *eh;
	struct ext4_extent_idx *ix;
	struct ext4_extent *ex;
	ext4_fsblk_t block;
	int depth;	/* Note, NOT eh_depth; depth from top of tree */
	int ee_len;

	if (unlikely(path == NULL)) {
		EXT4_ERROR_INODE(inode, "path == NULL *logical %d!", *logical);
		return -EIO;
	}
	depth = path->p_depth;
	*phys = 0;

	if (depth == 0 && path->p_ext == NULL)
		return 0;

	/* usually extent in the path covers blocks smaller
	 * then *logical, but it can be that extent is the
	 * first one in the file */

	ex = path[depth].p_ext;
	ee_len = ext4_ext_get_actual_len(ex);
	if (*logical < le32_to_cpu(ex->ee_block)) {
		if (unlikely(EXT_FIRST_EXTENT(path[depth].p_hdr) != ex)) {
			EXT4_ERROR_INODE(inode,
					 "first_extent(path[%d].p_hdr) != ex",
					 depth);
			return -EIO;
		}
		while (--depth >= 0) {
			ix = path[depth].p_idx;
			if (unlikely(ix != EXT_FIRST_INDEX(path[depth].p_hdr))) {
				EXT4_ERROR_INODE(inode,
						 "ix != EXT_FIRST_INDEX *logical %d!",
						 *logical);
				return -EIO;
			}
		}
		goto found_extent;
	}

	if (unlikely(*logical < (le32_to_cpu(ex->ee_block) + ee_len))) {
		EXT4_ERROR_INODE(inode,
				 "logical %d < ee_block %d + ee_len %d!",
				 *logical, le32_to_cpu(ex->ee_block), ee_len);
		return -EIO;
	}

	if (ex != EXT_LAST_EXTENT(path[depth].p_hdr)) {
		/* next allocated block in this leaf */
		ex++;
		goto found_extent;
	}

	/* go up and search for index to the right */
	while (--depth >= 0) {
		ix = path[depth].p_idx;
		if (ix != EXT_LAST_INDEX(path[depth].p_hdr))
			goto got_index;
	}

	/* we've gone up to the root and found no index to the right */
	return 0;

got_index:
	/* we've found index to the right, let's
	 * follow it and find the closest allocated
	 * block to the right */
	ix++;
	block = ext4_idx_pblock(ix);
	while (++depth < path->p_depth) {
		bh = sb_bread(inode->i_sb, block);
		if (bh == NULL)
			return -EIO;
		eh = ext_block_hdr(bh);
		/* subtract from p_depth to get proper eh_depth */
		if (ext4_ext_check_block(inode, eh,
					 path->p_depth - depth, bh)) {
			put_bh(bh);
			return -EIO;
		}
		ix = EXT_FIRST_INDEX(eh);
		block = ext4_idx_pblock(ix);
		put_bh(bh);
	}

	bh = sb_bread(inode->i_sb, block);
	if (bh == NULL)
		return -EIO;
	eh = ext_block_hdr(bh);
	if (ext4_ext_check_block(inode, eh, path->p_depth - depth, bh)) {
		put_bh(bh);
		return -EIO;
	}
	ex = EXT_FIRST_EXTENT(eh);
found_extent:
	*logical = le32_to_cpu(ex->ee_block);
	*phys = ext4_ext_pblock(ex);
	*ret_ex = ex;
	if (bh)
		put_bh(bh);
	return 0;
}

/*
 * ext4_ext_next_allocated_block:
 * returns allocated block in subsequent extent or EXT_MAX_BLOCKS.
 * NOTE: it considers block number from index entry as
 * allocated block. Thus, index entries have to be consistent
 * with leaves.
 */
static ext4_lblk_t
ext4_ext_next_allocated_block(struct ext4_ext_path *path)
{
	int depth;

	BUG_ON(path == NULL);
	depth = path->p_depth;

	if (depth == 0 && path->p_ext == NULL)
		return EXT_MAX_BLOCKS;

	while (depth >= 0) {
		if (depth == path->p_depth) {
			/* leaf */
			if (path[depth].p_ext &&
				path[depth].p_ext !=
					EXT_LAST_EXTENT(path[depth].p_hdr))
			  return le32_to_cpu(path[depth].p_ext[1].ee_block);
		} else {
			/* index */
			if (path[depth].p_idx !=
					EXT_LAST_INDEX(path[depth].p_hdr))
			  return le32_to_cpu(path[depth].p_idx[1].ei_block);
		}
		depth--;
	}

	return EXT_MAX_BLOCKS;
}

/*
 * ext4_ext_next_leaf_block:
 * returns first allocated block from next leaf or EXT_MAX_BLOCKS
 */
static ext4_lblk_t ext4_ext_next_leaf_block(struct ext4_ext_path *path)
{
	int depth;

	BUG_ON(path == NULL);
	depth = path->p_depth;

	/* zero-tree has no leaf blocks at all */
	if (depth == 0)
		return EXT_MAX_BLOCKS;

	/* go to index block */
	depth--;

	while (depth >= 0) {
		if (path[depth].p_idx !=
				EXT_LAST_INDEX(path[depth].p_hdr))
			return (ext4_lblk_t)
				le32_to_cpu(path[depth].p_idx[1].ei_block);
		depth--;
	}

	return EXT_MAX_BLOCKS;
}

/*
 * ext4_ext_correct_indexes:
 * if leaf gets modified and modified extent is first in the leaf,
 * then we have to correct all indexes above.
 * TODO: do we need to correct tree in all cases?
 */
static int ext4_ext_correct_indexes(handle_t *handle, struct inode *inode,
				struct ext4_ext_path *path)
{
	struct ext4_extent_header *eh;
	int depth = ext_depth(inode);
	struct ext4_extent *ex;
	__le32 border;
	int k, err = 0;

	eh = path[depth].p_hdr;
	ex = path[depth].p_ext;

	if (unlikely(ex == NULL || eh == NULL)) {
		EXT4_ERROR_INODE(inode,
				 "ex %p == NULL or eh %p == NULL", ex, eh);
		return -EIO;
	}

	if (depth == 0) {
		/* there is no tree at all */
		return 0;
	}

	if (ex != EXT_FIRST_EXTENT(eh)) {
		/* we correct tree if first leaf got modified only */
		return 0;
	}

	/*
	 * TODO: we need correction if border is smaller than current one
	 */
	k = depth - 1;
	border = path[depth].p_ext->ee_block;
	err = ext4_ext_get_access(handle, inode, path + k);
	if (err)
		return err;
	path[k].p_idx->ei_block = border;
	err = ext4_ext_dirty(handle, inode, path + k);
	if (err)
		return err;

	while (k--) {
		/* change all left-side indexes */
		if (path[k+1].p_idx != EXT_FIRST_INDEX(path[k+1].p_hdr))
			break;
		err = ext4_ext_get_access(handle, inode, path + k);
		if (err)
			break;
		path[k].p_idx->ei_block = border;
		err = ext4_ext_dirty(handle, inode, path + k);
		if (err)
			break;
	}

	return err;
}

int
ext4_can_extents_be_merged(struct inode *inode, struct ext4_extent *ex1,
				struct ext4_extent *ex2)
{
	unsigned short ext1_ee_len, ext2_ee_len, max_len;

	/*
	 * Make sure that either both extents are uninitialized, or
	 * both are _not_.
	 */
	if (ext4_ext_is_uninitialized(ex1) ^ ext4_ext_is_uninitialized(ex2))
		return 0;

	if (ext4_ext_is_uninitialized(ex1))
		max_len = EXT_UNINIT_MAX_LEN;
	else
		max_len = EXT_INIT_MAX_LEN;

	ext1_ee_len = ext4_ext_get_actual_len(ex1);
	ext2_ee_len = ext4_ext_get_actual_len(ex2);

	if (le32_to_cpu(ex1->ee_block) + ext1_ee_len !=
			le32_to_cpu(ex2->ee_block))
		return 0;

	/*
	 * To allow future support for preallocated extents to be added
	 * as an RO_COMPAT feature, refuse to merge to extents if
	 * this can result in the top bit of ee_len being set.
	 */
	if (ext1_ee_len + ext2_ee_len > max_len)
		return 0;
#ifdef AGGRESSIVE_TEST
	if (ext1_ee_len >= 4)
		return 0;
#endif

	if (ext4_ext_pblock(ex1) + ext1_ee_len == ext4_ext_pblock(ex2))
		return 1;
	return 0;
}

/*
 * This function tries to merge the "ex" extent to the next extent in the tree.
 * It always tries to merge towards right. If you want to merge towards
 * left, pass "ex - 1" as argument instead of "ex".
 * Returns 0 if the extents (ex and ex+1) were _not_ merged and returns
 * 1 if they got merged.
 */
static int ext4_ext_try_to_merge_right(struct inode *inode,
				 struct ext4_ext_path *path,
				 struct ext4_extent *ex)
{
	struct ext4_extent_header *eh;
	unsigned int depth, len;
	int merge_done = 0;
	int uninitialized = 0;

	depth = ext_depth(inode);
	BUG_ON(path[depth].p_hdr == NULL);
	eh = path[depth].p_hdr;

	while (ex < EXT_LAST_EXTENT(eh)) {
		if (!ext4_can_extents_be_merged(inode, ex, ex + 1))
			break;
		/* merge with next extent! */
		if (ext4_ext_is_uninitialized(ex))
			uninitialized = 1;
		ex->ee_len = cpu_to_le16(ext4_ext_get_actual_len(ex)
				+ ext4_ext_get_actual_len(ex + 1));
		if (uninitialized)
			ext4_ext_mark_uninitialized(ex);

		if (ex + 1 < EXT_LAST_EXTENT(eh)) {
			len = (EXT_LAST_EXTENT(eh) - ex - 1)
				* sizeof(struct ext4_extent);
			memmove(ex + 1, ex + 2, len);
		}
		le16_add_cpu(&eh->eh_entries, -1);
		merge_done = 1;
		WARN_ON(eh->eh_entries == 0);
		if (!eh->eh_entries)
			EXT4_ERROR_INODE(inode, "eh->eh_entries = 0!");
	}

	return merge_done;
}

/*
 * This function tries to merge the @ex extent to neighbours in the tree.
 * return 1 if merge left else 0.
 */
static int ext4_ext_try_to_merge(struct inode *inode,
				  struct ext4_ext_path *path,
				  struct ext4_extent *ex) {
	struct ext4_extent_header *eh;
	unsigned int depth;
	int merge_done = 0;
	int ret = 0;

	depth = ext_depth(inode);
	BUG_ON(path[depth].p_hdr == NULL);
	eh = path[depth].p_hdr;

	if (ex > EXT_FIRST_EXTENT(eh))
		merge_done = ext4_ext_try_to_merge_right(inode, path, ex - 1);

	if (!merge_done)
		ret = ext4_ext_try_to_merge_right(inode, path, ex);

	return ret;
}

/*
 * check if a portion of the "newext" extent overlaps with an
 * existing extent.
 *
 * If there is an overlap discovered, it updates the length of the newext
 * such that there will be no overlap, and then returns 1.
 * If there is no overlap found, it returns 0.
 */
static unsigned int ext4_ext_check_overlap(struct ext4_sb_info *sbi,
					   struct inode *inode,
					   struct ext4_extent *newext,
					   struct ext4_ext_path *path)
{
	ext4_lblk_t b1, b2;
	unsigned int depth, len1;
	unsigned int ret = 0;

	b1 = le32_to_cpu(newext->ee_block);
	len1 = ext4_ext_get_actual_len(newext);
	depth = ext_depth(inode);
	if (!path[depth].p_ext)
		goto out;
	b2 = le32_to_cpu(path[depth].p_ext->ee_block);
	b2 &= ~(sbi->s_cluster_ratio - 1);

	/*
	 * get the next allocated block if the extent in the path
	 * is before the requested block(s)
	 */
	if (b2 < b1) {
		b2 = ext4_ext_next_allocated_block(path);
		if (b2 == EXT_MAX_BLOCKS)
			goto out;
		b2 &= ~(sbi->s_cluster_ratio - 1);
	}

	/* check for wrap through zero on extent logical start block*/
	if (b1 + len1 < b1) {
		len1 = EXT_MAX_BLOCKS - b1;
		newext->ee_len = cpu_to_le16(len1);
		ret = 1;
	}

	/* check for overlap */
	if (b1 + len1 > b2) {
		newext->ee_len = cpu_to_le16(b2 - b1);
		ret = 1;
	}
out:
	return ret;
}

/*
 * ext4_ext_insert_extent:
 * tries to merge requsted extent into the existing extent or
 * inserts requested extent as new one into the tree,
 * creating new leaf in the no-space case.
 */
int ext4_ext_insert_extent(handle_t *handle, struct inode *inode,
				struct ext4_ext_path *path,
				struct ext4_extent *newext, int flag)
{
	struct ext4_extent_header *eh;
	struct ext4_extent *ex, *fex;
	struct ext4_extent *nearex; /* nearest extent */
	struct ext4_ext_path *npath = NULL;
	int depth, len, err;
	ext4_lblk_t next;
	unsigned uninitialized = 0;
	int flags = 0;

	if (unlikely(ext4_ext_get_actual_len(newext) == 0)) {
		EXT4_ERROR_INODE(inode, "ext4_ext_get_actual_len(newext) == 0");
		return -EIO;
	}
	depth = ext_depth(inode);
	ex = path[depth].p_ext;
	if (unlikely(path[depth].p_hdr == NULL)) {
		EXT4_ERROR_INODE(inode, "path[%d].p_hdr == NULL", depth);
		return -EIO;
	}

	/* try to insert block into found extent and return */
	if (ex && !(flag & EXT4_GET_BLOCKS_PRE_IO)
		&& ext4_can_extents_be_merged(inode, ex, newext)) {
		ext_debug("append [%d]%d block to %u:[%d]%d (from %llu)\n",
			  ext4_ext_is_uninitialized(newext),
			  ext4_ext_get_actual_len(newext),
			  le32_to_cpu(ex->ee_block),
			  ext4_ext_is_uninitialized(ex),
			  ext4_ext_get_actual_len(ex),
			  ext4_ext_pblock(ex));
		err = ext4_ext_get_access(handle, inode, path + depth);
		if (err)
			return err;

		/*
		 * ext4_can_extents_be_merged should have checked that either
		 * both extents are uninitialized, or both aren't. Thus we
		 * need to check only one of them here.
		 */
		if (ext4_ext_is_uninitialized(ex))
			uninitialized = 1;
		ex->ee_len = cpu_to_le16(ext4_ext_get_actual_len(ex)
					+ ext4_ext_get_actual_len(newext));
		if (uninitialized)
			ext4_ext_mark_uninitialized(ex);
		eh = path[depth].p_hdr;
		nearex = ex;
		goto merge;
	}

	depth = ext_depth(inode);
	eh = path[depth].p_hdr;
	if (le16_to_cpu(eh->eh_entries) < le16_to_cpu(eh->eh_max))
		goto has_space;

	/* probably next leaf has space for us? */
	fex = EXT_LAST_EXTENT(eh);
	next = EXT_MAX_BLOCKS;
	if (le32_to_cpu(newext->ee_block) > le32_to_cpu(fex->ee_block))
		next = ext4_ext_next_leaf_block(path);
	if (next != EXT_MAX_BLOCKS) {
		ext_debug("next leaf block - %u\n", next);
		BUG_ON(npath != NULL);
		npath = ext4_ext_find_extent(inode, next, NULL);
		if (IS_ERR(npath))
			return PTR_ERR(npath);
		BUG_ON(npath->p_depth != path->p_depth);
		eh = npath[depth].p_hdr;
		if (le16_to_cpu(eh->eh_entries) < le16_to_cpu(eh->eh_max)) {
			ext_debug("next leaf isn't full(%d)\n",
				  le16_to_cpu(eh->eh_entries));
			path = npath;
			goto has_space;
		}
		ext_debug("next leaf has no free space(%d,%d)\n",
			  le16_to_cpu(eh->eh_entries), le16_to_cpu(eh->eh_max));
	}

	/*
	 * There is no free space in the found leaf.
	 * We're gonna add a new leaf in the tree.
	 */
	if (flag & EXT4_GET_BLOCKS_PUNCH_OUT_EXT)
		flags = EXT4_MB_USE_ROOT_BLOCKS;
	err = ext4_ext_create_new_leaf(handle, inode, flags, path, newext);
	if (err)
		goto cleanup;
	depth = ext_depth(inode);
	eh = path[depth].p_hdr;

has_space:
	nearex = path[depth].p_ext;

	err = ext4_ext_get_access(handle, inode, path + depth);
	if (err)
		goto cleanup;

	if (!nearex) {
		/* there is no extent in this leaf, create first one */
		ext_debug("first extent in the leaf: %u:%llu:[%d]%d\n",
				le32_to_cpu(newext->ee_block),
				ext4_ext_pblock(newext),
				ext4_ext_is_uninitialized(newext),
				ext4_ext_get_actual_len(newext));
		nearex = EXT_FIRST_EXTENT(eh);
	} else {
		if (le32_to_cpu(newext->ee_block)
			   > le32_to_cpu(nearex->ee_block)) {
			/* Insert after */
			ext_debug("insert %u:%llu:[%d]%d before: "
					"nearest %p\n",
					le32_to_cpu(newext->ee_block),
					ext4_ext_pblock(newext),
					ext4_ext_is_uninitialized(newext),
					ext4_ext_get_actual_len(newext),
					nearex);
			nearex++;
		} else {
			/* Insert before */
			BUG_ON(newext->ee_block == nearex->ee_block);
			ext_debug("insert %u:%llu:[%d]%d after: "
					"nearest %p\n",
					le32_to_cpu(newext->ee_block),
					ext4_ext_pblock(newext),
					ext4_ext_is_uninitialized(newext),
					ext4_ext_get_actual_len(newext),
					nearex);
		}
		len = EXT_LAST_EXTENT(eh) - nearex + 1;
		if (len > 0) {
			ext_debug("insert %u:%llu:[%d]%d: "
					"move %d extents from 0x%p to 0x%p\n",
					le32_to_cpu(newext->ee_block),
					ext4_ext_pblock(newext),
					ext4_ext_is_uninitialized(newext),
					ext4_ext_get_actual_len(newext),
					len, nearex, nearex + 1);
			memmove(nearex + 1, nearex,
				len * sizeof(struct ext4_extent));
		}
	}

	le16_add_cpu(&eh->eh_entries, 1);
	path[depth].p_ext = nearex;
	nearex->ee_block = newext->ee_block;
	ext4_ext_store_pblock(nearex, ext4_ext_pblock(newext));
	nearex->ee_len = newext->ee_len;

merge:
	/* try to merge extents */
	if (!(flag & EXT4_GET_BLOCKS_PRE_IO))
		ext4_ext_try_to_merge(inode, path, nearex);


	/* time to correct all indexes above */
	err = ext4_ext_correct_indexes(handle, inode, path);
	if (err)
		goto cleanup;

	err = ext4_ext_dirty(handle, inode, path + depth);

cleanup:
	if (npath) {
		ext4_ext_drop_refs(npath);
		kfree(npath);
	}
	ext4_ext_invalidate_cache(inode);
	return err;
}

static int ext4_ext_walk_space(struct inode *inode, ext4_lblk_t block,
			       ext4_lblk_t num, ext_prepare_callback func,
			       void *cbdata)
{
	struct ext4_ext_path *path = NULL;
	struct ext4_ext_cache cbex;
	struct ext4_extent *ex;
	ext4_lblk_t next, start = 0, end = 0;
	ext4_lblk_t last = block + num;
	int depth, exists, err = 0;

	BUG_ON(func == NULL);
	BUG_ON(inode == NULL);

	while (block < last && block != EXT_MAX_BLOCKS) {
		num = last - block;
		/* find extent for this block */
		down_read(&EXT4_I(inode)->i_data_sem);
		path = ext4_ext_find_extent(inode, block, path);
		up_read(&EXT4_I(inode)->i_data_sem);
		if (IS_ERR(path)) {
			err = PTR_ERR(path);
			path = NULL;
			break;
		}

		depth = ext_depth(inode);
		if (unlikely(path[depth].p_hdr == NULL)) {
			EXT4_ERROR_INODE(inode, "path[%d].p_hdr == NULL", depth);
			err = -EIO;
			break;
		}
		ex = path[depth].p_ext;
		next = ext4_ext_next_allocated_block(path);

		exists = 0;
		if (!ex) {
			/* there is no extent yet, so try to allocate
			 * all requested space */
			start = block;
			end = block + num;
		} else if (le32_to_cpu(ex->ee_block) > block) {
			/* need to allocate space before found extent */
			start = block;
			end = le32_to_cpu(ex->ee_block);
			if (block + num < end)
				end = block + num;
		} else if (block >= le32_to_cpu(ex->ee_block)
					+ ext4_ext_get_actual_len(ex)) {
			/* need to allocate space after found extent */
			start = block;
			end = block + num;
			if (end >= next)
				end = next;
		} else if (block >= le32_to_cpu(ex->ee_block)) {
			/*
			 * some part of requested space is covered
			 * by found extent
			 */
			start = block;
			end = le32_to_cpu(ex->ee_block)
				+ ext4_ext_get_actual_len(ex);
			if (block + num < end)
				end = block + num;
			exists = 1;
		} else {
			BUG();
		}
		BUG_ON(end <= start);

		if (!exists) {
			cbex.ec_block = start;
			cbex.ec_len = end - start;
			cbex.ec_start = 0;
		} else {
			cbex.ec_block = le32_to_cpu(ex->ee_block);
			cbex.ec_len = ext4_ext_get_actual_len(ex);
			cbex.ec_start = ext4_ext_pblock(ex);
		}

		if (unlikely(cbex.ec_len == 0)) {
			EXT4_ERROR_INODE(inode, "cbex.ec_len == 0");
			err = -EIO;
			break;
		}
		err = func(inode, next, &cbex, ex, cbdata);
		ext4_ext_drop_refs(path);

		if (err < 0)
			break;

		if (err == EXT_REPEAT)
			continue;
		else if (err == EXT_BREAK) {
			err = 0;
			break;
		}

		if (ext_depth(inode) != depth) {
			/* depth was changed. we have to realloc path */
			kfree(path);
			path = NULL;
		}

		block = cbex.ec_block + cbex.ec_len;
	}

	if (path) {
		ext4_ext_drop_refs(path);
		kfree(path);
	}

	return err;
}

static void
ext4_ext_put_in_cache(struct inode *inode, ext4_lblk_t block,
			__u32 len, ext4_fsblk_t start)
{
	struct ext4_ext_cache *cex;
	BUG_ON(len == 0);
	spin_lock(&EXT4_I(inode)->i_block_reservation_lock);
	trace_ext4_ext_put_in_cache(inode, block, len, start);
	cex = &EXT4_I(inode)->i_cached_extent;
	cex->ec_block = block;
	cex->ec_len = len;
	cex->ec_start = start;
	spin_unlock(&EXT4_I(inode)->i_block_reservation_lock);
}

/*
 * ext4_ext_put_gap_in_cache:
 * calculate boundaries of the gap that the requested block fits into
 * and cache this gap
 */
static void
ext4_ext_put_gap_in_cache(struct inode *inode, struct ext4_ext_path *path,
				ext4_lblk_t block)
{
	int depth = ext_depth(inode);
	unsigned long len;
	ext4_lblk_t lblock;
	struct ext4_extent *ex;

	ex = path[depth].p_ext;
	if (ex == NULL) {
		/* there is no extent yet, so gap is [0;-] */
		lblock = 0;
		len = EXT_MAX_BLOCKS;
		ext_debug("cache gap(whole file):");
	} else if (block < le32_to_cpu(ex->ee_block)) {
		lblock = block;
		len = le32_to_cpu(ex->ee_block) - block;
		ext_debug("cache gap(before): %u [%u:%u]",
				block,
				le32_to_cpu(ex->ee_block),
				 ext4_ext_get_actual_len(ex));
	} else if (block >= le32_to_cpu(ex->ee_block)
			+ ext4_ext_get_actual_len(ex)) {
		ext4_lblk_t next;
		lblock = le32_to_cpu(ex->ee_block)
			+ ext4_ext_get_actual_len(ex);

		next = ext4_ext_next_allocated_block(path);
		ext_debug("cache gap(after): [%u:%u] %u",
				le32_to_cpu(ex->ee_block),
				ext4_ext_get_actual_len(ex),
				block);
		BUG_ON(next == lblock);
		len = next - lblock;
	} else {
		lblock = len = 0;
		BUG();
	}

	ext_debug(" -> %u:%lu\n", lblock, len);
	ext4_ext_put_in_cache(inode, lblock, len, 0);
}

/*
 * ext4_ext_check_cache()
 * Checks to see if the given block is in the cache.
 * If it is, the cached extent is stored in the given
 * cache extent pointer.  If the cached extent is a hole,
 * this routine should be used instead of
 * ext4_ext_in_cache if the calling function needs to
 * know the size of the hole.
 *
 * @inode: The files inode
 * @block: The block to look for in the cache
 * @ex:    Pointer where the cached extent will be stored
 *         if it contains block
 *
 * Return 0 if cache is invalid; 1 if the cache is valid
 */
static int ext4_ext_check_cache(struct inode *inode, ext4_lblk_t block,
	struct ext4_ext_cache *ex){
	struct ext4_ext_cache *cex;
	struct ext4_sb_info *sbi;
	int ret = 0;

	/*
	 * We borrow i_block_reservation_lock to protect i_cached_extent
	 */
	spin_lock(&EXT4_I(inode)->i_block_reservation_lock);
	cex = &EXT4_I(inode)->i_cached_extent;
	sbi = EXT4_SB(inode->i_sb);

	/* has cache valid data? */
	if (cex->ec_len == 0)
		goto errout;

	if (in_range(block, cex->ec_block, cex->ec_len)) {
		memcpy(ex, cex, sizeof(struct ext4_ext_cache));
		ext_debug("%u cached by %u:%u:%llu\n",
				block,
				cex->ec_block, cex->ec_len, cex->ec_start);
		ret = 1;
	}
errout:
	trace_ext4_ext_in_cache(inode, block, ret);
	spin_unlock(&EXT4_I(inode)->i_block_reservation_lock);
	return ret;
}

/*
 * ext4_ext_in_cache()
 * Checks to see if the given block is in the cache.
 * If it is, the cached extent is stored in the given
 * extent pointer.
 *
 * @inode: The files inode
 * @block: The block to look for in the cache
 * @ex:    Pointer where the cached extent will be stored
 *         if it contains block
 *
 * Return 0 if cache is invalid; 1 if the cache is valid
 */
static int
ext4_ext_in_cache(struct inode *inode, ext4_lblk_t block,
			struct ext4_extent *ex)
{
	struct ext4_ext_cache cex;
	int ret = 0;

	if (ext4_ext_check_cache(inode, block, &cex)) {
		ex->ee_block = cpu_to_le32(cex.ec_block);
		ext4_ext_store_pblock(ex, cex.ec_start);
		ex->ee_len = cpu_to_le16(cex.ec_len);
		ret = 1;
	}

	return ret;
}


/*
 * ext4_ext_rm_idx:
 * removes index from the index block.
 */
static int ext4_ext_rm_idx(handle_t *handle, struct inode *inode,
			struct ext4_ext_path *path)
{
	int err;
	ext4_fsblk_t leaf;

	/* free index block */
	path--;
	leaf = ext4_idx_pblock(path->p_idx);
	if (unlikely(path->p_hdr->eh_entries == 0)) {
		EXT4_ERROR_INODE(inode, "path->p_hdr->eh_entries == 0");
		return -EIO;
	}
	err = ext4_ext_get_access(handle, inode, path);
	if (err)
		return err;

	if (path->p_idx != EXT_LAST_INDEX(path->p_hdr)) {
		int len = EXT_LAST_INDEX(path->p_hdr) - path->p_idx;
		len *= sizeof(struct ext4_extent_idx);
		memmove(path->p_idx, path->p_idx + 1, len);
	}

	le16_add_cpu(&path->p_hdr->eh_entries, -1);
	err = ext4_ext_dirty(handle, inode, path);
	if (err)
		return err;
	ext_debug("index is empty, remove it, free block %llu\n", leaf);
	trace_ext4_ext_rm_idx(inode, leaf);

	ext4_free_blocks(handle, inode, NULL, leaf, 1,
			 EXT4_FREE_BLOCKS_METADATA | EXT4_FREE_BLOCKS_FORGET);
	return err;
}

/*
 * ext4_ext_calc_credits_for_single_extent:
 * This routine returns max. credits that needed to insert an extent
 * to the extent tree.
 * When pass the actual path, the caller should calculate credits
 * under i_data_sem.
 */
int ext4_ext_calc_credits_for_single_extent(struct inode *inode, int nrblocks,
						struct ext4_ext_path *path)
{
	if (path) {
		int depth = ext_depth(inode);
		int ret = 0;

		/* probably there is space in leaf? */
		if (le16_to_cpu(path[depth].p_hdr->eh_entries)
				< le16_to_cpu(path[depth].p_hdr->eh_max)) {

			/*
			 *  There are some space in the leaf tree, no
			 *  need to account for leaf block credit
			 *
			 *  bitmaps and block group descriptor blocks
			 *  and other metadata blocks still need to be
			 *  accounted.
			 */
			/* 1 bitmap, 1 block group descriptor */
			ret = 2 + EXT4_META_TRANS_BLOCKS(inode->i_sb);
			return ret;
		}
	}

	return ext4_chunk_trans_blocks(inode, nrblocks);
}

/*
 * How many index/leaf blocks need to change/allocate to modify nrblocks?
 *
 * if nrblocks are fit in a single extent (chunk flag is 1), then
 * in the worse case, each tree level index/leaf need to be changed
 * if the tree split due to insert a new extent, then the old tree
 * index/leaf need to be updated too
 *
 * If the nrblocks are discontiguous, they could cause
 * the whole tree split more than once, but this is really rare.
 */
int ext4_ext_index_trans_blocks(struct inode *inode, int nrblocks, int chunk)
{
	int index;
	int depth = ext_depth(inode);

	if (chunk)
		index = depth * 2;
	else
		index = depth * 3;

	return index;
}

static int ext4_remove_blocks(handle_t *handle, struct inode *inode,
			      struct ext4_extent *ex,
			      ext4_fsblk_t *partial_cluster,
			      ext4_lblk_t from, ext4_lblk_t to)
{
	struct ext4_sb_info *sbi = EXT4_SB(inode->i_sb);
	unsigned short ee_len =  ext4_ext_get_actual_len(ex);
	ext4_fsblk_t pblk;
	int flags = EXT4_FREE_BLOCKS_FORGET;

	if (S_ISDIR(inode->i_mode) || S_ISLNK(inode->i_mode))
		flags |= EXT4_FREE_BLOCKS_METADATA;
	/*
	 * For bigalloc file systems, we never free a partial cluster
	 * at the beginning of the extent.  Instead, we make a note
	 * that we tried freeing the cluster, and check to see if we
	 * need to free it on a subsequent call to ext4_remove_blocks,
	 * or at the end of the ext4_truncate() operation.
	 */
	flags |= EXT4_FREE_BLOCKS_NOFREE_FIRST_CLUSTER;

	trace_ext4_remove_blocks(inode, ex, from, to, *partial_cluster);
	/*
	 * If we have a partial cluster, and it's different from the
	 * cluster of the last block, we need to explicitly free the
	 * partial cluster here.
	 */
	pblk = ext4_ext_pblock(ex) + ee_len - 1;
	if (*partial_cluster && (EXT4_B2C(sbi, pblk) != *partial_cluster)) {
		ext4_free_blocks(handle, inode, NULL,
				 EXT4_C2B(sbi, *partial_cluster),
				 sbi->s_cluster_ratio, flags);
		*partial_cluster = 0;
	}

#ifdef EXTENTS_STATS
	{
		struct ext4_sb_info *sbi = EXT4_SB(inode->i_sb);
		spin_lock(&sbi->s_ext_stats_lock);
		sbi->s_ext_blocks += ee_len;
		sbi->s_ext_extents++;
		if (ee_len < sbi->s_ext_min)
			sbi->s_ext_min = ee_len;
		if (ee_len > sbi->s_ext_max)
			sbi->s_ext_max = ee_len;
		if (ext_depth(inode) > sbi->s_depth_max)
			sbi->s_depth_max = ext_depth(inode);
		spin_unlock(&sbi->s_ext_stats_lock);
	}
#endif
	if (from >= le32_to_cpu(ex->ee_block)
	    && to == le32_to_cpu(ex->ee_block) + ee_len - 1) {
		/* tail removal */
		ext4_lblk_t num;

		num = le32_to_cpu(ex->ee_block) + ee_len - from;
		pblk = ext4_ext_pblock(ex) + ee_len - num;
		ext_debug("free last %u blocks starting %llu\n", num, pblk);
		ext4_free_blocks(handle, inode, NULL, pblk, num, flags);
		/*
		 * If the block range to be freed didn't start at the
		 * beginning of a cluster, and we removed the entire
		 * extent, save the partial cluster here, since we
		 * might need to delete if we determine that the
		 * truncate operation has removed all of the blocks in
		 * the cluster.
		 */
		if (pblk & (sbi->s_cluster_ratio - 1) &&
		    (ee_len == num))
			*partial_cluster = EXT4_B2C(sbi, pblk);
		else
			*partial_cluster = 0;
	} else if (from == le32_to_cpu(ex->ee_block)
		   && to <= le32_to_cpu(ex->ee_block) + ee_len - 1) {
		/* head removal */
		ext4_lblk_t num;
		ext4_fsblk_t start;

		num = to - from;
		start = ext4_ext_pblock(ex);

		ext_debug("free first %u blocks starting %llu\n", num, start);
		ext4_free_blocks(handle, inode, NULL, start, num, flags);

	} else {
		printk(KERN_INFO "strange request: removal(2) "
				"%u-%u from %u:%u\n",
				from, to, le32_to_cpu(ex->ee_block), ee_len);
	}
	return 0;
}


/*
 * ext4_ext_rm_leaf() Removes the extents associated with the
 * blocks appearing between "start" and "end", and splits the extents
 * if "start" and "end" appear in the same extent
 *
 * @handle: The journal handle
 * @inode:  The files inode
 * @path:   The path to the leaf
 * @start:  The first block to remove
 * @end:   The last block to remove
 */
static int
ext4_ext_rm_leaf(handle_t *handle, struct inode *inode,
		 struct ext4_ext_path *path, ext4_fsblk_t *partial_cluster,
		 ext4_lblk_t start, ext4_lblk_t end)
{
	struct ext4_sb_info *sbi = EXT4_SB(inode->i_sb);
	int err = 0, correct_index = 0;
	int depth = ext_depth(inode), credits;
	struct ext4_extent_header *eh;
	ext4_lblk_t a, b;
	unsigned num;
	ext4_lblk_t ex_ee_block;
	unsigned short ex_ee_len;
	unsigned uninitialized = 0;
	struct ext4_extent *ex;

	/* the header must be checked already in ext4_ext_remove_space() */
	ext_debug("truncate since %u in leaf to %u\n", start, end);
	if (!path[depth].p_hdr)
		path[depth].p_hdr = ext_block_hdr(path[depth].p_bh);
	eh = path[depth].p_hdr;
	if (unlikely(path[depth].p_hdr == NULL)) {
		EXT4_ERROR_INODE(inode, "path[%d].p_hdr == NULL", depth);
		return -EIO;
	}
	/* find where to start removing */
	ex = EXT_LAST_EXTENT(eh);

	ex_ee_block = le32_to_cpu(ex->ee_block);
	ex_ee_len = ext4_ext_get_actual_len(ex);

	trace_ext4_ext_rm_leaf(inode, start, ex, *partial_cluster);

	while (ex >= EXT_FIRST_EXTENT(eh) &&
			ex_ee_block + ex_ee_len > start) {

		if (ext4_ext_is_uninitialized(ex))
			uninitialized = 1;
		else
			uninitialized = 0;

		ext_debug("remove ext %u:[%d]%d\n", ex_ee_block,
			 uninitialized, ex_ee_len);
		path[depth].p_ext = ex;

		a = ex_ee_block > start ? ex_ee_block : start;
		b = ex_ee_block+ex_ee_len - 1 < end ?
			ex_ee_block+ex_ee_len - 1 : end;

		ext_debug("  border %u:%u\n", a, b);

		/* If this extent is beyond the end of the hole, skip it */
		if (end < ex_ee_block) {
			ex--;
			ex_ee_block = le32_to_cpu(ex->ee_block);
			ex_ee_len = ext4_ext_get_actual_len(ex);
			continue;
		} else if (b != ex_ee_block + ex_ee_len - 1) {
			EXT4_ERROR_INODE(inode,
					 "can not handle truncate %u:%u "
					 "on extent %u:%u",
					 start, end, ex_ee_block,
					 ex_ee_block + ex_ee_len - 1);
			err = -EIO;
			goto out;
		} else if (a != ex_ee_block) {
			/* remove tail of the extent */
			num = a - ex_ee_block;
		} else {
			/* remove whole extent: excellent! */
			num = 0;
		}
		/*
		 * 3 for leaf, sb, and inode plus 2 (bmap and group
		 * descriptor) for each block group; assume two block
		 * groups plus ex_ee_len/blocks_per_block_group for
		 * the worst case
		 */
		credits = 7 + 2*(ex_ee_len/EXT4_BLOCKS_PER_GROUP(inode->i_sb));
		if (ex == EXT_FIRST_EXTENT(eh)) {
			correct_index = 1;
			credits += (ext_depth(inode)) + 1;
		}
		credits += EXT4_MAXQUOTAS_TRANS_BLOCKS(inode->i_sb);

		err = ext4_ext_truncate_extend_restart(handle, inode, credits);
		if (err)
			goto out;

		err = ext4_ext_get_access(handle, inode, path + depth);
		if (err)
			goto out;

		err = ext4_remove_blocks(handle, inode, ex, partial_cluster,
					 a, b);
		if (err)
			goto out;

		if (num == 0)
			/* this extent is removed; mark slot entirely unused */
			ext4_ext_store_pblock(ex, 0);

		ex->ee_len = cpu_to_le16(num);
		/*
		 * Do not mark uninitialized if all the blocks in the
		 * extent have been removed.
		 */
		if (uninitialized && num)
			ext4_ext_mark_uninitialized(ex);
		/*
		 * If the extent was completely released,
		 * we need to remove it from the leaf
		 */
		if (num == 0) {
			if (end != EXT_MAX_BLOCKS - 1) {
				/*
				 * For hole punching, we need to scoot all the
				 * extents up when an extent is removed so that
				 * we dont have blank extents in the middle
				 */
				memmove(ex, ex+1, (EXT_LAST_EXTENT(eh) - ex) *
					sizeof(struct ext4_extent));

				/* Now get rid of the one at the end */
				memset(EXT_LAST_EXTENT(eh), 0,
					sizeof(struct ext4_extent));
			}
			le16_add_cpu(&eh->eh_entries, -1);
		} else
			*partial_cluster = 0;

		err = ext4_ext_dirty(handle, inode, path + depth);
		if (err)
			goto out;

		ext_debug("new extent: %u:%u:%llu\n", ex_ee_block, num,
				ext4_ext_pblock(ex));
		ex--;
		ex_ee_block = le32_to_cpu(ex->ee_block);
		ex_ee_len = ext4_ext_get_actual_len(ex);
	}

	if (correct_index && eh->eh_entries)
		err = ext4_ext_correct_indexes(handle, inode, path);

	/*
	 * If there is still a entry in the leaf node, check to see if
	 * it references the partial cluster.  This is the only place
	 * where it could; if it doesn't, we can free the cluster.
	 */
	if (*partial_cluster && ex >= EXT_FIRST_EXTENT(eh) &&
	    (EXT4_B2C(sbi, ext4_ext_pblock(ex) + ex_ee_len - 1) !=
	     *partial_cluster)) {
		int flags = EXT4_FREE_BLOCKS_FORGET;

		if (S_ISDIR(inode->i_mode) || S_ISLNK(inode->i_mode))
			flags |= EXT4_FREE_BLOCKS_METADATA;

		ext4_free_blocks(handle, inode, NULL,
				 EXT4_C2B(sbi, *partial_cluster),
				 sbi->s_cluster_ratio, flags);
		*partial_cluster = 0;
	}

	/* if this leaf is free, then we should
	 * remove it from index block above */
	if (err == 0 && eh->eh_entries == 0 && path[depth].p_bh != NULL)
		err = ext4_ext_rm_idx(handle, inode, path + depth);

out:
	return err;
}

/*
 * ext4_ext_more_to_rm:
 * returns 1 if current index has to be freed (even partial)
 */
static int
ext4_ext_more_to_rm(struct ext4_ext_path *path)
{
	BUG_ON(path->p_idx == NULL);

	if (path->p_idx < EXT_FIRST_INDEX(path->p_hdr))
		return 0;

	/*
	 * if truncate on deeper level happened, it wasn't partial,
	 * so we have to consider current index for truncation
	 */
	if (le16_to_cpu(path->p_hdr->eh_entries) == path->p_block)
		return 0;
	return 1;
}

static int ext4_ext_remove_space(struct inode *inode, ext4_lblk_t start,
				 ext4_lblk_t end)
{
	struct super_block *sb = inode->i_sb;
	int depth = ext_depth(inode);
	struct ext4_ext_path *path = NULL;
	ext4_fsblk_t partial_cluster = 0;
	handle_t *handle;
	int i = 0, err;

	ext_debug("truncate since %u to %u\n", start, end);

	/* probably first extent we're gonna free will be last in block */
	handle = ext4_journal_start(inode, depth + 1);
	if (IS_ERR(handle))
		return PTR_ERR(handle);

again:
	ext4_ext_invalidate_cache(inode);

	trace_ext4_ext_remove_space(inode, start, depth);

	/*
	 * Check if we are removing extents inside the extent tree. If that
	 * is the case, we are going to punch a hole inside the extent tree
	 * so we have to check whether we need to split the extent covering
	 * the last block to remove so we can easily remove the part of it
	 * in ext4_ext_rm_leaf().
	 */
	if (end < EXT_MAX_BLOCKS - 1) {
		struct ext4_extent *ex;
		ext4_lblk_t ee_block;

		/* find extent for this block */
		path = ext4_ext_find_extent(inode, end, NULL);
		if (IS_ERR(path)) {
			ext4_journal_stop(handle);
			return PTR_ERR(path);
		}
		depth = ext_depth(inode);
		ex = path[depth].p_ext;
		if (!ex) {
			ext4_ext_drop_refs(path);
			kfree(path);
			path = NULL;
			goto cont;
		}

		ee_block = le32_to_cpu(ex->ee_block);

		/*
		 * See if the last block is inside the extent, if so split
		 * the extent at 'end' block so we can easily remove the
		 * tail of the first part of the split extent in
		 * ext4_ext_rm_leaf().
		 */
		if (end >= ee_block &&
		    end < ee_block + ext4_ext_get_actual_len(ex) - 1) {
			int split_flag = 0;

			if (ext4_ext_is_uninitialized(ex))
				split_flag = EXT4_EXT_MARK_UNINIT1 |
					     EXT4_EXT_MARK_UNINIT2;

			/*
			 * Split the extent in two so that 'end' is the last
			 * block in the first new extent
			 */
			err = ext4_split_extent_at(handle, inode, path,
						end + 1, split_flag,
						EXT4_GET_BLOCKS_PRE_IO |
						EXT4_GET_BLOCKS_PUNCH_OUT_EXT);

			if (err < 0)
				goto out;
		}
	}
cont:

	/*
	 * We start scanning from right side, freeing all the blocks
	 * after i_size and walking into the tree depth-wise.
	 */
	depth = ext_depth(inode);
	if (path) {
		int k = i = depth;
		while (--k > 0)
			path[k].p_block =
				le16_to_cpu(path[k].p_hdr->eh_entries)+1;
	} else {
		path = kzalloc(sizeof(struct ext4_ext_path) * (depth + 1),
			       GFP_NOFS);
		if (path == NULL) {
			ext4_journal_stop(handle);
			return -ENOMEM;
		}
		path[0].p_depth = depth;
		path[0].p_hdr = ext_inode_hdr(inode);
<<<<<<< HEAD
=======
		i = 0;
>>>>>>> 9450d57e

		if (ext4_ext_check(inode, path[0].p_hdr, depth)) {
			err = -EIO;
			goto out;
		}
	}
	err = 0;

	while (i >= 0 && err == 0) {
		if (i == depth) {
			/* this is leaf block */
			err = ext4_ext_rm_leaf(handle, inode, path,
					       &partial_cluster, start,
					       end);
			/* root level has p_bh == NULL, brelse() eats this */
			brelse(path[i].p_bh);
			path[i].p_bh = NULL;
			i--;
			continue;
		}

		/* this is index block */
		if (!path[i].p_hdr) {
			ext_debug("initialize header\n");
			path[i].p_hdr = ext_block_hdr(path[i].p_bh);
		}

		if (!path[i].p_idx) {
			/* this level hasn't been touched yet */
			path[i].p_idx = EXT_LAST_INDEX(path[i].p_hdr);
			path[i].p_block = le16_to_cpu(path[i].p_hdr->eh_entries)+1;
			ext_debug("init index ptr: hdr 0x%p, num %d\n",
				  path[i].p_hdr,
				  le16_to_cpu(path[i].p_hdr->eh_entries));
		} else {
			/* we were already here, see at next index */
			path[i].p_idx--;
		}

		ext_debug("level %d - index, first 0x%p, cur 0x%p\n",
				i, EXT_FIRST_INDEX(path[i].p_hdr),
				path[i].p_idx);
		if (ext4_ext_more_to_rm(path + i)) {
			struct buffer_head *bh;
			/* go to the next level */
			ext_debug("move to level %d (block %llu)\n",
				  i + 1, ext4_idx_pblock(path[i].p_idx));
			memset(path + i + 1, 0, sizeof(*path));
			bh = sb_bread(sb, ext4_idx_pblock(path[i].p_idx));
			if (!bh) {
				/* should we reset i_size? */
				err = -EIO;
				break;
			}
			if (WARN_ON(i + 1 > depth)) {
				err = -EIO;
				break;
			}
			if (ext4_ext_check_block(inode, ext_block_hdr(bh),
							depth - i - 1, bh)) {
				err = -EIO;
				break;
			}
			path[i + 1].p_bh = bh;

			/* save actual number of indexes since this
			 * number is changed at the next iteration */
			path[i].p_block = le16_to_cpu(path[i].p_hdr->eh_entries);
			i++;
		} else {
			/* we finished processing this index, go up */
			if (path[i].p_hdr->eh_entries == 0 && i > 0) {
				/* index is empty, remove it;
				 * handle must be already prepared by the
				 * truncatei_leaf() */
				err = ext4_ext_rm_idx(handle, inode, path + i);
			}
			/* root level has p_bh == NULL, brelse() eats this */
			brelse(path[i].p_bh);
			path[i].p_bh = NULL;
			i--;
			ext_debug("return to level %d\n", i);
		}
	}

	trace_ext4_ext_remove_space_done(inode, start, depth, partial_cluster,
			path->p_hdr->eh_entries);

	/* If we still have something in the partial cluster and we have removed
	 * even the first extent, then we should free the blocks in the partial
	 * cluster as well. */
	if (partial_cluster && path->p_hdr->eh_entries == 0) {
		int flags = EXT4_FREE_BLOCKS_FORGET;

		if (S_ISDIR(inode->i_mode) || S_ISLNK(inode->i_mode))
			flags |= EXT4_FREE_BLOCKS_METADATA;

		ext4_free_blocks(handle, inode, NULL,
				 EXT4_C2B(EXT4_SB(sb), partial_cluster),
				 EXT4_SB(sb)->s_cluster_ratio, flags);
		partial_cluster = 0;
	}

	/* TODO: flexible tree reduction should be here */
	if (path->p_hdr->eh_entries == 0) {
		/*
		 * truncate to zero freed all the tree,
		 * so we need to correct eh_depth
		 */
		err = ext4_ext_get_access(handle, inode, path);
		if (err == 0) {
			ext_inode_hdr(inode)->eh_depth = 0;
			ext_inode_hdr(inode)->eh_max =
				cpu_to_le16(ext4_ext_space_root(inode, 0));
			err = ext4_ext_dirty(handle, inode, path);
		}
	}
out:
	ext4_ext_drop_refs(path);
	kfree(path);
	if (err == -EAGAIN) {
		path = NULL;
		goto again;
	}
	ext4_journal_stop(handle);

	return err;
}

/*
 * called at mount time
 */
void ext4_ext_init(struct super_block *sb)
{
	/*
	 * possible initialization would be here
	 */

	if (EXT4_HAS_INCOMPAT_FEATURE(sb, EXT4_FEATURE_INCOMPAT_EXTENTS)) {
#if defined(AGGRESSIVE_TEST) || defined(CHECK_BINSEARCH) || defined(EXTENTS_STATS)
		printk(KERN_INFO "EXT4-fs: file extents enabled"
#ifdef AGGRESSIVE_TEST
		       ", aggressive tests"
#endif
#ifdef CHECK_BINSEARCH
		       ", check binsearch"
#endif
#ifdef EXTENTS_STATS
		       ", stats"
#endif
		       "\n");
#endif
#ifdef EXTENTS_STATS
		spin_lock_init(&EXT4_SB(sb)->s_ext_stats_lock);
		EXT4_SB(sb)->s_ext_min = 1 << 30;
		EXT4_SB(sb)->s_ext_max = 0;
#endif
	}
}

/*
 * called at umount time
 */
void ext4_ext_release(struct super_block *sb)
{
	if (!EXT4_HAS_INCOMPAT_FEATURE(sb, EXT4_FEATURE_INCOMPAT_EXTENTS))
		return;

#ifdef EXTENTS_STATS
	if (EXT4_SB(sb)->s_ext_blocks && EXT4_SB(sb)->s_ext_extents) {
		struct ext4_sb_info *sbi = EXT4_SB(sb);
		printk(KERN_ERR "EXT4-fs: %lu blocks in %lu extents (%lu ave)\n",
			sbi->s_ext_blocks, sbi->s_ext_extents,
			sbi->s_ext_blocks / sbi->s_ext_extents);
		printk(KERN_ERR "EXT4-fs: extents: %lu min, %lu max, max depth %lu\n",
			sbi->s_ext_min, sbi->s_ext_max, sbi->s_depth_max);
	}
#endif
}

/* FIXME!! we need to try to merge to left or right after zero-out  */
static int ext4_ext_zeroout(struct inode *inode, struct ext4_extent *ex)
{
	ext4_fsblk_t ee_pblock;
	unsigned int ee_len;
	int ret;

	ee_len    = ext4_ext_get_actual_len(ex);
	ee_pblock = ext4_ext_pblock(ex);

	ret = sb_issue_zeroout(inode->i_sb, ee_pblock, ee_len, GFP_NOFS);
	if (ret > 0)
		ret = 0;

	return ret;
}

/*
 * ext4_split_extent_at() splits an extent at given block.
 *
 * @handle: the journal handle
 * @inode: the file inode
 * @path: the path to the extent
 * @split: the logical block where the extent is splitted.
 * @split_flags: indicates if the extent could be zeroout if split fails, and
 *		 the states(init or uninit) of new extents.
 * @flags: flags used to insert new extent to extent tree.
 *
 *
 * Splits extent [a, b] into two extents [a, @split) and [@split, b], states
 * of which are deterimined by split_flag.
 *
 * There are two cases:
 *  a> the extent are splitted into two extent.
 *  b> split is not needed, and just mark the extent.
 *
 * return 0 on success.
 */
static int ext4_split_extent_at(handle_t *handle,
			     struct inode *inode,
			     struct ext4_ext_path *path,
			     ext4_lblk_t split,
			     int split_flag,
			     int flags)
{
	ext4_fsblk_t newblock;
	ext4_lblk_t ee_block;
	struct ext4_extent *ex, newex, orig_ex;
	struct ext4_extent *ex2 = NULL;
	unsigned int ee_len, depth;
	int err = 0;

	ext_debug("ext4_split_extents_at: inode %lu, logical"
		"block %llu\n", inode->i_ino, (unsigned long long)split);

	ext4_ext_show_leaf(inode, path);

	depth = ext_depth(inode);
	ex = path[depth].p_ext;
	ee_block = le32_to_cpu(ex->ee_block);
	ee_len = ext4_ext_get_actual_len(ex);
	newblock = split - ee_block + ext4_ext_pblock(ex);

	BUG_ON(split < ee_block || split >= (ee_block + ee_len));

	err = ext4_ext_get_access(handle, inode, path + depth);
	if (err)
		goto out;

	if (split == ee_block) {
		/*
		 * case b: block @split is the block that the extent begins with
		 * then we just change the state of the extent, and splitting
		 * is not needed.
		 */
		if (split_flag & EXT4_EXT_MARK_UNINIT2)
			ext4_ext_mark_uninitialized(ex);
		else
			ext4_ext_mark_initialized(ex);

		if (!(flags & EXT4_GET_BLOCKS_PRE_IO))
			ext4_ext_try_to_merge(inode, path, ex);

		err = ext4_ext_dirty(handle, inode, path + depth);
		goto out;
	}

	/* case a */
	memcpy(&orig_ex, ex, sizeof(orig_ex));
	ex->ee_len = cpu_to_le16(split - ee_block);
	if (split_flag & EXT4_EXT_MARK_UNINIT1)
		ext4_ext_mark_uninitialized(ex);

	/*
	 * path may lead to new leaf, not to original leaf any more
	 * after ext4_ext_insert_extent() returns,
	 */
	err = ext4_ext_dirty(handle, inode, path + depth);
	if (err)
		goto fix_extent_len;

	ex2 = &newex;
	ex2->ee_block = cpu_to_le32(split);
	ex2->ee_len   = cpu_to_le16(ee_len - (split - ee_block));
	ext4_ext_store_pblock(ex2, newblock);
	if (split_flag & EXT4_EXT_MARK_UNINIT2)
		ext4_ext_mark_uninitialized(ex2);

	err = ext4_ext_insert_extent(handle, inode, path, &newex, flags);
	if (err == -ENOSPC && (EXT4_EXT_MAY_ZEROOUT & split_flag)) {
		err = ext4_ext_zeroout(inode, &orig_ex);
		if (err)
			goto fix_extent_len;
		/* update the extent length and mark as initialized */
		ex->ee_len = cpu_to_le16(ee_len);
		ext4_ext_try_to_merge(inode, path, ex);
		err = ext4_ext_dirty(handle, inode, path + depth);
		goto out;
	} else if (err)
		goto fix_extent_len;

out:
	ext4_ext_show_leaf(inode, path);
	return err;

fix_extent_len:
	ex->ee_len = orig_ex.ee_len;
	ext4_ext_dirty(handle, inode, path + depth);
	return err;
}

/*
 * ext4_split_extents() splits an extent and mark extent which is covered
 * by @map as split_flags indicates
 *
 * It may result in splitting the extent into multiple extents (upto three)
 * There are three possibilities:
 *   a> There is no split required
 *   b> Splits in two extents: Split is happening at either end of the extent
 *   c> Splits in three extents: Somone is splitting in middle of the extent
 *
 */
static int ext4_split_extent(handle_t *handle,
			      struct inode *inode,
			      struct ext4_ext_path *path,
			      struct ext4_map_blocks *map,
			      int split_flag,
			      int flags)
{
	ext4_lblk_t ee_block;
	struct ext4_extent *ex;
	unsigned int ee_len, depth;
	int err = 0;
	int uninitialized;
	int split_flag1, flags1;

	depth = ext_depth(inode);
	ex = path[depth].p_ext;
	ee_block = le32_to_cpu(ex->ee_block);
	ee_len = ext4_ext_get_actual_len(ex);
	uninitialized = ext4_ext_is_uninitialized(ex);

	if (map->m_lblk + map->m_len < ee_block + ee_len) {
		split_flag1 = split_flag & EXT4_EXT_MAY_ZEROOUT ?
			      EXT4_EXT_MAY_ZEROOUT : 0;
		flags1 = flags | EXT4_GET_BLOCKS_PRE_IO;
		if (uninitialized)
			split_flag1 |= EXT4_EXT_MARK_UNINIT1 |
				       EXT4_EXT_MARK_UNINIT2;
		err = ext4_split_extent_at(handle, inode, path,
				map->m_lblk + map->m_len, split_flag1, flags1);
		if (err)
			goto out;
	}

	ext4_ext_drop_refs(path);
	path = ext4_ext_find_extent(inode, map->m_lblk, path);
	if (IS_ERR(path))
		return PTR_ERR(path);

	if (map->m_lblk >= ee_block) {
		split_flag1 = split_flag & EXT4_EXT_MAY_ZEROOUT ?
			      EXT4_EXT_MAY_ZEROOUT : 0;
		if (uninitialized)
			split_flag1 |= EXT4_EXT_MARK_UNINIT1;
		if (split_flag & EXT4_EXT_MARK_UNINIT2)
			split_flag1 |= EXT4_EXT_MARK_UNINIT2;
		err = ext4_split_extent_at(handle, inode, path,
				map->m_lblk, split_flag1, flags);
		if (err)
			goto out;
	}

	ext4_ext_show_leaf(inode, path);
out:
	return err ? err : map->m_len;
}

#define EXT4_EXT_ZERO_LEN 7
/*
 * This function is called by ext4_ext_map_blocks() if someone tries to write
 * to an uninitialized extent. It may result in splitting the uninitialized
 * extent into multiple extents (up to three - one initialized and two
 * uninitialized).
 * There are three possibilities:
 *   a> There is no split required: Entire extent should be initialized
 *   b> Splits in two extents: Write is happening at either end of the extent
 *   c> Splits in three extents: Somone is writing in middle of the extent
 *
 * Pre-conditions:
 *  - The extent pointed to by 'path' is uninitialized.
 *  - The extent pointed to by 'path' contains a superset
 *    of the logical span [map->m_lblk, map->m_lblk + map->m_len).
 *
 * Post-conditions on success:
 *  - the returned value is the number of blocks beyond map->l_lblk
 *    that are allocated and initialized.
 *    It is guaranteed to be >= map->m_len.
 */
static int ext4_ext_convert_to_initialized(handle_t *handle,
					   struct inode *inode,
					   struct ext4_map_blocks *map,
					   struct ext4_ext_path *path)
{
	struct ext4_extent_header *eh;
	struct ext4_map_blocks split_map;
	struct ext4_extent zero_ex;
	struct ext4_extent *ex;
	ext4_lblk_t ee_block, eof_block;
	unsigned int ee_len, depth;
	int allocated;
	int err = 0;
	int split_flag = 0;

	ext_debug("ext4_ext_convert_to_initialized: inode %lu, logical"
		"block %llu, max_blocks %u\n", inode->i_ino,
		(unsigned long long)map->m_lblk, map->m_len);

	eof_block = (inode->i_size + inode->i_sb->s_blocksize - 1) >>
		inode->i_sb->s_blocksize_bits;
	if (eof_block < map->m_lblk + map->m_len)
		eof_block = map->m_lblk + map->m_len;

	depth = ext_depth(inode);
	eh = path[depth].p_hdr;
	ex = path[depth].p_ext;
	ee_block = le32_to_cpu(ex->ee_block);
	ee_len = ext4_ext_get_actual_len(ex);
	allocated = ee_len - (map->m_lblk - ee_block);

	trace_ext4_ext_convert_to_initialized_enter(inode, map, ex);

	/* Pre-conditions */
	BUG_ON(!ext4_ext_is_uninitialized(ex));
	BUG_ON(!in_range(map->m_lblk, ee_block, ee_len));

	/*
	 * Attempt to transfer newly initialized blocks from the currently
	 * uninitialized extent to its left neighbor. This is much cheaper
	 * than an insertion followed by a merge as those involve costly
	 * memmove() calls. This is the common case in steady state for
	 * workloads doing fallocate(FALLOC_FL_KEEP_SIZE) followed by append
	 * writes.
	 *
	 * Limitations of the current logic:
	 *  - L1: we only deal with writes at the start of the extent.
	 *    The approach could be extended to writes at the end
	 *    of the extent but this scenario was deemed less common.
	 *  - L2: we do not deal with writes covering the whole extent.
	 *    This would require removing the extent if the transfer
	 *    is possible.
	 *  - L3: we only attempt to merge with an extent stored in the
	 *    same extent tree node.
	 */
	if ((map->m_lblk == ee_block) &&	/*L1*/
		(map->m_len < ee_len) &&	/*L2*/
		(ex > EXT_FIRST_EXTENT(eh))) {	/*L3*/
		struct ext4_extent *prev_ex;
		ext4_lblk_t prev_lblk;
		ext4_fsblk_t prev_pblk, ee_pblk;
		unsigned int prev_len, write_len;

		prev_ex = ex - 1;
		prev_lblk = le32_to_cpu(prev_ex->ee_block);
		prev_len = ext4_ext_get_actual_len(prev_ex);
		prev_pblk = ext4_ext_pblock(prev_ex);
		ee_pblk = ext4_ext_pblock(ex);
		write_len = map->m_len;

		/*
		 * A transfer of blocks from 'ex' to 'prev_ex' is allowed
		 * upon those conditions:
		 * - C1: prev_ex is initialized,
		 * - C2: prev_ex is logically abutting ex,
		 * - C3: prev_ex is physically abutting ex,
		 * - C4: prev_ex can receive the additional blocks without
		 *   overflowing the (initialized) length limit.
		 */
		if ((!ext4_ext_is_uninitialized(prev_ex)) &&		/*C1*/
			((prev_lblk + prev_len) == ee_block) &&		/*C2*/
			((prev_pblk + prev_len) == ee_pblk) &&		/*C3*/
			(prev_len < (EXT_INIT_MAX_LEN - write_len))) {	/*C4*/
			err = ext4_ext_get_access(handle, inode, path + depth);
			if (err)
				goto out;

			trace_ext4_ext_convert_to_initialized_fastpath(inode,
				map, ex, prev_ex);

			/* Shift the start of ex by 'write_len' blocks */
			ex->ee_block = cpu_to_le32(ee_block + write_len);
			ext4_ext_store_pblock(ex, ee_pblk + write_len);
			ex->ee_len = cpu_to_le16(ee_len - write_len);
			ext4_ext_mark_uninitialized(ex); /* Restore the flag */

			/* Extend prev_ex by 'write_len' blocks */
			prev_ex->ee_len = cpu_to_le16(prev_len + write_len);

			/* Mark the block containing both extents as dirty */
			ext4_ext_dirty(handle, inode, path + depth);

			/* Update path to point to the right extent */
			path[depth].p_ext = prev_ex;

			/* Result: number of initialized blocks past m_lblk */
			allocated = write_len;
			goto out;
		}
	}

	WARN_ON(map->m_lblk < ee_block);
	/*
	 * It is safe to convert extent to initialized via explicit
	 * zeroout only if extent is fully insde i_size or new_size.
	 */
	split_flag |= ee_block + ee_len <= eof_block ? EXT4_EXT_MAY_ZEROOUT : 0;

	/* If extent has less than 2*EXT4_EXT_ZERO_LEN zerout directly */
	if (ee_len <= 2*EXT4_EXT_ZERO_LEN &&
	    (EXT4_EXT_MAY_ZEROOUT & split_flag)) {
		err = ext4_ext_zeroout(inode, ex);
		if (err)
			goto out;

		err = ext4_ext_get_access(handle, inode, path + depth);
		if (err)
			goto out;
		ext4_ext_mark_initialized(ex);
		ext4_ext_try_to_merge(inode, path, ex);
		err = ext4_ext_dirty(handle, inode, path + depth);
		goto out;
	}

	/*
	 * four cases:
	 * 1. split the extent into three extents.
	 * 2. split the extent into two extents, zeroout the first half.
	 * 3. split the extent into two extents, zeroout the second half.
	 * 4. split the extent into two extents with out zeroout.
	 */
	split_map.m_lblk = map->m_lblk;
	split_map.m_len = map->m_len;

	if (allocated > map->m_len) {
		if (allocated <= EXT4_EXT_ZERO_LEN &&
		    (EXT4_EXT_MAY_ZEROOUT & split_flag)) {
			/* case 3 */
			zero_ex.ee_block =
					 cpu_to_le32(map->m_lblk);
			zero_ex.ee_len = cpu_to_le16(allocated);
			ext4_ext_store_pblock(&zero_ex,
				ext4_ext_pblock(ex) + map->m_lblk - ee_block);
			err = ext4_ext_zeroout(inode, &zero_ex);
			if (err)
				goto out;
			split_map.m_lblk = map->m_lblk;
			split_map.m_len = allocated;
		} else if ((map->m_lblk - ee_block + map->m_len <
			   EXT4_EXT_ZERO_LEN) &&
			   (EXT4_EXT_MAY_ZEROOUT & split_flag)) {
			/* case 2 */
			if (map->m_lblk != ee_block) {
				zero_ex.ee_block = ex->ee_block;
				zero_ex.ee_len = cpu_to_le16(map->m_lblk -
							ee_block);
				ext4_ext_store_pblock(&zero_ex,
						      ext4_ext_pblock(ex));
				err = ext4_ext_zeroout(inode, &zero_ex);
				if (err)
					goto out;
			}

			split_map.m_lblk = ee_block;
			split_map.m_len = map->m_lblk - ee_block + map->m_len;
			allocated = map->m_len;
		}
	}

	allocated = ext4_split_extent(handle, inode, path,
				       &split_map, split_flag, 0);
	if (allocated < 0)
		err = allocated;

out:
	return err ? err : allocated;
}

/*
 * This function is called by ext4_ext_map_blocks() from
 * ext4_get_blocks_dio_write() when DIO to write
 * to an uninitialized extent.
 *
 * Writing to an uninitialized extent may result in splitting the uninitialized
 * extent into multiple /initialized uninitialized extents (up to three)
 * There are three possibilities:
 *   a> There is no split required: Entire extent should be uninitialized
 *   b> Splits in two extents: Write is happening at either end of the extent
 *   c> Splits in three extents: Somone is writing in middle of the extent
 *
 * One of more index blocks maybe needed if the extent tree grow after
 * the uninitialized extent split. To prevent ENOSPC occur at the IO
 * complete, we need to split the uninitialized extent before DIO submit
 * the IO. The uninitialized extent called at this time will be split
 * into three uninitialized extent(at most). After IO complete, the part
 * being filled will be convert to initialized by the end_io callback function
 * via ext4_convert_unwritten_extents().
 *
 * Returns the size of uninitialized extent to be written on success.
 */
static int ext4_split_unwritten_extents(handle_t *handle,
					struct inode *inode,
					struct ext4_map_blocks *map,
					struct ext4_ext_path *path,
					int flags)
{
	ext4_lblk_t eof_block;
	ext4_lblk_t ee_block;
	struct ext4_extent *ex;
	unsigned int ee_len;
	int split_flag = 0, depth;

	ext_debug("ext4_split_unwritten_extents: inode %lu, logical"
		"block %llu, max_blocks %u\n", inode->i_ino,
		(unsigned long long)map->m_lblk, map->m_len);

	eof_block = (inode->i_size + inode->i_sb->s_blocksize - 1) >>
		inode->i_sb->s_blocksize_bits;
	if (eof_block < map->m_lblk + map->m_len)
		eof_block = map->m_lblk + map->m_len;
	/*
	 * It is safe to convert extent to initialized via explicit
	 * zeroout only if extent is fully insde i_size or new_size.
	 */
	depth = ext_depth(inode);
	ex = path[depth].p_ext;
	ee_block = le32_to_cpu(ex->ee_block);
	ee_len = ext4_ext_get_actual_len(ex);

	split_flag |= ee_block + ee_len <= eof_block ? EXT4_EXT_MAY_ZEROOUT : 0;
	split_flag |= EXT4_EXT_MARK_UNINIT2;

	flags |= EXT4_GET_BLOCKS_PRE_IO;
	return ext4_split_extent(handle, inode, path, map, split_flag, flags);
}

static int ext4_convert_unwritten_extents_endio(handle_t *handle,
					      struct inode *inode,
					      struct ext4_ext_path *path)
{
	struct ext4_extent *ex;
	int depth;
	int err = 0;

	depth = ext_depth(inode);
	ex = path[depth].p_ext;

	ext_debug("ext4_convert_unwritten_extents_endio: inode %lu, logical"
		"block %llu, max_blocks %u\n", inode->i_ino,
		(unsigned long long)le32_to_cpu(ex->ee_block),
		ext4_ext_get_actual_len(ex));

	err = ext4_ext_get_access(handle, inode, path + depth);
	if (err)
		goto out;
	/* first mark the extent as initialized */
	ext4_ext_mark_initialized(ex);

	/* note: ext4_ext_correct_indexes() isn't needed here because
	 * borders are not changed
	 */
	ext4_ext_try_to_merge(inode, path, ex);

	/* Mark modified extent as dirty */
	err = ext4_ext_dirty(handle, inode, path + depth);
out:
	ext4_ext_show_leaf(inode, path);
	return err;
}

static void unmap_underlying_metadata_blocks(struct block_device *bdev,
			sector_t block, int count)
{
	int i;
	for (i = 0; i < count; i++)
                unmap_underlying_metadata(bdev, block + i);
}

/*
 * Handle EOFBLOCKS_FL flag, clearing it if necessary
 */
static int check_eofblocks_fl(handle_t *handle, struct inode *inode,
			      ext4_lblk_t lblk,
			      struct ext4_ext_path *path,
			      unsigned int len)
{
	int i, depth;
	struct ext4_extent_header *eh;
	struct ext4_extent *last_ex;

	if (!ext4_test_inode_flag(inode, EXT4_INODE_EOFBLOCKS))
		return 0;

	depth = ext_depth(inode);
	eh = path[depth].p_hdr;

	/*
	 * We're going to remove EOFBLOCKS_FL entirely in future so we
	 * do not care for this case anymore. Simply remove the flag
	 * if there are no extents.
	 */
	if (unlikely(!eh->eh_entries))
		goto out;
	last_ex = EXT_LAST_EXTENT(eh);
	/*
	 * We should clear the EOFBLOCKS_FL flag if we are writing the
	 * last block in the last extent in the file.  We test this by
	 * first checking to see if the caller to
	 * ext4_ext_get_blocks() was interested in the last block (or
	 * a block beyond the last block) in the current extent.  If
	 * this turns out to be false, we can bail out from this
	 * function immediately.
	 */
	if (lblk + len < le32_to_cpu(last_ex->ee_block) +
	    ext4_ext_get_actual_len(last_ex))
		return 0;
	/*
	 * If the caller does appear to be planning to write at or
	 * beyond the end of the current extent, we then test to see
	 * if the current extent is the last extent in the file, by
	 * checking to make sure it was reached via the rightmost node
	 * at each level of the tree.
	 */
	for (i = depth-1; i >= 0; i--)
		if (path[i].p_idx != EXT_LAST_INDEX(path[i].p_hdr))
			return 0;
out:
	ext4_clear_inode_flag(inode, EXT4_INODE_EOFBLOCKS);
	return ext4_mark_inode_dirty(handle, inode);
}

/**
 * ext4_find_delalloc_range: find delayed allocated block in the given range.
 *
 * Goes through the buffer heads in the range [lblk_start, lblk_end] and returns
 * whether there are any buffers marked for delayed allocation. It returns '1'
 * on the first delalloc'ed buffer head found. If no buffer head in the given
 * range is marked for delalloc, it returns 0.
 * lblk_start should always be <= lblk_end.
 * search_hint_reverse is to indicate that searching in reverse from lblk_end to
 * lblk_start might be more efficient (i.e., we will likely hit the delalloc'ed
 * block sooner). This is useful when blocks are truncated sequentially from
 * lblk_start towards lblk_end.
 */
static int ext4_find_delalloc_range(struct inode *inode,
				    ext4_lblk_t lblk_start,
				    ext4_lblk_t lblk_end,
				    int search_hint_reverse)
{
	struct address_space *mapping = inode->i_mapping;
	struct buffer_head *head, *bh = NULL;
	struct page *page;
	ext4_lblk_t i, pg_lblk;
	pgoff_t index;

	if (!test_opt(inode->i_sb, DELALLOC))
		return 0;

	/* reverse search wont work if fs block size is less than page size */
	if (inode->i_blkbits < PAGE_CACHE_SHIFT)
		search_hint_reverse = 0;

	if (search_hint_reverse)
		i = lblk_end;
	else
		i = lblk_start;

	index = i >> (PAGE_CACHE_SHIFT - inode->i_blkbits);

	while ((i >= lblk_start) && (i <= lblk_end)) {
		page = find_get_page(mapping, index);
		if (!page)
			goto nextpage;

		if (!page_has_buffers(page))
			goto nextpage;

		head = page_buffers(page);
		if (!head)
			goto nextpage;

		bh = head;
		pg_lblk = index << (PAGE_CACHE_SHIFT -
						inode->i_blkbits);
		do {
			if (unlikely(pg_lblk < lblk_start)) {
				/*
				 * This is possible when fs block size is less
				 * than page size and our cluster starts/ends in
				 * middle of the page. So we need to skip the
				 * initial few blocks till we reach the 'lblk'
				 */
				pg_lblk++;
				continue;
			}

			/* Check if the buffer is delayed allocated and that it
			 * is not yet mapped. (when da-buffers are mapped during
			 * their writeout, their da_mapped bit is set.)
			 */
			if (buffer_delay(bh) && !buffer_da_mapped(bh)) {
				page_cache_release(page);
				trace_ext4_find_delalloc_range(inode,
						lblk_start, lblk_end,
						search_hint_reverse,
						1, i);
				return 1;
			}
			if (search_hint_reverse)
				i--;
			else
				i++;
		} while ((i >= lblk_start) && (i <= lblk_end) &&
				((bh = bh->b_this_page) != head));
nextpage:
		if (page)
			page_cache_release(page);
		/*
		 * Move to next page. 'i' will be the first lblk in the next
		 * page.
		 */
		if (search_hint_reverse)
			index--;
		else
			index++;
		i = index << (PAGE_CACHE_SHIFT - inode->i_blkbits);
	}

	trace_ext4_find_delalloc_range(inode, lblk_start, lblk_end,
					search_hint_reverse, 0, 0);
	return 0;
}

int ext4_find_delalloc_cluster(struct inode *inode, ext4_lblk_t lblk,
			       int search_hint_reverse)
{
	struct ext4_sb_info *sbi = EXT4_SB(inode->i_sb);
	ext4_lblk_t lblk_start, lblk_end;
	lblk_start = lblk & (~(sbi->s_cluster_ratio - 1));
	lblk_end = lblk_start + sbi->s_cluster_ratio - 1;

	return ext4_find_delalloc_range(inode, lblk_start, lblk_end,
					search_hint_reverse);
}

/**
 * Determines how many complete clusters (out of those specified by the 'map')
 * are under delalloc and were reserved quota for.
 * This function is called when we are writing out the blocks that were
 * originally written with their allocation delayed, but then the space was
 * allocated using fallocate() before the delayed allocation could be resolved.
 * The cases to look for are:
 * ('=' indicated delayed allocated blocks
 *  '-' indicates non-delayed allocated blocks)
 * (a) partial clusters towards beginning and/or end outside of allocated range
 *     are not delalloc'ed.
 *	Ex:
 *	|----c---=|====c====|====c====|===-c----|
 *	         |++++++ allocated ++++++|
 *	==> 4 complete clusters in above example
 *
 * (b) partial cluster (outside of allocated range) towards either end is
 *     marked for delayed allocation. In this case, we will exclude that
 *     cluster.
 *	Ex:
 *	|----====c========|========c========|
 *	     |++++++ allocated ++++++|
 *	==> 1 complete clusters in above example
 *
 *	Ex:
 *	|================c================|
 *            |++++++ allocated ++++++|
 *	==> 0 complete clusters in above example
 *
 * The ext4_da_update_reserve_space will be called only if we
 * determine here that there were some "entire" clusters that span
 * this 'allocated' range.
 * In the non-bigalloc case, this function will just end up returning num_blks
 * without ever calling ext4_find_delalloc_range.
 */
static unsigned int
get_reserved_cluster_alloc(struct inode *inode, ext4_lblk_t lblk_start,
			   unsigned int num_blks)
{
	struct ext4_sb_info *sbi = EXT4_SB(inode->i_sb);
	ext4_lblk_t alloc_cluster_start, alloc_cluster_end;
	ext4_lblk_t lblk_from, lblk_to, c_offset;
	unsigned int allocated_clusters = 0;

	alloc_cluster_start = EXT4_B2C(sbi, lblk_start);
	alloc_cluster_end = EXT4_B2C(sbi, lblk_start + num_blks - 1);

	/* max possible clusters for this allocation */
	allocated_clusters = alloc_cluster_end - alloc_cluster_start + 1;

	trace_ext4_get_reserved_cluster_alloc(inode, lblk_start, num_blks);

	/* Check towards left side */
	c_offset = lblk_start & (sbi->s_cluster_ratio - 1);
	if (c_offset) {
		lblk_from = lblk_start & (~(sbi->s_cluster_ratio - 1));
		lblk_to = lblk_from + c_offset - 1;

		if (ext4_find_delalloc_range(inode, lblk_from, lblk_to, 0))
			allocated_clusters--;
	}

	/* Now check towards right. */
	c_offset = (lblk_start + num_blks) & (sbi->s_cluster_ratio - 1);
	if (allocated_clusters && c_offset) {
		lblk_from = lblk_start + num_blks;
		lblk_to = lblk_from + (sbi->s_cluster_ratio - c_offset) - 1;

		if (ext4_find_delalloc_range(inode, lblk_from, lblk_to, 0))
			allocated_clusters--;
	}

	return allocated_clusters;
}

static int
ext4_ext_handle_uninitialized_extents(handle_t *handle, struct inode *inode,
			struct ext4_map_blocks *map,
			struct ext4_ext_path *path, int flags,
			unsigned int allocated, ext4_fsblk_t newblock)
{
	int ret = 0;
	int err = 0;
	ext4_io_end_t *io = EXT4_I(inode)->cur_aio_dio;

	ext_debug("ext4_ext_handle_uninitialized_extents: inode %lu, logical "
		  "block %llu, max_blocks %u, flags %x, allocated %u\n",
		  inode->i_ino, (unsigned long long)map->m_lblk, map->m_len,
		  flags, allocated);
	ext4_ext_show_leaf(inode, path);

	trace_ext4_ext_handle_uninitialized_extents(inode, map, allocated,
						    newblock);

	/* get_block() before submit the IO, split the extent */
	if ((flags & EXT4_GET_BLOCKS_PRE_IO)) {
		ret = ext4_split_unwritten_extents(handle, inode, map,
						   path, flags);
		/*
		 * Flag the inode(non aio case) or end_io struct (aio case)
		 * that this IO needs to conversion to written when IO is
		 * completed
		 */
		if (io)
			ext4_set_io_unwritten_flag(inode, io);
		else
			ext4_set_inode_state(inode, EXT4_STATE_DIO_UNWRITTEN);
		if (ext4_should_dioread_nolock(inode))
			map->m_flags |= EXT4_MAP_UNINIT;
		goto out;
	}
	/* IO end_io complete, convert the filled extent to written */
	if ((flags & EXT4_GET_BLOCKS_CONVERT)) {
		ret = ext4_convert_unwritten_extents_endio(handle, inode,
							path);
		if (ret >= 0) {
			ext4_update_inode_fsync_trans(handle, inode, 1);
			err = check_eofblocks_fl(handle, inode, map->m_lblk,
						 path, map->m_len);
		} else
			err = ret;
		goto out2;
	}
	/* buffered IO case */
	/*
	 * repeat fallocate creation request
	 * we already have an unwritten extent
	 */
	if (flags & EXT4_GET_BLOCKS_UNINIT_EXT)
		goto map_out;

	/* buffered READ or buffered write_begin() lookup */
	if ((flags & EXT4_GET_BLOCKS_CREATE) == 0) {
		/*
		 * We have blocks reserved already.  We
		 * return allocated blocks so that delalloc
		 * won't do block reservation for us.  But
		 * the buffer head will be unmapped so that
		 * a read from the block returns 0s.
		 */
		map->m_flags |= EXT4_MAP_UNWRITTEN;
		goto out1;
	}

	/* buffered write, writepage time, convert*/
	ret = ext4_ext_convert_to_initialized(handle, inode, map, path);
	if (ret >= 0)
		ext4_update_inode_fsync_trans(handle, inode, 1);
out:
	if (ret <= 0) {
		err = ret;
		goto out2;
	} else
		allocated = ret;
	map->m_flags |= EXT4_MAP_NEW;
	/*
	 * if we allocated more blocks than requested
	 * we need to make sure we unmap the extra block
	 * allocated. The actual needed block will get
	 * unmapped later when we find the buffer_head marked
	 * new.
	 */
	if (allocated > map->m_len) {
		unmap_underlying_metadata_blocks(inode->i_sb->s_bdev,
					newblock + map->m_len,
					allocated - map->m_len);
		allocated = map->m_len;
	}

	/*
	 * If we have done fallocate with the offset that is already
	 * delayed allocated, we would have block reservation
	 * and quota reservation done in the delayed write path.
	 * But fallocate would have already updated quota and block
	 * count for this offset. So cancel these reservation
	 */
	if (flags & EXT4_GET_BLOCKS_DELALLOC_RESERVE) {
		unsigned int reserved_clusters;
		reserved_clusters = get_reserved_cluster_alloc(inode,
				map->m_lblk, map->m_len);
		if (reserved_clusters)
			ext4_da_update_reserve_space(inode,
						     reserved_clusters,
						     0);
	}

map_out:
	map->m_flags |= EXT4_MAP_MAPPED;
	if ((flags & EXT4_GET_BLOCKS_KEEP_SIZE) == 0) {
		err = check_eofblocks_fl(handle, inode, map->m_lblk, path,
					 map->m_len);
		if (err < 0)
			goto out2;
	}
out1:
	if (allocated > map->m_len)
		allocated = map->m_len;
	ext4_ext_show_leaf(inode, path);
	map->m_pblk = newblock;
	map->m_len = allocated;
out2:
	if (path) {
		ext4_ext_drop_refs(path);
		kfree(path);
	}
	return err ? err : allocated;
}

/*
 * get_implied_cluster_alloc - check to see if the requested
 * allocation (in the map structure) overlaps with a cluster already
 * allocated in an extent.
 *	@sb	The filesystem superblock structure
 *	@map	The requested lblk->pblk mapping
 *	@ex	The extent structure which might contain an implied
 *			cluster allocation
 *
 * This function is called by ext4_ext_map_blocks() after we failed to
 * find blocks that were already in the inode's extent tree.  Hence,
 * we know that the beginning of the requested region cannot overlap
 * the extent from the inode's extent tree.  There are three cases we
 * want to catch.  The first is this case:
 *
 *		 |--- cluster # N--|
 *    |--- extent ---|	|---- requested region ---|
 *			|==========|
 *
 * The second case that we need to test for is this one:
 *
 *   |--------- cluster # N ----------------|
 *	   |--- requested region --|   |------- extent ----|
 *	   |=======================|
 *
 * The third case is when the requested region lies between two extents
 * within the same cluster:
 *          |------------- cluster # N-------------|
 * |----- ex -----|                  |---- ex_right ----|
 *                  |------ requested region ------|
 *                  |================|
 *
 * In each of the above cases, we need to set the map->m_pblk and
 * map->m_len so it corresponds to the return the extent labelled as
 * "|====|" from cluster #N, since it is already in use for data in
 * cluster EXT4_B2C(sbi, map->m_lblk).	We will then return 1 to
 * signal to ext4_ext_map_blocks() that map->m_pblk should be treated
 * as a new "allocated" block region.  Otherwise, we will return 0 and
 * ext4_ext_map_blocks() will then allocate one or more new clusters
 * by calling ext4_mb_new_blocks().
 */
static int get_implied_cluster_alloc(struct super_block *sb,
				     struct ext4_map_blocks *map,
				     struct ext4_extent *ex,
				     struct ext4_ext_path *path)
{
	struct ext4_sb_info *sbi = EXT4_SB(sb);
	ext4_lblk_t c_offset = map->m_lblk & (sbi->s_cluster_ratio-1);
	ext4_lblk_t ex_cluster_start, ex_cluster_end;
	ext4_lblk_t rr_cluster_start;
	ext4_lblk_t ee_block = le32_to_cpu(ex->ee_block);
	ext4_fsblk_t ee_start = ext4_ext_pblock(ex);
	unsigned short ee_len = ext4_ext_get_actual_len(ex);

	/* The extent passed in that we are trying to match */
	ex_cluster_start = EXT4_B2C(sbi, ee_block);
	ex_cluster_end = EXT4_B2C(sbi, ee_block + ee_len - 1);

	/* The requested region passed into ext4_map_blocks() */
	rr_cluster_start = EXT4_B2C(sbi, map->m_lblk);

	if ((rr_cluster_start == ex_cluster_end) ||
	    (rr_cluster_start == ex_cluster_start)) {
		if (rr_cluster_start == ex_cluster_end)
			ee_start += ee_len - 1;
		map->m_pblk = (ee_start & ~(sbi->s_cluster_ratio - 1)) +
			c_offset;
		map->m_len = min(map->m_len,
				 (unsigned) sbi->s_cluster_ratio - c_offset);
		/*
		 * Check for and handle this case:
		 *
		 *   |--------- cluster # N-------------|
		 *		       |------- extent ----|
		 *	   |--- requested region ---|
		 *	   |===========|
		 */

		if (map->m_lblk < ee_block)
			map->m_len = min(map->m_len, ee_block - map->m_lblk);

		/*
		 * Check for the case where there is already another allocated
		 * block to the right of 'ex' but before the end of the cluster.
		 *
		 *          |------------- cluster # N-------------|
		 * |----- ex -----|                  |---- ex_right ----|
		 *                  |------ requested region ------|
		 *                  |================|
		 */
		if (map->m_lblk > ee_block) {
			ext4_lblk_t next = ext4_ext_next_allocated_block(path);
			map->m_len = min(map->m_len, next - map->m_lblk);
		}

		trace_ext4_get_implied_cluster_alloc_exit(sb, map, 1);
		return 1;
	}

	trace_ext4_get_implied_cluster_alloc_exit(sb, map, 0);
	return 0;
}


/*
 * Block allocation/map/preallocation routine for extents based files
 *
 *
 * Need to be called with
 * down_read(&EXT4_I(inode)->i_data_sem) if not allocating file system block
 * (ie, create is zero). Otherwise down_write(&EXT4_I(inode)->i_data_sem)
 *
 * return > 0, number of of blocks already mapped/allocated
 *          if create == 0 and these are pre-allocated blocks
 *          	buffer head is unmapped
 *          otherwise blocks are mapped
 *
 * return = 0, if plain look up failed (blocks have not been allocated)
 *          buffer head is unmapped
 *
 * return < 0, error case.
 */
int ext4_ext_map_blocks(handle_t *handle, struct inode *inode,
			struct ext4_map_blocks *map, int flags)
{
	struct ext4_ext_path *path = NULL;
	struct ext4_extent newex, *ex, *ex2;
	struct ext4_sb_info *sbi = EXT4_SB(inode->i_sb);
	ext4_fsblk_t newblock = 0;
	int free_on_err = 0, err = 0, depth, ret;
	unsigned int allocated = 0, offset = 0;
	unsigned int allocated_clusters = 0;
	struct ext4_allocation_request ar;
	ext4_io_end_t *io = EXT4_I(inode)->cur_aio_dio;
	ext4_lblk_t cluster_offset;

	ext_debug("blocks %u/%u requested for inode %lu\n",
		  map->m_lblk, map->m_len, inode->i_ino);
	trace_ext4_ext_map_blocks_enter(inode, map->m_lblk, map->m_len, flags);

	/* check in cache */
	if (ext4_ext_in_cache(inode, map->m_lblk, &newex)) {
		if (!newex.ee_start_lo && !newex.ee_start_hi) {
			if ((sbi->s_cluster_ratio > 1) &&
			    ext4_find_delalloc_cluster(inode, map->m_lblk, 0))
				map->m_flags |= EXT4_MAP_FROM_CLUSTER;

			if ((flags & EXT4_GET_BLOCKS_CREATE) == 0) {
				/*
				 * block isn't allocated yet and
				 * user doesn't want to allocate it
				 */
				goto out2;
			}
			/* we should allocate requested block */
		} else {
			/* block is already allocated */
			if (sbi->s_cluster_ratio > 1)
				map->m_flags |= EXT4_MAP_FROM_CLUSTER;
			newblock = map->m_lblk
				   - le32_to_cpu(newex.ee_block)
				   + ext4_ext_pblock(&newex);
			/* number of remaining blocks in the extent */
			allocated = ext4_ext_get_actual_len(&newex) -
				(map->m_lblk - le32_to_cpu(newex.ee_block));
			goto out;
		}
	}

	/* find extent for this block */
	path = ext4_ext_find_extent(inode, map->m_lblk, NULL);
	if (IS_ERR(path)) {
		err = PTR_ERR(path);
		path = NULL;
		goto out2;
	}

	depth = ext_depth(inode);

	/*
	 * consistent leaf must not be empty;
	 * this situation is possible, though, _during_ tree modification;
	 * this is why assert can't be put in ext4_ext_find_extent()
	 */
	if (unlikely(path[depth].p_ext == NULL && depth != 0)) {
		EXT4_ERROR_INODE(inode, "bad extent address "
				 "lblock: %lu, depth: %d pblock %lld",
				 (unsigned long) map->m_lblk, depth,
				 path[depth].p_block);
		err = -EIO;
		goto out2;
	}

	ex = path[depth].p_ext;
	if (ex) {
		ext4_lblk_t ee_block = le32_to_cpu(ex->ee_block);
		ext4_fsblk_t ee_start = ext4_ext_pblock(ex);
		unsigned short ee_len;

		/*
		 * Uninitialized extents are treated as holes, except that
		 * we split out initialized portions during a write.
		 */
		ee_len = ext4_ext_get_actual_len(ex);

		trace_ext4_ext_show_extent(inode, ee_block, ee_start, ee_len);

		/* if found extent covers block, simply return it */
		if (in_range(map->m_lblk, ee_block, ee_len)) {
			newblock = map->m_lblk - ee_block + ee_start;
			/* number of remaining blocks in the extent */
			allocated = ee_len - (map->m_lblk - ee_block);
			ext_debug("%u fit into %u:%d -> %llu\n", map->m_lblk,
				  ee_block, ee_len, newblock);

			/*
			 * Do not put uninitialized extent
			 * in the cache
			 */
			if (!ext4_ext_is_uninitialized(ex)) {
				ext4_ext_put_in_cache(inode, ee_block,
					ee_len, ee_start);
				goto out;
			}
			ret = ext4_ext_handle_uninitialized_extents(
				handle, inode, map, path, flags,
				allocated, newblock);
			return ret;
		}
	}

	if ((sbi->s_cluster_ratio > 1) &&
	    ext4_find_delalloc_cluster(inode, map->m_lblk, 0))
		map->m_flags |= EXT4_MAP_FROM_CLUSTER;

	/*
	 * requested block isn't allocated yet;
	 * we couldn't try to create block if create flag is zero
	 */
	if ((flags & EXT4_GET_BLOCKS_CREATE) == 0) {
		/*
		 * put just found gap into cache to speed up
		 * subsequent requests
		 */
		ext4_ext_put_gap_in_cache(inode, path, map->m_lblk);
		goto out2;
	}

	/*
	 * Okay, we need to do block allocation.
	 */
	map->m_flags &= ~EXT4_MAP_FROM_CLUSTER;
	newex.ee_block = cpu_to_le32(map->m_lblk);
	cluster_offset = map->m_lblk & (sbi->s_cluster_ratio-1);

	/*
	 * If we are doing bigalloc, check to see if the extent returned
	 * by ext4_ext_find_extent() implies a cluster we can use.
	 */
	if (cluster_offset && ex &&
	    get_implied_cluster_alloc(inode->i_sb, map, ex, path)) {
		ar.len = allocated = map->m_len;
		newblock = map->m_pblk;
		map->m_flags |= EXT4_MAP_FROM_CLUSTER;
		goto got_allocated_blocks;
	}

	/* find neighbour allocated blocks */
	ar.lleft = map->m_lblk;
	err = ext4_ext_search_left(inode, path, &ar.lleft, &ar.pleft);
	if (err)
		goto out2;
	ar.lright = map->m_lblk;
	ex2 = NULL;
	err = ext4_ext_search_right(inode, path, &ar.lright, &ar.pright, &ex2);
	if (err)
		goto out2;

	/* Check if the extent after searching to the right implies a
	 * cluster we can use. */
	if ((sbi->s_cluster_ratio > 1) && ex2 &&
	    get_implied_cluster_alloc(inode->i_sb, map, ex2, path)) {
		ar.len = allocated = map->m_len;
		newblock = map->m_pblk;
		map->m_flags |= EXT4_MAP_FROM_CLUSTER;
		goto got_allocated_blocks;
	}

	/*
	 * See if request is beyond maximum number of blocks we can have in
	 * a single extent. For an initialized extent this limit is
	 * EXT_INIT_MAX_LEN and for an uninitialized extent this limit is
	 * EXT_UNINIT_MAX_LEN.
	 */
	if (map->m_len > EXT_INIT_MAX_LEN &&
	    !(flags & EXT4_GET_BLOCKS_UNINIT_EXT))
		map->m_len = EXT_INIT_MAX_LEN;
	else if (map->m_len > EXT_UNINIT_MAX_LEN &&
		 (flags & EXT4_GET_BLOCKS_UNINIT_EXT))
		map->m_len = EXT_UNINIT_MAX_LEN;

	/* Check if we can really insert (m_lblk)::(m_lblk + m_len) extent */
	newex.ee_len = cpu_to_le16(map->m_len);
	err = ext4_ext_check_overlap(sbi, inode, &newex, path);
	if (err)
		allocated = ext4_ext_get_actual_len(&newex);
	else
		allocated = map->m_len;

	/* allocate new block */
	ar.inode = inode;
	ar.goal = ext4_ext_find_goal(inode, path, map->m_lblk);
	ar.logical = map->m_lblk;
	/*
	 * We calculate the offset from the beginning of the cluster
	 * for the logical block number, since when we allocate a
	 * physical cluster, the physical block should start at the
	 * same offset from the beginning of the cluster.  This is
	 * needed so that future calls to get_implied_cluster_alloc()
	 * work correctly.
	 */
	offset = map->m_lblk & (sbi->s_cluster_ratio - 1);
	ar.len = EXT4_NUM_B2C(sbi, offset+allocated);
	ar.goal -= offset;
	ar.logical -= offset;
	if (S_ISREG(inode->i_mode))
		ar.flags = EXT4_MB_HINT_DATA;
	else
		/* disable in-core preallocation for non-regular files */
		ar.flags = 0;
	if (flags & EXT4_GET_BLOCKS_NO_NORMALIZE)
		ar.flags |= EXT4_MB_HINT_NOPREALLOC;
	newblock = ext4_mb_new_blocks(handle, &ar, &err);
	if (!newblock)
		goto out2;
	ext_debug("allocate new block: goal %llu, found %llu/%u\n",
		  ar.goal, newblock, allocated);
	free_on_err = 1;
	allocated_clusters = ar.len;
	ar.len = EXT4_C2B(sbi, ar.len) - offset;
	if (ar.len > allocated)
		ar.len = allocated;

got_allocated_blocks:
	/* try to insert new extent into found leaf and return */
	ext4_ext_store_pblock(&newex, newblock + offset);
	newex.ee_len = cpu_to_le16(ar.len);
	/* Mark uninitialized */
	if (flags & EXT4_GET_BLOCKS_UNINIT_EXT){
		ext4_ext_mark_uninitialized(&newex);
		/*
		 * io_end structure was created for every IO write to an
		 * uninitialized extent. To avoid unnecessary conversion,
		 * here we flag the IO that really needs the conversion.
		 * For non asycn direct IO case, flag the inode state
		 * that we need to perform conversion when IO is done.
		 */
		if ((flags & EXT4_GET_BLOCKS_PRE_IO)) {
			if (io)
				ext4_set_io_unwritten_flag(inode, io);
			else
				ext4_set_inode_state(inode,
						     EXT4_STATE_DIO_UNWRITTEN);
		}
		if (ext4_should_dioread_nolock(inode))
			map->m_flags |= EXT4_MAP_UNINIT;
	}

	err = 0;
	if ((flags & EXT4_GET_BLOCKS_KEEP_SIZE) == 0)
		err = check_eofblocks_fl(handle, inode, map->m_lblk,
					 path, ar.len);
	if (!err)
		err = ext4_ext_insert_extent(handle, inode, path,
					     &newex, flags);
	if (err && free_on_err) {
		int fb_flags = flags & EXT4_GET_BLOCKS_DELALLOC_RESERVE ?
			EXT4_FREE_BLOCKS_NO_QUOT_UPDATE : 0;
		/* free data blocks we just allocated */
		/* not a good idea to call discard here directly,
		 * but otherwise we'd need to call it every free() */
		ext4_discard_preallocations(inode);
		ext4_free_blocks(handle, inode, NULL, ext4_ext_pblock(&newex),
				 ext4_ext_get_actual_len(&newex), fb_flags);
		goto out2;
	}

	/* previous routine could use block we allocated */
	newblock = ext4_ext_pblock(&newex);
	allocated = ext4_ext_get_actual_len(&newex);
	if (allocated > map->m_len)
		allocated = map->m_len;
	map->m_flags |= EXT4_MAP_NEW;

	/*
	 * Update reserved blocks/metadata blocks after successful
	 * block allocation which had been deferred till now.
	 */
	if (flags & EXT4_GET_BLOCKS_DELALLOC_RESERVE) {
		unsigned int reserved_clusters;
		/*
		 * Check how many clusters we had reserved this allocated range
		 */
		reserved_clusters = get_reserved_cluster_alloc(inode,
						map->m_lblk, allocated);
		if (map->m_flags & EXT4_MAP_FROM_CLUSTER) {
			if (reserved_clusters) {
				/*
				 * We have clusters reserved for this range.
				 * But since we are not doing actual allocation
				 * and are simply using blocks from previously
				 * allocated cluster, we should release the
				 * reservation and not claim quota.
				 */
				ext4_da_update_reserve_space(inode,
						reserved_clusters, 0);
			}
		} else {
			BUG_ON(allocated_clusters < reserved_clusters);
			/* We will claim quota for all newly allocated blocks.*/
			ext4_da_update_reserve_space(inode, allocated_clusters,
							1);
			if (reserved_clusters < allocated_clusters) {
				struct ext4_inode_info *ei = EXT4_I(inode);
				int reservation = allocated_clusters -
						  reserved_clusters;
				/*
				 * It seems we claimed few clusters outside of
				 * the range of this allocation. We should give
				 * it back to the reservation pool. This can
				 * happen in the following case:
				 *
				 * * Suppose s_cluster_ratio is 4 (i.e., each
				 *   cluster has 4 blocks. Thus, the clusters
				 *   are [0-3],[4-7],[8-11]...
				 * * First comes delayed allocation write for
				 *   logical blocks 10 & 11. Since there were no
				 *   previous delayed allocated blocks in the
				 *   range [8-11], we would reserve 1 cluster
				 *   for this write.
				 * * Next comes write for logical blocks 3 to 8.
				 *   In this case, we will reserve 2 clusters
				 *   (for [0-3] and [4-7]; and not for [8-11] as
				 *   that range has a delayed allocated blocks.
				 *   Thus total reserved clusters now becomes 3.
				 * * Now, during the delayed allocation writeout
				 *   time, we will first write blocks [3-8] and
				 *   allocate 3 clusters for writing these
				 *   blocks. Also, we would claim all these
				 *   three clusters above.
				 * * Now when we come here to writeout the
				 *   blocks [10-11], we would expect to claim
				 *   the reservation of 1 cluster we had made
				 *   (and we would claim it since there are no
				 *   more delayed allocated blocks in the range
				 *   [8-11]. But our reserved cluster count had
				 *   already gone to 0.
				 *
				 *   Thus, at the step 4 above when we determine
				 *   that there are still some unwritten delayed
				 *   allocated blocks outside of our current
				 *   block range, we should increment the
				 *   reserved clusters count so that when the
				 *   remaining blocks finally gets written, we
				 *   could claim them.
				 */
				dquot_reserve_block(inode,
						EXT4_C2B(sbi, reservation));
				spin_lock(&ei->i_block_reservation_lock);
				ei->i_reserved_data_blocks += reservation;
				spin_unlock(&ei->i_block_reservation_lock);
			}
		}
	}

	/*
	 * Cache the extent and update transaction to commit on fdatasync only
	 * when it is _not_ an uninitialized extent.
	 */
	if ((flags & EXT4_GET_BLOCKS_UNINIT_EXT) == 0) {
		ext4_ext_put_in_cache(inode, map->m_lblk, allocated, newblock);
		ext4_update_inode_fsync_trans(handle, inode, 1);
	} else
		ext4_update_inode_fsync_trans(handle, inode, 0);
out:
	if (allocated > map->m_len)
		allocated = map->m_len;
	ext4_ext_show_leaf(inode, path);
	map->m_flags |= EXT4_MAP_MAPPED;
	map->m_pblk = newblock;
	map->m_len = allocated;
out2:
	if (path) {
		ext4_ext_drop_refs(path);
		kfree(path);
	}

	trace_ext4_ext_map_blocks_exit(inode, map->m_lblk,
		newblock, map->m_len, err ? err : allocated);

	return err ? err : allocated;
}

void ext4_ext_truncate(struct inode *inode)
{
	struct address_space *mapping = inode->i_mapping;
	struct super_block *sb = inode->i_sb;
	ext4_lblk_t last_block;
	handle_t *handle;
	loff_t page_len;
	int err = 0;

	/*
	 * finish any pending end_io work so we won't run the risk of
	 * converting any truncated blocks to initialized later
	 */
	ext4_flush_completed_IO(inode);

	/*
	 * probably first extent we're gonna free will be last in block
	 */
	err = ext4_writepage_trans_blocks(inode);
	handle = ext4_journal_start(inode, err);
	if (IS_ERR(handle))
		return;

	if (inode->i_size % PAGE_CACHE_SIZE != 0) {
		page_len = PAGE_CACHE_SIZE -
			(inode->i_size & (PAGE_CACHE_SIZE - 1));

		err = ext4_discard_partial_page_buffers(handle,
			mapping, inode->i_size, page_len, 0);

		if (err)
			goto out_stop;
	}

	if (ext4_orphan_add(handle, inode))
		goto out_stop;

	down_write(&EXT4_I(inode)->i_data_sem);
	ext4_ext_invalidate_cache(inode);

	ext4_discard_preallocations(inode);

	/*
	 * TODO: optimization is possible here.
	 * Probably we need not scan at all,
	 * because page truncation is enough.
	 */

	/* we have to know where to truncate from in crash case */
	EXT4_I(inode)->i_disksize = inode->i_size;
	ext4_mark_inode_dirty(handle, inode);

	last_block = (inode->i_size + sb->s_blocksize - 1)
			>> EXT4_BLOCK_SIZE_BITS(sb);
	err = ext4_ext_remove_space(inode, last_block, EXT_MAX_BLOCKS - 1);

	/* In a multi-transaction truncate, we only make the final
	 * transaction synchronous.
	 */
	if (IS_SYNC(inode))
		ext4_handle_sync(handle);

	up_write(&EXT4_I(inode)->i_data_sem);

out_stop:
	/*
	 * If this was a simple ftruncate() and the file will remain alive,
	 * then we need to clear up the orphan record which we created above.
	 * However, if this was a real unlink then we were called by
	 * ext4_delete_inode(), and we allow that function to clean up the
	 * orphan info for us.
	 */
	if (inode->i_nlink)
		ext4_orphan_del(handle, inode);

	inode->i_mtime = inode->i_ctime = ext4_current_time(inode);
	ext4_mark_inode_dirty(handle, inode);
	ext4_journal_stop(handle);
}

static void ext4_falloc_update_inode(struct inode *inode,
				int mode, loff_t new_size, int update_ctime)
{
	struct timespec now;

	if (update_ctime) {
		now = current_fs_time(inode->i_sb);
		if (!timespec_equal(&inode->i_ctime, &now))
			inode->i_ctime = now;
	}
	/*
	 * Update only when preallocation was requested beyond
	 * the file size.
	 */
	if (!(mode & FALLOC_FL_KEEP_SIZE)) {
		if (new_size > i_size_read(inode))
			i_size_write(inode, new_size);
		if (new_size > EXT4_I(inode)->i_disksize)
			ext4_update_i_disksize(inode, new_size);
	} else {
		/*
		 * Mark that we allocate beyond EOF so the subsequent truncate
		 * can proceed even if the new size is the same as i_size.
		 */
		if (new_size > i_size_read(inode))
			ext4_set_inode_flag(inode, EXT4_INODE_EOFBLOCKS);
	}

}

/*
 * preallocate space for a file. This implements ext4's fallocate file
 * operation, which gets called from sys_fallocate system call.
 * For block-mapped files, posix_fallocate should fall back to the method
 * of writing zeroes to the required new blocks (the same behavior which is
 * expected for file systems which do not support fallocate() system call).
 */
long ext4_fallocate(struct file *file, int mode, loff_t offset, loff_t len)
{
	struct inode *inode = file->f_path.dentry->d_inode;
	handle_t *handle;
	loff_t new_size;
	unsigned int max_blocks;
	int ret = 0;
	int ret2 = 0;
	int retries = 0;
	int flags;
	struct ext4_map_blocks map;
	unsigned int credits, blkbits = inode->i_blkbits;

	/*
	 * currently supporting (pre)allocate mode for extent-based
	 * files _only_
	 */
	if (!(ext4_test_inode_flag(inode, EXT4_INODE_EXTENTS)))
		return -EOPNOTSUPP;

	/* Return error if mode is not supported */
	if (mode & ~(FALLOC_FL_KEEP_SIZE | FALLOC_FL_PUNCH_HOLE))
		return -EOPNOTSUPP;

	if (mode & FALLOC_FL_PUNCH_HOLE)
		return ext4_punch_hole(file, offset, len);

	trace_ext4_fallocate_enter(inode, offset, len, mode);
	map.m_lblk = offset >> blkbits;
	/*
	 * We can't just convert len to max_blocks because
	 * If blocksize = 4096 offset = 3072 and len = 2048
	 */
	max_blocks = (EXT4_BLOCK_ALIGN(len + offset, blkbits) >> blkbits)
		- map.m_lblk;
	/*
	 * credits to insert 1 extent into extent tree
	 */
	credits = ext4_chunk_trans_blocks(inode, max_blocks);
	mutex_lock(&inode->i_mutex);
	ret = inode_newsize_ok(inode, (len + offset));
	if (ret) {
		mutex_unlock(&inode->i_mutex);
		trace_ext4_fallocate_exit(inode, offset, max_blocks, ret);
		return ret;
	}
	flags = EXT4_GET_BLOCKS_CREATE_UNINIT_EXT;
	if (mode & FALLOC_FL_KEEP_SIZE)
		flags |= EXT4_GET_BLOCKS_KEEP_SIZE;
	/*
	 * Don't normalize the request if it can fit in one extent so
	 * that it doesn't get unnecessarily split into multiple
	 * extents.
	 */
	if (len <= EXT_UNINIT_MAX_LEN << blkbits)
		flags |= EXT4_GET_BLOCKS_NO_NORMALIZE;
retry:
	while (ret >= 0 && ret < max_blocks) {
		map.m_lblk = map.m_lblk + ret;
		map.m_len = max_blocks = max_blocks - ret;
		handle = ext4_journal_start(inode, credits);
		if (IS_ERR(handle)) {
			ret = PTR_ERR(handle);
			break;
		}
		ret = ext4_map_blocks(handle, inode, &map, flags);
		if (ret <= 0) {
#ifdef EXT4FS_DEBUG
			WARN_ON(ret <= 0);
			printk(KERN_ERR "%s: ext4_ext_map_blocks "
				    "returned error inode#%lu, block=%u, "
				    "max_blocks=%u", __func__,
				    inode->i_ino, map.m_lblk, max_blocks);
#endif
			ext4_mark_inode_dirty(handle, inode);
			ret2 = ext4_journal_stop(handle);
			break;
		}
		if ((map.m_lblk + ret) >= (EXT4_BLOCK_ALIGN(offset + len,
						blkbits) >> blkbits))
			new_size = offset + len;
		else
			new_size = ((loff_t) map.m_lblk + ret) << blkbits;

		ext4_falloc_update_inode(inode, mode, new_size,
					 (map.m_flags & EXT4_MAP_NEW));
		ext4_mark_inode_dirty(handle, inode);
		if ((file->f_flags & O_SYNC) && ret >= max_blocks)
			ext4_handle_sync(handle);
		ret2 = ext4_journal_stop(handle);
		if (ret2)
			break;
	}
	if (ret == -ENOSPC &&
			ext4_should_retry_alloc(inode->i_sb, &retries)) {
		ret = 0;
		goto retry;
	}
	mutex_unlock(&inode->i_mutex);
	trace_ext4_fallocate_exit(inode, offset, max_blocks,
				ret > 0 ? ret2 : ret);
	return ret > 0 ? ret2 : ret;
}

/*
 * This function convert a range of blocks to written extents
 * The caller of this function will pass the start offset and the size.
 * all unwritten extents within this range will be converted to
 * written extents.
 *
 * This function is called from the direct IO end io call back
 * function, to convert the fallocated extents after IO is completed.
 * Returns 0 on success.
 */
int ext4_convert_unwritten_extents(struct inode *inode, loff_t offset,
				    ssize_t len)
{
	handle_t *handle;
	unsigned int max_blocks;
	int ret = 0;
	int ret2 = 0;
	struct ext4_map_blocks map;
	unsigned int credits, blkbits = inode->i_blkbits;

	map.m_lblk = offset >> blkbits;
	/*
	 * We can't just convert len to max_blocks because
	 * If blocksize = 4096 offset = 3072 and len = 2048
	 */
	max_blocks = ((EXT4_BLOCK_ALIGN(len + offset, blkbits) >> blkbits) -
		      map.m_lblk);
	/*
	 * credits to insert 1 extent into extent tree
	 */
	credits = ext4_chunk_trans_blocks(inode, max_blocks);
	while (ret >= 0 && ret < max_blocks) {
		map.m_lblk += ret;
		map.m_len = (max_blocks -= ret);
		handle = ext4_journal_start(inode, credits);
		if (IS_ERR(handle)) {
			ret = PTR_ERR(handle);
			break;
		}
		ret = ext4_map_blocks(handle, inode, &map,
				      EXT4_GET_BLOCKS_IO_CONVERT_EXT);
		if (ret <= 0) {
			WARN_ON(ret <= 0);
			ext4_msg(inode->i_sb, KERN_ERR,
				 "%s:%d: inode #%lu: block %u: len %u: "
				 "ext4_ext_map_blocks returned %d",
				 __func__, __LINE__, inode->i_ino, map.m_lblk,
				 map.m_len, ret);
		}
		ext4_mark_inode_dirty(handle, inode);
		ret2 = ext4_journal_stop(handle);
		if (ret <= 0 || ret2 )
			break;
	}
	return ret > 0 ? ret2 : ret;
}

/*
 * Callback function called for each extent to gather FIEMAP information.
 */
static int ext4_ext_fiemap_cb(struct inode *inode, ext4_lblk_t next,
		       struct ext4_ext_cache *newex, struct ext4_extent *ex,
		       void *data)
{
	__u64	logical;
	__u64	physical;
	__u64	length;
	__u32	flags = 0;
	int		ret = 0;
	struct fiemap_extent_info *fieinfo = data;
	unsigned char blksize_bits;

	blksize_bits = inode->i_sb->s_blocksize_bits;
	logical = (__u64)newex->ec_block << blksize_bits;

	if (newex->ec_start == 0) {
		/*
		 * No extent in extent-tree contains block @newex->ec_start,
		 * then the block may stay in 1)a hole or 2)delayed-extent.
		 *
		 * Holes or delayed-extents are processed as follows.
		 * 1. lookup dirty pages with specified range in pagecache.
		 *    If no page is got, then there is no delayed-extent and
		 *    return with EXT_CONTINUE.
		 * 2. find the 1st mapped buffer,
		 * 3. check if the mapped buffer is both in the request range
		 *    and a delayed buffer. If not, there is no delayed-extent,
		 *    then return.
		 * 4. a delayed-extent is found, the extent will be collected.
		 */
		ext4_lblk_t	end = 0;
		pgoff_t		last_offset;
		pgoff_t		offset;
		pgoff_t		index;
		pgoff_t		start_index = 0;
		struct page	**pages = NULL;
		struct buffer_head *bh = NULL;
		struct buffer_head *head = NULL;
		unsigned int nr_pages = PAGE_SIZE / sizeof(struct page *);

		pages = kmalloc(PAGE_SIZE, GFP_KERNEL);
		if (pages == NULL)
			return -ENOMEM;

		offset = logical >> PAGE_SHIFT;
repeat:
		last_offset = offset;
		head = NULL;
		ret = find_get_pages_tag(inode->i_mapping, &offset,
					PAGECACHE_TAG_DIRTY, nr_pages, pages);

		if (!(flags & FIEMAP_EXTENT_DELALLOC)) {
			/* First time, try to find a mapped buffer. */
			if (ret == 0) {
out:
				for (index = 0; index < ret; index++)
					page_cache_release(pages[index]);
				/* just a hole. */
				kfree(pages);
				return EXT_CONTINUE;
			}
			index = 0;

next_page:
			/* Try to find the 1st mapped buffer. */
			end = ((__u64)pages[index]->index << PAGE_SHIFT) >>
				  blksize_bits;
			if (!page_has_buffers(pages[index]))
				goto out;
			head = page_buffers(pages[index]);
			if (!head)
				goto out;

			index++;
			bh = head;
			do {
				if (end >= newex->ec_block +
					newex->ec_len)
					/* The buffer is out of
					 * the request range.
					 */
					goto out;

				if (buffer_mapped(bh) &&
				    end >= newex->ec_block) {
					start_index = index - 1;
					/* get the 1st mapped buffer. */
					goto found_mapped_buffer;
				}

				bh = bh->b_this_page;
				end++;
			} while (bh != head);

			/* No mapped buffer in the range found in this page,
			 * We need to look up next page.
			 */
			if (index >= ret) {
				/* There is no page left, but we need to limit
				 * newex->ec_len.
				 */
				newex->ec_len = end - newex->ec_block;
				goto out;
			}
			goto next_page;
		} else {
			/*Find contiguous delayed buffers. */
			if (ret > 0 && pages[0]->index == last_offset)
				head = page_buffers(pages[0]);
			bh = head;
			index = 1;
			start_index = 0;
		}

found_mapped_buffer:
		if (bh != NULL && buffer_delay(bh)) {
			/* 1st or contiguous delayed buffer found. */
			if (!(flags & FIEMAP_EXTENT_DELALLOC)) {
				/*
				 * 1st delayed buffer found, record
				 * the start of extent.
				 */
				flags |= FIEMAP_EXTENT_DELALLOC;
				newex->ec_block = end;
				logical = (__u64)end << blksize_bits;
			}
			/* Find contiguous delayed buffers. */
			do {
				if (!buffer_delay(bh))
					goto found_delayed_extent;
				bh = bh->b_this_page;
				end++;
			} while (bh != head);

			for (; index < ret; index++) {
				if (!page_has_buffers(pages[index])) {
					bh = NULL;
					break;
				}
				head = page_buffers(pages[index]);
				if (!head) {
					bh = NULL;
					break;
				}

				if (pages[index]->index !=
				    pages[start_index]->index + index
				    - start_index) {
					/* Blocks are not contiguous. */
					bh = NULL;
					break;
				}
				bh = head;
				do {
					if (!buffer_delay(bh))
						/* Delayed-extent ends. */
						goto found_delayed_extent;
					bh = bh->b_this_page;
					end++;
				} while (bh != head);
			}
		} else if (!(flags & FIEMAP_EXTENT_DELALLOC))
			/* a hole found. */
			goto out;

found_delayed_extent:
		newex->ec_len = min(end - newex->ec_block,
						(ext4_lblk_t)EXT_INIT_MAX_LEN);
		if (ret == nr_pages && bh != NULL &&
			newex->ec_len < EXT_INIT_MAX_LEN &&
			buffer_delay(bh)) {
			/* Have not collected an extent and continue. */
			for (index = 0; index < ret; index++)
				page_cache_release(pages[index]);
			goto repeat;
		}

		for (index = 0; index < ret; index++)
			page_cache_release(pages[index]);
		kfree(pages);
	}

	physical = (__u64)newex->ec_start << blksize_bits;
	length =   (__u64)newex->ec_len << blksize_bits;

	if (ex && ext4_ext_is_uninitialized(ex))
		flags |= FIEMAP_EXTENT_UNWRITTEN;

	if (next == EXT_MAX_BLOCKS)
		flags |= FIEMAP_EXTENT_LAST;

	ret = fiemap_fill_next_extent(fieinfo, logical, physical,
					length, flags);
	if (ret < 0)
		return ret;
	if (ret == 1)
		return EXT_BREAK;
	return EXT_CONTINUE;
}
/* fiemap flags we can handle specified here */
#define EXT4_FIEMAP_FLAGS	(FIEMAP_FLAG_SYNC|FIEMAP_FLAG_XATTR)

static int ext4_xattr_fiemap(struct inode *inode,
				struct fiemap_extent_info *fieinfo)
{
	__u64 physical = 0;
	__u64 length;
	__u32 flags = FIEMAP_EXTENT_LAST;
	int blockbits = inode->i_sb->s_blocksize_bits;
	int error = 0;

	/* in-inode? */
	if (ext4_test_inode_state(inode, EXT4_STATE_XATTR)) {
		struct ext4_iloc iloc;
		int offset;	/* offset of xattr in inode */

		error = ext4_get_inode_loc(inode, &iloc);
		if (error)
			return error;
		physical = iloc.bh->b_blocknr << blockbits;
		offset = EXT4_GOOD_OLD_INODE_SIZE +
				EXT4_I(inode)->i_extra_isize;
		physical += offset;
		length = EXT4_SB(inode->i_sb)->s_inode_size - offset;
		flags |= FIEMAP_EXTENT_DATA_INLINE;
		brelse(iloc.bh);
	} else { /* external block */
		physical = EXT4_I(inode)->i_file_acl << blockbits;
		length = inode->i_sb->s_blocksize;
	}

	if (physical)
		error = fiemap_fill_next_extent(fieinfo, 0, physical,
						length, flags);
	return (error < 0 ? error : 0);
}

/*
 * ext4_ext_punch_hole
 *
 * Punches a hole of "length" bytes in a file starting
 * at byte "offset"
 *
 * @inode:  The inode of the file to punch a hole in
 * @offset: The starting byte offset of the hole
 * @length: The length of the hole
 *
 * Returns the number of blocks removed or negative on err
 */
int ext4_ext_punch_hole(struct file *file, loff_t offset, loff_t length)
{
	struct inode *inode = file->f_path.dentry->d_inode;
	struct super_block *sb = inode->i_sb;
	ext4_lblk_t first_block, stop_block;
	struct address_space *mapping = inode->i_mapping;
	handle_t *handle;
	loff_t first_page, last_page, page_len;
	loff_t first_page_offset, last_page_offset;
	int credits, err = 0;

	/* No need to punch hole beyond i_size */
	if (offset >= inode->i_size)
		return 0;

	/*
	 * If the hole extends beyond i_size, set the hole
	 * to end after the page that contains i_size
	 */
	if (offset + length > inode->i_size) {
		length = inode->i_size +
		   PAGE_CACHE_SIZE - (inode->i_size & (PAGE_CACHE_SIZE - 1)) -
		   offset;
	}

	first_page = (offset + PAGE_CACHE_SIZE - 1) >> PAGE_CACHE_SHIFT;
	last_page = (offset + length) >> PAGE_CACHE_SHIFT;

	first_page_offset = first_page << PAGE_CACHE_SHIFT;
	last_page_offset = last_page << PAGE_CACHE_SHIFT;

	/*
	 * Write out all dirty pages to avoid race conditions
	 * Then release them.
	 */
	if (mapping->nrpages && mapping_tagged(mapping, PAGECACHE_TAG_DIRTY)) {
		err = filemap_write_and_wait_range(mapping,
			offset, offset + length - 1);

		if (err)
			return err;
	}

	/* Now release the pages */
	if (last_page_offset > first_page_offset) {
		truncate_pagecache_range(inode, first_page_offset,
					 last_page_offset - 1);
	}

	/* finish any pending end_io work */
	ext4_flush_completed_IO(inode);

	credits = ext4_writepage_trans_blocks(inode);
	handle = ext4_journal_start(inode, credits);
	if (IS_ERR(handle))
		return PTR_ERR(handle);

	err = ext4_orphan_add(handle, inode);
	if (err)
		goto out;

	/*
	 * Now we need to zero out the non-page-aligned data in the
	 * pages at the start and tail of the hole, and unmap the buffer
	 * heads for the block aligned regions of the page that were
	 * completely zeroed.
	 */
	if (first_page > last_page) {
		/*
		 * If the file space being truncated is contained within a page
		 * just zero out and unmap the middle of that page
		 */
		err = ext4_discard_partial_page_buffers(handle,
			mapping, offset, length, 0);

		if (err)
			goto out;
	} else {
		/*
		 * zero out and unmap the partial page that contains
		 * the start of the hole
		 */
		page_len  = first_page_offset - offset;
		if (page_len > 0) {
			err = ext4_discard_partial_page_buffers(handle, mapping,
						   offset, page_len, 0);
			if (err)
				goto out;
		}

		/*
		 * zero out and unmap the partial page that contains
		 * the end of the hole
		 */
		page_len = offset + length - last_page_offset;
		if (page_len > 0) {
			err = ext4_discard_partial_page_buffers(handle, mapping,
					last_page_offset, page_len, 0);
			if (err)
				goto out;
		}
	}

	/*
	 * If i_size is contained in the last page, we need to
	 * unmap and zero the partial page after i_size
	 */
	if (inode->i_size >> PAGE_CACHE_SHIFT == last_page &&
	   inode->i_size % PAGE_CACHE_SIZE != 0) {

		page_len = PAGE_CACHE_SIZE -
			(inode->i_size & (PAGE_CACHE_SIZE - 1));

		if (page_len > 0) {
			err = ext4_discard_partial_page_buffers(handle,
			  mapping, inode->i_size, page_len, 0);

			if (err)
				goto out;
		}
	}

	first_block = (offset + sb->s_blocksize - 1) >>
		EXT4_BLOCK_SIZE_BITS(sb);
	stop_block = (offset + length) >> EXT4_BLOCK_SIZE_BITS(sb);

	/* If there are no blocks to remove, return now */
	if (first_block >= stop_block)
		goto out;

	down_write(&EXT4_I(inode)->i_data_sem);
	ext4_ext_invalidate_cache(inode);
	ext4_discard_preallocations(inode);

	err = ext4_ext_remove_space(inode, first_block, stop_block - 1);

	ext4_ext_invalidate_cache(inode);
	ext4_discard_preallocations(inode);

	if (IS_SYNC(inode))
		ext4_handle_sync(handle);

	up_write(&EXT4_I(inode)->i_data_sem);

out:
	ext4_orphan_del(handle, inode);
	inode->i_mtime = inode->i_ctime = ext4_current_time(inode);
	ext4_mark_inode_dirty(handle, inode);
	ext4_journal_stop(handle);
	return err;
}
int ext4_fiemap(struct inode *inode, struct fiemap_extent_info *fieinfo,
		__u64 start, __u64 len)
{
	ext4_lblk_t start_blk;
	int error = 0;

	/* fallback to generic here if not in extents fmt */
	if (!(ext4_test_inode_flag(inode, EXT4_INODE_EXTENTS)))
		return generic_block_fiemap(inode, fieinfo, start, len,
			ext4_get_block);

	if (fiemap_check_flags(fieinfo, EXT4_FIEMAP_FLAGS))
		return -EBADR;

	if (fieinfo->fi_flags & FIEMAP_FLAG_XATTR) {
		error = ext4_xattr_fiemap(inode, fieinfo);
	} else {
		ext4_lblk_t len_blks;
		__u64 last_blk;

		start_blk = start >> inode->i_sb->s_blocksize_bits;
		last_blk = (start + len - 1) >> inode->i_sb->s_blocksize_bits;
		if (last_blk >= EXT_MAX_BLOCKS)
			last_blk = EXT_MAX_BLOCKS-1;
		len_blks = ((ext4_lblk_t) last_blk) - start_blk + 1;

		/*
		 * Walk the extent tree gathering extent information.
		 * ext4_ext_fiemap_cb will push extents back to user.
		 */
		error = ext4_ext_walk_space(inode, start_blk, len_blks,
					  ext4_ext_fiemap_cb, fieinfo);
	}

	return error;
}<|MERGE_RESOLUTION|>--- conflicted
+++ resolved
@@ -2662,10 +2662,7 @@
 		}
 		path[0].p_depth = depth;
 		path[0].p_hdr = ext_inode_hdr(inode);
-<<<<<<< HEAD
-=======
 		i = 0;
->>>>>>> 9450d57e
 
 		if (ext4_ext_check(inode, path[0].p_hdr, depth)) {
 			err = -EIO;
