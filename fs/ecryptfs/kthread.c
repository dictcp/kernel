--- conflicted
+++ resolved
@@ -167,17 +167,6 @@
 	wait_for_completion(&req.done);
 	if (IS_ERR(*lower_file))
 		rc = PTR_ERR(*lower_file);
-<<<<<<< HEAD
-		goto out;
-	}
-have_file:
-	if ((*lower_file)->f_op->mmap == NULL && !d_is_dir(lower_dentry)) {
-		fput(*lower_file);
-		*lower_file = NULL;
-		rc = -EMEDIUMTYPE;
-	}
-=======
->>>>>>> e058f634
 out:
 	return rc;
 }