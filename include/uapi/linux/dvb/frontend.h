/* SPDX-License-Identifier: LGPL-2.1+ WITH Linux-syscall-note */
/*
 * frontend.h
 *
 * Copyright (C) 2000 Marcus Metzler <marcus@convergence.de>
 *		    Ralph  Metzler <ralph@convergence.de>
 *		    Holger Waechtler <holger@convergence.de>
 *		    Andre Draszik <ad@convergence.de>
 *		    for convergence integrated media GmbH
 *
 * This program is free software; you can redistribute it and/or
 * modify it under the terms of the GNU Lesser General Public License
 * as published by the Free Software Foundation; either version 2.1
 * of the License, or (at your option) any later version.
 *
 * This program is distributed in the hope that it will be useful,
 * but WITHOUT ANY WARRANTY; without even the implied warranty of
 * MERCHANTABILITY or FITNESS FOR A PARTICULAR PURPOSE.  See the
 * GNU General Public License for more details.
 *
 * You should have received a copy of the GNU Lesser General Public License
 * along with this program; if not, write to the Free Software
 * Foundation, Inc., 59 Temple Place - Suite 330, Boston, MA  02111-1307, USA.
 *
 */

#ifndef _DVBFRONTEND_H_
#define _DVBFRONTEND_H_

#include <linux/types.h>

/**
 * enum fe_caps - Frontend capabilities
 *
 * @FE_IS_STUPID:			There's something wrong at the
 *					frontend, and it can't report its
 *					capabilities.
 * @FE_CAN_INVERSION_AUTO:		Can auto-detect frequency spectral
 *					band inversion
 * @FE_CAN_FEC_1_2:			Supports FEC 1/2
 * @FE_CAN_FEC_2_3:			Supports FEC 2/3
 * @FE_CAN_FEC_3_4:			Supports FEC 3/4
 * @FE_CAN_FEC_4_5:			Supports FEC 4/5
 * @FE_CAN_FEC_5_6:			Supports FEC 5/6
 * @FE_CAN_FEC_6_7:			Supports FEC 6/7
 * @FE_CAN_FEC_7_8:			Supports FEC 7/8
 * @FE_CAN_FEC_8_9:			Supports FEC 8/9
 * @FE_CAN_FEC_AUTO:			Can auto-detect FEC
 * @FE_CAN_QPSK:			Supports QPSK modulation
 * @FE_CAN_QAM_16:			Supports 16-QAM modulation
 * @FE_CAN_QAM_32:			Supports 32-QAM modulation
 * @FE_CAN_QAM_64:			Supports 64-QAM modulation
 * @FE_CAN_QAM_128:			Supports 128-QAM modulation
 * @FE_CAN_QAM_256:			Supports 256-QAM modulation
 * @FE_CAN_QAM_AUTO:			Can auto-detect QAM modulation
 * @FE_CAN_TRANSMISSION_MODE_AUTO:	Can auto-detect transmission mode
 * @FE_CAN_BANDWIDTH_AUTO:		Can auto-detect bandwidth
 * @FE_CAN_GUARD_INTERVAL_AUTO:		Can auto-detect guard interval
 * @FE_CAN_HIERARCHY_AUTO:		Can auto-detect hierarchy
 * @FE_CAN_8VSB:			Supports 8-VSB modulation
 * @FE_CAN_16VSB:			Supporta 16-VSB modulation
 * @FE_HAS_EXTENDED_CAPS:		Unused
 * @FE_CAN_MULTISTREAM:			Supports multistream filtering
 * @FE_CAN_TURBO_FEC:			Supports "turbo FEC" modulation
 * @FE_CAN_2G_MODULATION:		Supports "2nd generation" modulation,
 *					e. g. DVB-S2, DVB-T2, DVB-C2
 * @FE_NEEDS_BENDING:			Unused
 * @FE_CAN_RECOVER:			Can recover from a cable unplug
 *					automatically
 * @FE_CAN_MUTE_TS:			Can stop spurious TS data output
 */
enum fe_caps {
	FE_IS_STUPID			= 0,
	FE_CAN_INVERSION_AUTO		= 0x1,
	FE_CAN_FEC_1_2			= 0x2,
	FE_CAN_FEC_2_3			= 0x4,
	FE_CAN_FEC_3_4			= 0x8,
	FE_CAN_FEC_4_5			= 0x10,
	FE_CAN_FEC_5_6			= 0x20,
	FE_CAN_FEC_6_7			= 0x40,
	FE_CAN_FEC_7_8			= 0x80,
	FE_CAN_FEC_8_9			= 0x100,
	FE_CAN_FEC_AUTO			= 0x200,
	FE_CAN_QPSK			= 0x400,
	FE_CAN_QAM_16			= 0x800,
	FE_CAN_QAM_32			= 0x1000,
	FE_CAN_QAM_64			= 0x2000,
	FE_CAN_QAM_128			= 0x4000,
	FE_CAN_QAM_256			= 0x8000,
	FE_CAN_QAM_AUTO			= 0x10000,
	FE_CAN_TRANSMISSION_MODE_AUTO	= 0x20000,
	FE_CAN_BANDWIDTH_AUTO		= 0x40000,
	FE_CAN_GUARD_INTERVAL_AUTO	= 0x80000,
	FE_CAN_HIERARCHY_AUTO		= 0x100000,
	FE_CAN_8VSB			= 0x200000,
	FE_CAN_16VSB			= 0x400000,
	FE_HAS_EXTENDED_CAPS		= 0x800000,
	FE_CAN_MULTISTREAM		= 0x4000000,
	FE_CAN_TURBO_FEC		= 0x8000000,
	FE_CAN_2G_MODULATION		= 0x10000000,
	FE_NEEDS_BENDING		= 0x20000000,
	FE_CAN_RECOVER			= 0x40000000,
	FE_CAN_MUTE_TS			= 0x80000000
};

/*
 * DEPRECATED: Should be kept just due to backward compatibility.
 */
enum fe_type {
	FE_QPSK,
	FE_QAM,
	FE_OFDM,
	FE_ATSC
};

/**
 * struct dvb_frontend_info - Frontend properties and capabilities
 *
 * @name:			Name of the frontend
 * @type:			**DEPRECATED**.
 *				Should not be used on modern programs,
 *				as a frontend may have more than one type.
 *				In order to get the support types of a given
 *				frontend, use :c:type:`DTV_ENUM_DELSYS`
 *				instead.
 * @frequency_min:		Minimal frequency supported by the frontend.
 * @frequency_max:		Minimal frequency supported by the frontend.
 * @frequency_stepsize:		All frequencies are multiple of this value.
 * @frequency_tolerance:	Frequency tolerance.
 * @symbol_rate_min:		Minimal symbol rate, in bauds
 *				(for Cable/Satellite systems).
 * @symbol_rate_max:		Maximal symbol rate, in bauds
 *				(for Cable/Satellite systems).
 * @symbol_rate_tolerance:	Maximal symbol rate tolerance, in ppm
 *				(for Cable/Satellite systems).
 * @notifier_delay:		**DEPRECATED**. Not used by any driver.
 * @caps:			Capabilities supported by the frontend,
 *				as specified in &enum fe_caps.
 *
 * .. note:
 *
 *    #. The frequencies are specified in Hz for Terrestrial and Cable
 *       systems.
 *    #. The frequencies are specified in kHz for Satellite systems.
 */
struct dvb_frontend_info {
	char       name[128];
	enum fe_type type;	/* DEPRECATED. Use DTV_ENUM_DELSYS instead */
	__u32      frequency_min;
	__u32      frequency_max;
	__u32      frequency_stepsize;
	__u32      frequency_tolerance;
	__u32      symbol_rate_min;
	__u32      symbol_rate_max;
	__u32      symbol_rate_tolerance;
	__u32      notifier_delay;		/* DEPRECATED */
	enum fe_caps caps;
};

/**
 * struct dvb_diseqc_master_cmd - DiSEqC master command
 *
 * @msg:
 *	DiSEqC message to be sent. It contains a 3 bytes header with:
 *	framing + address + command, and an optional argument
 *	of up to 3 bytes of data.
 * @msg_len:
 *	Length of the DiSEqC message. Valid values are 3 to 6.
 *
 * Check out the DiSEqC bus spec available on http://www.eutelsat.org/ for
 * the possible messages that can be used.
 */
struct dvb_diseqc_master_cmd {
	__u8 msg[6];
	__u8 msg_len;
};

/**
 * struct dvb_diseqc_slave_reply - DiSEqC received data
 *
 * @msg:
 *	DiSEqC message buffer to store a message received via DiSEqC.
 *	It contains one byte header with: framing and
 *	an optional argument of up to 3 bytes of data.
 * @msg_len:
 *	Length of the DiSEqC message. Valid values are 0 to 4,
 *	where 0 means no message.
 * @timeout:
 *	Return from ioctl after timeout ms with errorcode when
 *	no message was received.
 *
 * Check out the DiSEqC bus spec available on http://www.eutelsat.org/ for
 * the possible messages that can be used.
 */
struct dvb_diseqc_slave_reply {
	__u8 msg[4];
	__u8 msg_len;
	int  timeout;
};

/**
 * enum fe_sec_voltage - DC Voltage used to feed the LNBf
 *
 * @SEC_VOLTAGE_13:	Output 13V to the LNBf
 * @SEC_VOLTAGE_18:	Output 18V to the LNBf
 * @SEC_VOLTAGE_OFF:	Don't feed the LNBf with a DC voltage
 */
enum fe_sec_voltage {
	SEC_VOLTAGE_13,
	SEC_VOLTAGE_18,
	SEC_VOLTAGE_OFF
};

/**
 * enum fe_sec_tone_mode - Type of tone to be send to the LNBf.
 * @SEC_TONE_ON:	Sends a 22kHz tone burst to the antenna.
 * @SEC_TONE_OFF:	Don't send a 22kHz tone to the antenna (except
 *			if the ``FE_DISEQC_*`` ioctls are called).
 */
enum fe_sec_tone_mode {
	SEC_TONE_ON,
	SEC_TONE_OFF
};

/**
 * enum fe_sec_mini_cmd - Type of mini burst to be sent
 *
 * @SEC_MINI_A:		Sends a mini-DiSEqC 22kHz '0' Tone Burst to select
 *			satellite-A
 * @SEC_MINI_B:		Sends a mini-DiSEqC 22kHz '1' Data Burst to select
 *			satellite-B
 */
enum fe_sec_mini_cmd {
	SEC_MINI_A,
	SEC_MINI_B
};

/**
 * enum fe_status - Enumerates the possible frontend status.
 * @FE_NONE:		The frontend doesn't have any kind of lock.
 *			That's the initial frontend status
 * @FE_HAS_SIGNAL:	Has found something above the noise level.
 * @FE_HAS_CARRIER:	Has found a signal.
 * @FE_HAS_VITERBI:	FEC inner coding (Viterbi, LDPC or other inner code).
 *			is stable.
 * @FE_HAS_SYNC:	Synchronization bytes was found.
 * @FE_HAS_LOCK:	Digital TV were locked and everything is working.
 * @FE_TIMEDOUT:	Fo lock within the last about 2 seconds.
 * @FE_REINIT:		Frontend was reinitialized, application is recommended
 *			to reset DiSEqC, tone and parameters.
 */
enum fe_status {
	FE_NONE			= 0x00,
	FE_HAS_SIGNAL		= 0x01,
	FE_HAS_CARRIER		= 0x02,
	FE_HAS_VITERBI		= 0x04,
	FE_HAS_SYNC		= 0x08,
	FE_HAS_LOCK		= 0x10,
	FE_TIMEDOUT		= 0x20,
	FE_REINIT		= 0x40,
};

/**
 * enum fe_spectral_inversion - Type of inversion band
 *
 * @INVERSION_OFF:	Don't do spectral band inversion.
 * @INVERSION_ON:	Do spectral band inversion.
 * @INVERSION_AUTO:	Autodetect spectral band inversion.
 *
 * This parameter indicates if spectral inversion should be presumed or
 * not. In the automatic setting (``INVERSION_AUTO``) the hardware will try
 * to figure out the correct setting by itself. If the hardware doesn't
 * support, the %dvb_frontend will try to lock at the carrier first with
 * inversion off. If it fails, it will try to enable inversion.
 */
enum fe_spectral_inversion {
	INVERSION_OFF,
	INVERSION_ON,
	INVERSION_AUTO
};

/**
 * enum fe_code_rate - Type of Forward Error Correction (FEC)
 *
 *
 * @FEC_NONE: No Forward Error Correction Code
 * @FEC_1_2:  Forward Error Correction Code 1/2
 * @FEC_2_3:  Forward Error Correction Code 2/3
 * @FEC_3_4:  Forward Error Correction Code 3/4
 * @FEC_4_5:  Forward Error Correction Code 4/5
 * @FEC_5_6:  Forward Error Correction Code 5/6
 * @FEC_6_7:  Forward Error Correction Code 6/7
 * @FEC_7_8:  Forward Error Correction Code 7/8
 * @FEC_8_9:  Forward Error Correction Code 8/9
 * @FEC_AUTO: Autodetect Error Correction Code
 * @FEC_3_5:  Forward Error Correction Code 3/5
 * @FEC_9_10: Forward Error Correction Code 9/10
 * @FEC_2_5:  Forward Error Correction Code 2/5
 *
 * Please note that not all FEC types are supported by a given standard.
 */
enum fe_code_rate {
	FEC_NONE = 0,
	FEC_1_2,
	FEC_2_3,
	FEC_3_4,
	FEC_4_5,
	FEC_5_6,
	FEC_6_7,
	FEC_7_8,
	FEC_8_9,
	FEC_AUTO,
	FEC_3_5,
	FEC_9_10,
	FEC_2_5,
};

/**
 * enum fe_modulation - Type of modulation/constellation
 * @QPSK:	QPSK modulation
 * @QAM_16:	16-QAM modulation
 * @QAM_32:	32-QAM modulation
 * @QAM_64:	64-QAM modulation
 * @QAM_128:	128-QAM modulation
 * @QAM_256:	256-QAM modulation
 * @QAM_AUTO:	Autodetect QAM modulation
 * @VSB_8:	8-VSB modulation
 * @VSB_16:	16-VSB modulation
 * @PSK_8:	8-PSK modulation
 * @APSK_16:	16-APSK modulation
 * @APSK_32:	32-APSK modulation
 * @DQPSK:	DQPSK modulation
 * @QAM_4_NR:	4-QAM-NR modulation
 *
 * Please note that not all modulations are supported by a given standard.
 *
 */
enum fe_modulation {
	QPSK,
	QAM_16,
	QAM_32,
	QAM_64,
	QAM_128,
	QAM_256,
	QAM_AUTO,
	VSB_8,
	VSB_16,
	PSK_8,
	APSK_16,
	APSK_32,
	DQPSK,
	QAM_4_NR,
};

/**
 * enum fe_transmit_mode - Transmission mode
 *
 * @TRANSMISSION_MODE_AUTO:
 *	Autodetect transmission mode. The hardware will try to find the
 *	correct FFT-size (if capable) to fill in the missing parameters.
 * @TRANSMISSION_MODE_1K:
 *	Transmission mode 1K
 * @TRANSMISSION_MODE_2K:
 *	Transmission mode 2K
 * @TRANSMISSION_MODE_8K:
 *	Transmission mode 8K
 * @TRANSMISSION_MODE_4K:
 *	Transmission mode 4K
 * @TRANSMISSION_MODE_16K:
 *	Transmission mode 16K
 * @TRANSMISSION_MODE_32K:
 *	Transmission mode 32K
 * @TRANSMISSION_MODE_C1:
 *	Single Carrier (C=1) transmission mode (DTMB only)
 * @TRANSMISSION_MODE_C3780:
 *	Multi Carrier (C=3780) transmission mode (DTMB only)
 *
 * Please note that not all transmission modes are supported by a given
 * standard.
 */
enum fe_transmit_mode {
	TRANSMISSION_MODE_2K,
	TRANSMISSION_MODE_8K,
	TRANSMISSION_MODE_AUTO,
	TRANSMISSION_MODE_4K,
	TRANSMISSION_MODE_1K,
	TRANSMISSION_MODE_16K,
	TRANSMISSION_MODE_32K,
	TRANSMISSION_MODE_C1,
	TRANSMISSION_MODE_C3780,
};

/**
 * enum fe_guard_interval - Guard interval
 *
 * @GUARD_INTERVAL_AUTO:	Autodetect the guard interval
 * @GUARD_INTERVAL_1_128:	Guard interval 1/128
 * @GUARD_INTERVAL_1_32:	Guard interval 1/32
 * @GUARD_INTERVAL_1_16:	Guard interval 1/16
 * @GUARD_INTERVAL_1_8:		Guard interval 1/8
 * @GUARD_INTERVAL_1_4:		Guard interval 1/4
 * @GUARD_INTERVAL_19_128:	Guard interval 19/128
 * @GUARD_INTERVAL_19_256:	Guard interval 19/256
 * @GUARD_INTERVAL_PN420:	PN length 420 (1/4)
 * @GUARD_INTERVAL_PN595:	PN length 595 (1/6)
 * @GUARD_INTERVAL_PN945:	PN length 945 (1/9)
 *
 * Please note that not all guard intervals are supported by a given standard.
 */
enum fe_guard_interval {
	GUARD_INTERVAL_1_32,
	GUARD_INTERVAL_1_16,
	GUARD_INTERVAL_1_8,
	GUARD_INTERVAL_1_4,
	GUARD_INTERVAL_AUTO,
	GUARD_INTERVAL_1_128,
	GUARD_INTERVAL_19_128,
	GUARD_INTERVAL_19_256,
	GUARD_INTERVAL_PN420,
	GUARD_INTERVAL_PN595,
	GUARD_INTERVAL_PN945,
};

/**
 * enum fe_hierarchy - Hierarchy
 * @HIERARCHY_NONE:	No hierarchy
 * @HIERARCHY_AUTO:	Autodetect hierarchy (if supported)
 * @HIERARCHY_1:	Hierarchy 1
 * @HIERARCHY_2:	Hierarchy 2
 * @HIERARCHY_4:	Hierarchy 4
 *
 * Please note that not all hierarchy types are supported by a given standard.
 */
enum fe_hierarchy {
	HIERARCHY_NONE,
	HIERARCHY_1,
	HIERARCHY_2,
	HIERARCHY_4,
	HIERARCHY_AUTO
};

/**
 * enum fe_interleaving - Interleaving
 * @INTERLEAVING_NONE:	No interleaving.
 * @INTERLEAVING_AUTO:	Auto-detect interleaving.
 * @INTERLEAVING_240:	Interleaving of 240 symbols.
 * @INTERLEAVING_720:	Interleaving of 720 symbols.
 *
 * Please note that, currently, only DTMB uses it.
 */
enum fe_interleaving {
	INTERLEAVING_NONE,
	INTERLEAVING_AUTO,
	INTERLEAVING_240,
	INTERLEAVING_720,
};

/* DVBv5 property Commands */

#define DTV_UNDEFINED		0
#define DTV_TUNE		1
#define DTV_CLEAR		2
#define DTV_FREQUENCY		3
#define DTV_MODULATION		4
#define DTV_BANDWIDTH_HZ	5
#define DTV_INVERSION		6
#define DTV_DISEQC_MASTER	7
#define DTV_SYMBOL_RATE		8
#define DTV_INNER_FEC		9
#define DTV_VOLTAGE		10
#define DTV_TONE		11
#define DTV_PILOT		12
#define DTV_ROLLOFF		13
#define DTV_DISEQC_SLAVE_REPLY	14

/* Basic enumeration set for querying unlimited capabilities */
#define DTV_FE_CAPABILITY_COUNT	15
#define DTV_FE_CAPABILITY	16
#define DTV_DELIVERY_SYSTEM	17

/* ISDB-T and ISDB-Tsb */
#define DTV_ISDBT_PARTIAL_RECEPTION	18
#define DTV_ISDBT_SOUND_BROADCASTING	19

#define DTV_ISDBT_SB_SUBCHANNEL_ID	20
#define DTV_ISDBT_SB_SEGMENT_IDX	21
#define DTV_ISDBT_SB_SEGMENT_COUNT	22

#define DTV_ISDBT_LAYERA_FEC			23
#define DTV_ISDBT_LAYERA_MODULATION		24
#define DTV_ISDBT_LAYERA_SEGMENT_COUNT		25
#define DTV_ISDBT_LAYERA_TIME_INTERLEAVING	26

#define DTV_ISDBT_LAYERB_FEC			27
#define DTV_ISDBT_LAYERB_MODULATION		28
#define DTV_ISDBT_LAYERB_SEGMENT_COUNT		29
#define DTV_ISDBT_LAYERB_TIME_INTERLEAVING	30

#define DTV_ISDBT_LAYERC_FEC			31
#define DTV_ISDBT_LAYERC_MODULATION		32
#define DTV_ISDBT_LAYERC_SEGMENT_COUNT		33
#define DTV_ISDBT_LAYERC_TIME_INTERLEAVING	34

#define DTV_API_VERSION		35

#define DTV_CODE_RATE_HP	36
#define DTV_CODE_RATE_LP	37
#define DTV_GUARD_INTERVAL	38
#define DTV_TRANSMISSION_MODE	39
#define DTV_HIERARCHY		40

#define DTV_ISDBT_LAYER_ENABLED	41

#define DTV_STREAM_ID		42
#define DTV_ISDBS_TS_ID_LEGACY	DTV_STREAM_ID
#define DTV_DVBT2_PLP_ID_LEGACY	43

#define DTV_ENUM_DELSYS		44

/* ATSC-MH */
#define DTV_ATSCMH_FIC_VER		45
#define DTV_ATSCMH_PARADE_ID		46
#define DTV_ATSCMH_NOG			47
#define DTV_ATSCMH_TNOG			48
#define DTV_ATSCMH_SGN			49
#define DTV_ATSCMH_PRC			50
#define DTV_ATSCMH_RS_FRAME_MODE	51
#define DTV_ATSCMH_RS_FRAME_ENSEMBLE	52
#define DTV_ATSCMH_RS_CODE_MODE_PRI	53
#define DTV_ATSCMH_RS_CODE_MODE_SEC	54
#define DTV_ATSCMH_SCCC_BLOCK_MODE	55
#define DTV_ATSCMH_SCCC_CODE_MODE_A	56
#define DTV_ATSCMH_SCCC_CODE_MODE_B	57
#define DTV_ATSCMH_SCCC_CODE_MODE_C	58
#define DTV_ATSCMH_SCCC_CODE_MODE_D	59

#define DTV_INTERLEAVING			60
#define DTV_LNA					61

/* Quality parameters */
#define DTV_STAT_SIGNAL_STRENGTH	62
#define DTV_STAT_CNR			63
#define DTV_STAT_PRE_ERROR_BIT_COUNT	64
#define DTV_STAT_PRE_TOTAL_BIT_COUNT	65
#define DTV_STAT_POST_ERROR_BIT_COUNT	66
#define DTV_STAT_POST_TOTAL_BIT_COUNT	67
#define DTV_STAT_ERROR_BLOCK_COUNT	68
#define DTV_STAT_TOTAL_BLOCK_COUNT	69

/* Physical layer scrambling */
#define DTV_SCRAMBLING_SEQUENCE_INDEX	70

#define DTV_MAX_COMMAND		DTV_SCRAMBLING_SEQUENCE_INDEX

/**
 * enum fe_pilot - Type of pilot tone
 *
 * @PILOT_ON:	Pilot tones enabled
 * @PILOT_OFF:	Pilot tones disabled
 * @PILOT_AUTO:	Autodetect pilot tones
 */
enum fe_pilot {
	PILOT_ON,
	PILOT_OFF,
	PILOT_AUTO,
};

/**
 * enum fe_rolloff - Rolloff factor
 * @ROLLOFF_35:		Roloff factor: α=35%
 * @ROLLOFF_20:		Roloff factor: α=20%
 * @ROLLOFF_25:		Roloff factor: α=25%
 * @ROLLOFF_AUTO:	Auto-detect the roloff factor.
 *
 * .. note:
 *
 *    Roloff factor of 35% is implied on DVB-S. On DVB-S2, it is default.
 */
enum fe_rolloff {
	ROLLOFF_35,
	ROLLOFF_20,
	ROLLOFF_25,
	ROLLOFF_AUTO,
};

/**
 * enum fe_delivery_system - Type of the delivery system
 *
 * @SYS_UNDEFINED:
 *	Undefined standard. Generally, indicates an error
 * @SYS_DVBC_ANNEX_A:
 *	Cable TV: DVB-C following ITU-T J.83 Annex A spec
 * @SYS_DVBC_ANNEX_B:
 *	Cable TV: DVB-C following ITU-T J.83 Annex B spec (ClearQAM)
 * @SYS_DVBC_ANNEX_C:
 *	Cable TV: DVB-C following ITU-T J.83 Annex C spec
 * @SYS_ISDBC:
 *	Cable TV: ISDB-C (no drivers yet)
 * @SYS_DVBT:
 *	Terrestrial TV: DVB-T
 * @SYS_DVBT2:
 *	Terrestrial TV: DVB-T2
 * @SYS_ISDBT:
 *	Terrestrial TV: ISDB-T
 * @SYS_ATSC:
 *	Terrestrial TV: ATSC
 * @SYS_ATSCMH:
 *	Terrestrial TV (mobile): ATSC-M/H
 * @SYS_DTMB:
 *	Terrestrial TV: DTMB
 * @SYS_DVBS:
 *	Satellite TV: DVB-S
 * @SYS_DVBS2:
 *	Satellite TV: DVB-S2
 * @SYS_TURBO:
 *	Satellite TV: DVB-S Turbo
 * @SYS_ISDBS:
 *	Satellite TV: ISDB-S
 * @SYS_DAB:
 *	Digital audio: DAB (not fully supported)
 * @SYS_DSS:
 *	Satellite TV: DSS (not fully supported)
 * @SYS_CMMB:
 *	Terrestrial TV (mobile): CMMB (not fully supported)
 * @SYS_DVBH:
 *	Terrestrial TV (mobile): DVB-H (standard deprecated)
 */
enum fe_delivery_system {
	SYS_UNDEFINED,
	SYS_DVBC_ANNEX_A,
	SYS_DVBC_ANNEX_B,
	SYS_DVBT,
	SYS_DSS,
	SYS_DVBS,
	SYS_DVBS2,
	SYS_DVBH,
	SYS_ISDBT,
	SYS_ISDBS,
	SYS_ISDBC,
	SYS_ATSC,
	SYS_ATSCMH,
	SYS_DTMB,
	SYS_CMMB,
	SYS_DAB,
	SYS_DVBT2,
	SYS_TURBO,
	SYS_DVBC_ANNEX_C,
};

/* backward compatibility definitions for delivery systems */
#define SYS_DVBC_ANNEX_AC	SYS_DVBC_ANNEX_A
#define SYS_DMBTH		SYS_DTMB /* DMB-TH is legacy name, use DTMB */

/* ATSC-MH specific parameters */

/**
 * enum atscmh_sccc_block_mode - Type of Series Concatenated Convolutional
 *				 Code Block Mode.
 *
 * @ATSCMH_SCCC_BLK_SEP:
 *	Separate SCCC: the SCCC outer code mode shall be set independently
 *	for each Group Region (A, B, C, D)
 * @ATSCMH_SCCC_BLK_COMB:
 *	Combined SCCC: all four Regions shall have the same SCCC outer
 *	code mode.
 * @ATSCMH_SCCC_BLK_RES:
 *	Reserved. Shouldn't be used.
 */
enum atscmh_sccc_block_mode {
	ATSCMH_SCCC_BLK_SEP      = 0,
	ATSCMH_SCCC_BLK_COMB     = 1,
	ATSCMH_SCCC_BLK_RES      = 2,
};

/**
 * enum atscmh_sccc_code_mode - Type of Series Concatenated Convolutional
 *				Code Rate.
 *
 * @ATSCMH_SCCC_CODE_HLF:
 *	The outer code rate of a SCCC Block is 1/2 rate.
 * @ATSCMH_SCCC_CODE_QTR:
 *	The outer code rate of a SCCC Block is 1/4 rate.
 * @ATSCMH_SCCC_CODE_RES:
 *	Reserved. Should not be used.
 */
enum atscmh_sccc_code_mode {
	ATSCMH_SCCC_CODE_HLF     = 0,
	ATSCMH_SCCC_CODE_QTR     = 1,
	ATSCMH_SCCC_CODE_RES     = 2,
};

/**
 * enum atscmh_rs_frame_ensemble - Reed Solomon(RS) frame ensemble.
 *
 * @ATSCMH_RSFRAME_ENS_PRI:	Primary Ensemble.
 * @ATSCMH_RSFRAME_ENS_SEC:	Secondary Ensemble.
 */
enum atscmh_rs_frame_ensemble {
	ATSCMH_RSFRAME_ENS_PRI   = 0,
	ATSCMH_RSFRAME_ENS_SEC   = 1,
};

/**
 * enum atscmh_rs_frame_mode - Reed Solomon (RS) frame mode.
 *
 * @ATSCMH_RSFRAME_PRI_ONLY:
 *	Single Frame: There is only a primary RS Frame for all Group
 *	Regions.
 * @ATSCMH_RSFRAME_PRI_SEC:
 *	Dual Frame: There are two separate RS Frames: Primary RS Frame for
 *	Group Region A and B and Secondary RS Frame for Group Region C and
 *	D.
 * @ATSCMH_RSFRAME_RES:
 *	Reserved. Shouldn't be used.
 */
enum atscmh_rs_frame_mode {
	ATSCMH_RSFRAME_PRI_ONLY  = 0,
	ATSCMH_RSFRAME_PRI_SEC   = 1,
	ATSCMH_RSFRAME_RES       = 2,
};

/**
 * enum atscmh_rs_code_mode
 * @ATSCMH_RSCODE_211_187:	Reed Solomon code (211,187).
 * @ATSCMH_RSCODE_223_187:	Reed Solomon code (223,187).
 * @ATSCMH_RSCODE_235_187:	Reed Solomon code (235,187).
 * @ATSCMH_RSCODE_RES:		Reserved. Shouldn't be used.
 */
enum atscmh_rs_code_mode {
	ATSCMH_RSCODE_211_187    = 0,
	ATSCMH_RSCODE_223_187    = 1,
	ATSCMH_RSCODE_235_187    = 2,
	ATSCMH_RSCODE_RES        = 3,
};

#define NO_STREAM_ID_FILTER	(~0U)
#define LNA_AUTO                (~0U)

/**
 * enum fecap_scale_params - scale types for the quality parameters.
 *
 * @FE_SCALE_NOT_AVAILABLE: That QoS measure is not available. That
 *			    could indicate a temporary or a permanent
 *			    condition.
 * @FE_SCALE_DECIBEL: The scale is measured in 0.001 dB steps, typically
 *		      used on signal measures.
 * @FE_SCALE_RELATIVE: The scale is a relative percentual measure,
 *		       ranging from 0 (0%) to 0xffff (100%).
 * @FE_SCALE_COUNTER: The scale counts the occurrence of an event, like
 *		      bit error, block error, lapsed time.
 */
enum fecap_scale_params {
	FE_SCALE_NOT_AVAILABLE = 0,
	FE_SCALE_DECIBEL,
	FE_SCALE_RELATIVE,
	FE_SCALE_COUNTER
};

/**
 * struct dtv_stats - Used for reading a DTV status property
 *
 * @scale:
 *	Filled with enum fecap_scale_params - the scale in usage
 *	for that parameter
 *
 * @svalue:
 *	integer value of the measure, for %FE_SCALE_DECIBEL,
 *	used for dB measures. The unit is 0.001 dB.
 *
 * @uvalue:
 *	unsigned integer value of the measure, used when @scale is
 *	either %FE_SCALE_RELATIVE or %FE_SCALE_COUNTER.
 *
 * For most delivery systems, this will return a single value for each
 * parameter.
 *
 * It should be noticed, however, that new OFDM delivery systems like
 * ISDB can use different modulation types for each group of carriers.
 * On such standards, up to 8 groups of statistics can be provided, one
 * for each carrier group (called "layer" on ISDB).
 *
 * In order to be consistent with other delivery systems, the first
 * value refers to the entire set of carriers ("global").
 *
 * @scale should use the value %FE_SCALE_NOT_AVAILABLE when
 * the value for the entire group of carriers or from one specific layer
 * is not provided by the hardware.
 *
 * @len should be filled with the latest filled status + 1.
 *
 * In other words, for ISDB, those values should be filled like::
 *
 *	u.st.stat.svalue[0] = global statistics;
 *	u.st.stat.scale[0] = FE_SCALE_DECIBEL;
 *	u.st.stat.value[1] = layer A statistics;
 *	u.st.stat.scale[1] = FE_SCALE_NOT_AVAILABLE (if not available);
 *	u.st.stat.svalue[2] = layer B statistics;
 *	u.st.stat.scale[2] = FE_SCALE_DECIBEL;
 *	u.st.stat.svalue[3] = layer C statistics;
 *	u.st.stat.scale[3] = FE_SCALE_DECIBEL;
 *	u.st.len = 4;
 */
struct dtv_stats {
	__u8 scale;	/* enum fecap_scale_params type */
	union {
		__u64 uvalue;	/* for counters and relative scales */
		__s64 svalue;	/* for 0.001 dB measures */
	};
} __attribute__ ((packed));


#define MAX_DTV_STATS   4

/**
 * struct dtv_fe_stats - store Digital TV frontend statistics
 *
 * @len:	length of the statistics - if zero, stats is disabled.
 * @stat:	array with digital TV statistics.
 *
 * On most standards, @len can either be 0 or 1. However, for ISDB, each
 * layer is modulated in separate. So, each layer may have its own set
 * of statistics. If so, stat[0] carries on a global value for the property.
 * Indexes 1 to 3 means layer A to B.
 */
struct dtv_fe_stats {
	__u8 len;
	struct dtv_stats stat[MAX_DTV_STATS];
} __attribute__ ((packed));

/**
 * struct dtv_property - store one of frontend command and its value
 *
<<<<<<< HEAD
 * @cmd:	Digital TV command.
 * @reserved:	Not used.
 * @u:		Union with the values for the command.
 * @result:	Unused
 *
 * The @u union may have either one of the values below:
=======
 * @cmd:		Digital TV command.
 * @reserved:		Not used.
 * @u:			Union with the values for the command.
 * @u.data:		A unsigned 32 bits integer with command value.
 * @u.buffer:		Struct to store bigger properties.
 *			Currently unused.
 * @u.buffer.data:	an unsigned 32-bits array.
 * @u.buffer.len:	number of elements of the buffer.
 * @u.buffer.reserved1:	Reserved.
 * @u.buffer.reserved2:	Reserved.
 * @u.st:		a &struct dtv_fe_stats array of statistics.
 * @result:		Currently unused.
>>>>>>> 661e50bc
 *
 */
struct dtv_property {
	__u32 cmd;
	__u32 reserved[3];
	union {
		__u32 data;
		struct dtv_fe_stats st;
		struct {
			__u8 data[32];
			__u32 len;
			__u32 reserved1[3];
			void *reserved2;
		} buffer;
	} u;
	int result;
} __attribute__ ((packed));

/* num of properties cannot exceed DTV_IOCTL_MAX_MSGS per ioctl */
#define DTV_IOCTL_MAX_MSGS 64

/**
 * struct dtv_properties - a set of command/value pairs.
 *
 * @num:	amount of commands stored at the struct.
 * @props:	a pointer to &struct dtv_property.
 */
struct dtv_properties {
	__u32 num;
	struct dtv_property *props;
};

/*
 * When set, this flag will disable any zigzagging or other "normal" tuning
 * behavior. Additionally, there will be no automatic monitoring of the lock
 * status, and hence no frontend events will be generated. If a frontend device
 * is closed, this flag will be automatically turned off when the device is
 * reopened read-write.
 */
#define FE_TUNE_MODE_ONESHOT 0x01

/* Digital TV Frontend API calls */

#define FE_GET_INFO		   _IOR('o', 61, struct dvb_frontend_info)

#define FE_DISEQC_RESET_OVERLOAD   _IO('o', 62)
#define FE_DISEQC_SEND_MASTER_CMD  _IOW('o', 63, struct dvb_diseqc_master_cmd)
#define FE_DISEQC_RECV_SLAVE_REPLY _IOR('o', 64, struct dvb_diseqc_slave_reply)
#define FE_DISEQC_SEND_BURST       _IO('o', 65)  /* fe_sec_mini_cmd_t */

#define FE_SET_TONE		   _IO('o', 66)  /* fe_sec_tone_mode_t */
#define FE_SET_VOLTAGE		   _IO('o', 67)  /* fe_sec_voltage_t */
#define FE_ENABLE_HIGH_LNB_VOLTAGE _IO('o', 68)  /* int */

#define FE_READ_STATUS		   _IOR('o', 69, fe_status_t)
#define FE_READ_BER		   _IOR('o', 70, __u32)
#define FE_READ_SIGNAL_STRENGTH    _IOR('o', 71, __u16)
#define FE_READ_SNR		   _IOR('o', 72, __u16)
#define FE_READ_UNCORRECTED_BLOCKS _IOR('o', 73, __u32)

#define FE_SET_FRONTEND_TUNE_MODE  _IO('o', 81) /* unsigned int */
#define FE_GET_EVENT		   _IOR('o', 78, struct dvb_frontend_event)

#define FE_DISHNETWORK_SEND_LEGACY_CMD _IO('o', 80) /* unsigned int */

#define FE_SET_PROPERTY		   _IOW('o', 82, struct dtv_properties)
#define FE_GET_PROPERTY		   _IOR('o', 83, struct dtv_properties)

#if defined(__DVB_CORE__) || !defined(__KERNEL__)

/*
 * DEPRECATED: Everything below is deprecated in favor of DVBv5 API
 *
 * The DVBv3 only ioctls, structs and enums should not be used on
 * newer programs, as it doesn't support the second generation of
 * digital TV standards, nor supports newer delivery systems.
 * They also don't support modern frontends with usually support multiple
 * delivery systems.
 *
 * Drivers shouldn't use them.
 *
 * New applications should use DVBv5 delivery system instead
 */

/*
 */

enum fe_bandwidth {
	BANDWIDTH_8_MHZ,
	BANDWIDTH_7_MHZ,
	BANDWIDTH_6_MHZ,
	BANDWIDTH_AUTO,
	BANDWIDTH_5_MHZ,
	BANDWIDTH_10_MHZ,
	BANDWIDTH_1_712_MHZ,
};

/* This is kept for legacy userspace support */
typedef enum fe_sec_voltage fe_sec_voltage_t;
typedef enum fe_caps fe_caps_t;
typedef enum fe_type fe_type_t;
typedef enum fe_sec_tone_mode fe_sec_tone_mode_t;
typedef enum fe_sec_mini_cmd fe_sec_mini_cmd_t;
typedef enum fe_status fe_status_t;
typedef enum fe_spectral_inversion fe_spectral_inversion_t;
typedef enum fe_code_rate fe_code_rate_t;
typedef enum fe_modulation fe_modulation_t;
typedef enum fe_transmit_mode fe_transmit_mode_t;
typedef enum fe_bandwidth fe_bandwidth_t;
typedef enum fe_guard_interval fe_guard_interval_t;
typedef enum fe_hierarchy fe_hierarchy_t;
typedef enum fe_pilot fe_pilot_t;
typedef enum fe_rolloff fe_rolloff_t;
typedef enum fe_delivery_system fe_delivery_system_t;

/* DVBv3 structs */

struct dvb_qpsk_parameters {
	__u32		symbol_rate;  /* symbol rate in Symbols per second */
	fe_code_rate_t	fec_inner;    /* forward error correction (see above) */
};

struct dvb_qam_parameters {
	__u32		symbol_rate; /* symbol rate in Symbols per second */
	fe_code_rate_t	fec_inner;   /* forward error correction (see above) */
	fe_modulation_t	modulation;  /* modulation type (see above) */
};

struct dvb_vsb_parameters {
	fe_modulation_t	modulation;  /* modulation type (see above) */
};

struct dvb_ofdm_parameters {
	fe_bandwidth_t      bandwidth;
	fe_code_rate_t      code_rate_HP;  /* high priority stream code rate */
	fe_code_rate_t      code_rate_LP;  /* low priority stream code rate */
	fe_modulation_t     constellation; /* modulation type (see above) */
	fe_transmit_mode_t  transmission_mode;
	fe_guard_interval_t guard_interval;
	fe_hierarchy_t      hierarchy_information;
};

struct dvb_frontend_parameters {
	__u32 frequency;  /* (absolute) frequency in Hz for DVB-C/DVB-T/ATSC */
			  /* intermediate frequency in kHz for DVB-S */
	fe_spectral_inversion_t inversion;
	union {
		struct dvb_qpsk_parameters qpsk;	/* DVB-S */
		struct dvb_qam_parameters  qam;		/* DVB-C */
		struct dvb_ofdm_parameters ofdm;	/* DVB-T */
		struct dvb_vsb_parameters vsb;		/* ATSC */
	} u;
};

struct dvb_frontend_event {
	fe_status_t status;
	struct dvb_frontend_parameters parameters;
};

/* DVBv3 API calls */

#define FE_SET_FRONTEND		   _IOW('o', 76, struct dvb_frontend_parameters)
#define FE_GET_FRONTEND		   _IOR('o', 77, struct dvb_frontend_parameters)

#endif

#endif /*_DVBFRONTEND_H_*/<|MERGE_RESOLUTION|>--- conflicted
+++ resolved
@@ -830,14 +830,6 @@
 /**
  * struct dtv_property - store one of frontend command and its value
  *
-<<<<<<< HEAD
- * @cmd:	Digital TV command.
- * @reserved:	Not used.
- * @u:		Union with the values for the command.
- * @result:	Unused
- *
- * The @u union may have either one of the values below:
-=======
  * @cmd:		Digital TV command.
  * @reserved:		Not used.
  * @u:			Union with the values for the command.
@@ -850,7 +842,6 @@
  * @u.buffer.reserved2:	Reserved.
  * @u.st:		a &struct dtv_fe_stats array of statistics.
  * @result:		Currently unused.
->>>>>>> 661e50bc
  *
  */
 struct dtv_property {
