/*
 * INET		An implementation of the TCP/IP protocol suite for the LINUX
 *		operating system.  INET is implemented using the  BSD Socket
 *		interface as the means of communication with the user level.
 *
 *		Definitions for the Interfaces handler.
 *
 * Version:	@(#)dev.h	1.0.10	08/12/93
 *
 * Authors:	Ross Biro
 *		Fred N. van Kempen, <waltje@uWalt.NL.Mugnet.ORG>
 *		Corey Minyard <wf-rch!minyard@relay.EU.net>
 *		Donald J. Becker, <becker@cesdis.gsfc.nasa.gov>
 *		Alan Cox, <alan@lxorguk.ukuu.org.uk>
 *		Bjorn Ekwall. <bj0rn@blox.se>
 *              Pekka Riikonen <priikone@poseidon.pspt.fi>
 *
 *		This program is free software; you can redistribute it and/or
 *		modify it under the terms of the GNU General Public License
 *		as published by the Free Software Foundation; either version
 *		2 of the License, or (at your option) any later version.
 *
 *		Moved to /usr/include/linux for NET3
 */
#ifndef _LINUX_NETDEVICE_H
#define _LINUX_NETDEVICE_H

#include <linux/timer.h>
#include <linux/bug.h>
#include <linux/delay.h>
#include <linux/atomic.h>
#include <linux/prefetch.h>
#include <asm/cache.h>
#include <asm/byteorder.h>

#include <linux/percpu.h>
#include <linux/rculist.h>
#include <linux/workqueue.h>
#include <linux/dynamic_queue_limits.h>

#include <linux/ethtool.h>
#include <net/net_namespace.h>
#ifdef CONFIG_DCB
#include <net/dcbnl.h>
#endif
#include <net/netprio_cgroup.h>
#include <net/xdp.h>

#include <linux/netdev_features.h>
#include <linux/neighbour.h>
#include <uapi/linux/netdevice.h>
#include <uapi/linux/if_bonding.h>
#include <uapi/linux/pkt_cls.h>
#include <linux/hashtable.h>

struct netpoll_info;
struct device;
struct phy_device;
struct dsa_port;

struct sfp_bus;
/* 802.11 specific */
struct wireless_dev;
/* 802.15.4 specific */
struct wpan_dev;
struct mpls_dev;
/* UDP Tunnel offloads */
struct udp_tunnel_info;
struct bpf_prog;
struct xdp_buff;

void netdev_set_default_ethtool_ops(struct net_device *dev,
				    const struct ethtool_ops *ops);

/* Backlog congestion levels */
#define NET_RX_SUCCESS		0	/* keep 'em coming, baby */
#define NET_RX_DROP		1	/* packet dropped */

/*
 * Transmit return codes: transmit return codes originate from three different
 * namespaces:
 *
 * - qdisc return codes
 * - driver transmit return codes
 * - errno values
 *
 * Drivers are allowed to return any one of those in their hard_start_xmit()
 * function. Real network devices commonly used with qdiscs should only return
 * the driver transmit return codes though - when qdiscs are used, the actual
 * transmission happens asynchronously, so the value is not propagated to
 * higher layers. Virtual network devices transmit synchronously; in this case
 * the driver transmit return codes are consumed by dev_queue_xmit(), and all
 * others are propagated to higher layers.
 */

/* qdisc ->enqueue() return codes. */
#define NET_XMIT_SUCCESS	0x00
#define NET_XMIT_DROP		0x01	/* skb dropped			*/
#define NET_XMIT_CN		0x02	/* congestion notification	*/
#define NET_XMIT_MASK		0x0f	/* qdisc flags in net/sch_generic.h */

/* NET_XMIT_CN is special. It does not guarantee that this packet is lost. It
 * indicates that the device will soon be dropping packets, or already drops
 * some packets of the same priority; prompting us to send less aggressively. */
#define net_xmit_eval(e)	((e) == NET_XMIT_CN ? 0 : (e))
#define net_xmit_errno(e)	((e) != NET_XMIT_CN ? -ENOBUFS : 0)

/* Driver transmit return codes */
#define NETDEV_TX_MASK		0xf0

enum netdev_tx {
	__NETDEV_TX_MIN	 = INT_MIN,	/* make sure enum is signed */
	NETDEV_TX_OK	 = 0x00,	/* driver took care of packet */
	NETDEV_TX_BUSY	 = 0x10,	/* driver tx path was busy*/
};
typedef enum netdev_tx netdev_tx_t;

/*
 * Current order: NETDEV_TX_MASK > NET_XMIT_MASK >= 0 is significant;
 * hard_start_xmit() return < NET_XMIT_MASK means skb was consumed.
 */
static inline bool dev_xmit_complete(int rc)
{
	/*
	 * Positive cases with an skb consumed by a driver:
	 * - successful transmission (rc == NETDEV_TX_OK)
	 * - error while transmitting (rc < 0)
	 * - error while queueing to a different device (rc & NET_XMIT_MASK)
	 */
	if (likely(rc < NET_XMIT_MASK))
		return true;

	return false;
}

/*
 *	Compute the worst-case header length according to the protocols
 *	used.
 */

#if defined(CONFIG_HYPERV_NET)
# define LL_MAX_HEADER 128
#elif defined(CONFIG_WLAN) || IS_ENABLED(CONFIG_AX25)
# if defined(CONFIG_MAC80211_MESH)
#  define LL_MAX_HEADER 128
# else
#  define LL_MAX_HEADER 96
# endif
#else
# define LL_MAX_HEADER 32
#endif

#if !IS_ENABLED(CONFIG_NET_IPIP) && !IS_ENABLED(CONFIG_NET_IPGRE) && \
    !IS_ENABLED(CONFIG_IPV6_SIT) && !IS_ENABLED(CONFIG_IPV6_TUNNEL)
#define MAX_HEADER LL_MAX_HEADER
#else
#define MAX_HEADER (LL_MAX_HEADER + 48)
#endif

/*
 *	Old network device statistics. Fields are native words
 *	(unsigned long) so they can be read and written atomically.
 */

struct net_device_stats {
	unsigned long	rx_packets;
	unsigned long	tx_packets;
	unsigned long	rx_bytes;
	unsigned long	tx_bytes;
	unsigned long	rx_errors;
	unsigned long	tx_errors;
	unsigned long	rx_dropped;
	unsigned long	tx_dropped;
	unsigned long	multicast;
	unsigned long	collisions;
	unsigned long	rx_length_errors;
	unsigned long	rx_over_errors;
	unsigned long	rx_crc_errors;
	unsigned long	rx_frame_errors;
	unsigned long	rx_fifo_errors;
	unsigned long	rx_missed_errors;
	unsigned long	tx_aborted_errors;
	unsigned long	tx_carrier_errors;
	unsigned long	tx_fifo_errors;
	unsigned long	tx_heartbeat_errors;
	unsigned long	tx_window_errors;
	unsigned long	rx_compressed;
	unsigned long	tx_compressed;
};


#include <linux/cache.h>
#include <linux/skbuff.h>

#ifdef CONFIG_RPS
#include <linux/static_key.h>
extern struct static_key rps_needed;
extern struct static_key rfs_needed;
#endif

struct neighbour;
struct neigh_parms;
struct sk_buff;

struct netdev_hw_addr {
	struct list_head	list;
	unsigned char		addr[MAX_ADDR_LEN];
	unsigned char		type;
#define NETDEV_HW_ADDR_T_LAN		1
#define NETDEV_HW_ADDR_T_SAN		2
#define NETDEV_HW_ADDR_T_SLAVE		3
#define NETDEV_HW_ADDR_T_UNICAST	4
#define NETDEV_HW_ADDR_T_MULTICAST	5
	bool			global_use;
	int			sync_cnt;
	int			refcount;
	int			synced;
	struct rcu_head		rcu_head;
};

struct netdev_hw_addr_list {
	struct list_head	list;
	int			count;
};

#define netdev_hw_addr_list_count(l) ((l)->count)
#define netdev_hw_addr_list_empty(l) (netdev_hw_addr_list_count(l) == 0)
#define netdev_hw_addr_list_for_each(ha, l) \
	list_for_each_entry(ha, &(l)->list, list)

#define netdev_uc_count(dev) netdev_hw_addr_list_count(&(dev)->uc)
#define netdev_uc_empty(dev) netdev_hw_addr_list_empty(&(dev)->uc)
#define netdev_for_each_uc_addr(ha, dev) \
	netdev_hw_addr_list_for_each(ha, &(dev)->uc)

#define netdev_mc_count(dev) netdev_hw_addr_list_count(&(dev)->mc)
#define netdev_mc_empty(dev) netdev_hw_addr_list_empty(&(dev)->mc)
#define netdev_for_each_mc_addr(ha, dev) \
	netdev_hw_addr_list_for_each(ha, &(dev)->mc)

struct hh_cache {
	unsigned int	hh_len;
	seqlock_t	hh_lock;

	/* cached hardware header; allow for machine alignment needs.        */
#define HH_DATA_MOD	16
#define HH_DATA_OFF(__len) \
	(HH_DATA_MOD - (((__len - 1) & (HH_DATA_MOD - 1)) + 1))
#define HH_DATA_ALIGN(__len) \
	(((__len)+(HH_DATA_MOD-1))&~(HH_DATA_MOD - 1))
	unsigned long	hh_data[HH_DATA_ALIGN(LL_MAX_HEADER) / sizeof(long)];
};

/* Reserve HH_DATA_MOD byte-aligned hard_header_len, but at least that much.
 * Alternative is:
 *   dev->hard_header_len ? (dev->hard_header_len +
 *                           (HH_DATA_MOD - 1)) & ~(HH_DATA_MOD - 1) : 0
 *
 * We could use other alignment values, but we must maintain the
 * relationship HH alignment <= LL alignment.
 */
#define LL_RESERVED_SPACE(dev) \
	((((dev)->hard_header_len+(dev)->needed_headroom)&~(HH_DATA_MOD - 1)) + HH_DATA_MOD)
#define LL_RESERVED_SPACE_EXTRA(dev,extra) \
	((((dev)->hard_header_len+(dev)->needed_headroom+(extra))&~(HH_DATA_MOD - 1)) + HH_DATA_MOD)

struct header_ops {
	int	(*create) (struct sk_buff *skb, struct net_device *dev,
			   unsigned short type, const void *daddr,
			   const void *saddr, unsigned int len);
	int	(*parse)(const struct sk_buff *skb, unsigned char *haddr);
	int	(*cache)(const struct neighbour *neigh, struct hh_cache *hh, __be16 type);
	void	(*cache_update)(struct hh_cache *hh,
				const struct net_device *dev,
				const unsigned char *haddr);
	bool	(*validate)(const char *ll_header, unsigned int len);
};

/* These flag bits are private to the generic network queueing
 * layer; they may not be explicitly referenced by any other
 * code.
 */

enum netdev_state_t {
	__LINK_STATE_START,
	__LINK_STATE_PRESENT,
	__LINK_STATE_NOCARRIER,
	__LINK_STATE_LINKWATCH_PENDING,
	__LINK_STATE_DORMANT,
};


/*
 * This structure holds boot-time configured netdevice settings. They
 * are then used in the device probing.
 */
struct netdev_boot_setup {
	char name[IFNAMSIZ];
	struct ifmap map;
};
#define NETDEV_BOOT_SETUP_MAX 8

int __init netdev_boot_setup(char *str);

struct gro_list {
	struct list_head	list;
	int			count;
};

/*
 * size of gro hash buckets, must less than bit number of
 * napi_struct::gro_bitmask
 */
#define GRO_HASH_BUCKETS	8

/*
 * Structure for NAPI scheduling similar to tasklet but with weighting
 */
struct napi_struct {
	/* The poll_list must only be managed by the entity which
	 * changes the state of the NAPI_STATE_SCHED bit.  This means
	 * whoever atomically sets that bit can add this napi_struct
	 * to the per-CPU poll_list, and whoever clears that bit
	 * can remove from the list right before clearing the bit.
	 */
	struct list_head	poll_list;

	unsigned long		state;
	int			weight;
	unsigned long		gro_bitmask;
	int			(*poll)(struct napi_struct *, int);
#ifdef CONFIG_NETPOLL
	int			poll_owner;
#endif
	struct net_device	*dev;
	struct gro_list		gro_hash[GRO_HASH_BUCKETS];
	struct sk_buff		*skb;
	struct hrtimer		timer;
	struct list_head	dev_list;
	struct hlist_node	napi_hash_node;
	unsigned int		napi_id;
};

enum {
	NAPI_STATE_SCHED,	/* Poll is scheduled */
	NAPI_STATE_MISSED,	/* reschedule a napi */
	NAPI_STATE_DISABLE,	/* Disable pending */
	NAPI_STATE_NPSVC,	/* Netpoll - don't dequeue from poll_list */
	NAPI_STATE_HASHED,	/* In NAPI hash (busy polling possible) */
	NAPI_STATE_NO_BUSY_POLL,/* Do not add in napi_hash, no busy polling */
	NAPI_STATE_IN_BUSY_POLL,/* sk_busy_loop() owns this NAPI */
};

enum {
	NAPIF_STATE_SCHED	 = BIT(NAPI_STATE_SCHED),
	NAPIF_STATE_MISSED	 = BIT(NAPI_STATE_MISSED),
	NAPIF_STATE_DISABLE	 = BIT(NAPI_STATE_DISABLE),
	NAPIF_STATE_NPSVC	 = BIT(NAPI_STATE_NPSVC),
	NAPIF_STATE_HASHED	 = BIT(NAPI_STATE_HASHED),
	NAPIF_STATE_NO_BUSY_POLL = BIT(NAPI_STATE_NO_BUSY_POLL),
	NAPIF_STATE_IN_BUSY_POLL = BIT(NAPI_STATE_IN_BUSY_POLL),
};

enum gro_result {
	GRO_MERGED,
	GRO_MERGED_FREE,
	GRO_HELD,
	GRO_NORMAL,
	GRO_DROP,
	GRO_CONSUMED,
};
typedef enum gro_result gro_result_t;

/*
 * enum rx_handler_result - Possible return values for rx_handlers.
 * @RX_HANDLER_CONSUMED: skb was consumed by rx_handler, do not process it
 * further.
 * @RX_HANDLER_ANOTHER: Do another round in receive path. This is indicated in
 * case skb->dev was changed by rx_handler.
 * @RX_HANDLER_EXACT: Force exact delivery, no wildcard.
 * @RX_HANDLER_PASS: Do nothing, pass the skb as if no rx_handler was called.
 *
 * rx_handlers are functions called from inside __netif_receive_skb(), to do
 * special processing of the skb, prior to delivery to protocol handlers.
 *
 * Currently, a net_device can only have a single rx_handler registered. Trying
 * to register a second rx_handler will return -EBUSY.
 *
 * To register a rx_handler on a net_device, use netdev_rx_handler_register().
 * To unregister a rx_handler on a net_device, use
 * netdev_rx_handler_unregister().
 *
 * Upon return, rx_handler is expected to tell __netif_receive_skb() what to
 * do with the skb.
 *
 * If the rx_handler consumed the skb in some way, it should return
 * RX_HANDLER_CONSUMED. This is appropriate when the rx_handler arranged for
 * the skb to be delivered in some other way.
 *
 * If the rx_handler changed skb->dev, to divert the skb to another
 * net_device, it should return RX_HANDLER_ANOTHER. The rx_handler for the
 * new device will be called if it exists.
 *
 * If the rx_handler decides the skb should be ignored, it should return
 * RX_HANDLER_EXACT. The skb will only be delivered to protocol handlers that
 * are registered on exact device (ptype->dev == skb->dev).
 *
 * If the rx_handler didn't change skb->dev, but wants the skb to be normally
 * delivered, it should return RX_HANDLER_PASS.
 *
 * A device without a registered rx_handler will behave as if rx_handler
 * returned RX_HANDLER_PASS.
 */

enum rx_handler_result {
	RX_HANDLER_CONSUMED,
	RX_HANDLER_ANOTHER,
	RX_HANDLER_EXACT,
	RX_HANDLER_PASS,
};
typedef enum rx_handler_result rx_handler_result_t;
typedef rx_handler_result_t rx_handler_func_t(struct sk_buff **pskb);

void __napi_schedule(struct napi_struct *n);
void __napi_schedule_irqoff(struct napi_struct *n);

static inline bool napi_disable_pending(struct napi_struct *n)
{
	return test_bit(NAPI_STATE_DISABLE, &n->state);
}

bool napi_schedule_prep(struct napi_struct *n);

/**
 *	napi_schedule - schedule NAPI poll
 *	@n: NAPI context
 *
 * Schedule NAPI poll routine to be called if it is not already
 * running.
 */
static inline void napi_schedule(struct napi_struct *n)
{
	if (napi_schedule_prep(n))
		__napi_schedule(n);
}

/**
 *	napi_schedule_irqoff - schedule NAPI poll
 *	@n: NAPI context
 *
 * Variant of napi_schedule(), assuming hard irqs are masked.
 */
static inline void napi_schedule_irqoff(struct napi_struct *n)
{
	if (napi_schedule_prep(n))
		__napi_schedule_irqoff(n);
}

/* Try to reschedule poll. Called by dev->poll() after napi_complete().  */
static inline bool napi_reschedule(struct napi_struct *napi)
{
	if (napi_schedule_prep(napi)) {
		__napi_schedule(napi);
		return true;
	}
	return false;
}

bool napi_complete_done(struct napi_struct *n, int work_done);
/**
 *	napi_complete - NAPI processing complete
 *	@n: NAPI context
 *
 * Mark NAPI processing as complete.
 * Consider using napi_complete_done() instead.
 * Return false if device should avoid rearming interrupts.
 */
static inline bool napi_complete(struct napi_struct *n)
{
	return napi_complete_done(n, 0);
}

/**
 *	napi_hash_del - remove a NAPI from global table
 *	@napi: NAPI context
 *
 * Warning: caller must observe RCU grace period
 * before freeing memory containing @napi, if
 * this function returns true.
 * Note: core networking stack automatically calls it
 * from netif_napi_del().
 * Drivers might want to call this helper to combine all
 * the needed RCU grace periods into a single one.
 */
bool napi_hash_del(struct napi_struct *napi);

/**
 *	napi_disable - prevent NAPI from scheduling
 *	@n: NAPI context
 *
 * Stop NAPI from being scheduled on this context.
 * Waits till any outstanding processing completes.
 */
void napi_disable(struct napi_struct *n);

/**
 *	napi_enable - enable NAPI scheduling
 *	@n: NAPI context
 *
 * Resume NAPI from being scheduled on this context.
 * Must be paired with napi_disable.
 */
static inline void napi_enable(struct napi_struct *n)
{
	BUG_ON(!test_bit(NAPI_STATE_SCHED, &n->state));
	smp_mb__before_atomic();
	clear_bit(NAPI_STATE_SCHED, &n->state);
	clear_bit(NAPI_STATE_NPSVC, &n->state);
}

/**
 *	napi_synchronize - wait until NAPI is not running
 *	@n: NAPI context
 *
 * Wait until NAPI is done being scheduled on this context.
 * Waits till any outstanding processing completes but
 * does not disable future activations.
 */
static inline void napi_synchronize(const struct napi_struct *n)
{
	if (IS_ENABLED(CONFIG_SMP))
		while (test_bit(NAPI_STATE_SCHED, &n->state))
			msleep(1);
	else
		barrier();
}

enum netdev_queue_state_t {
	__QUEUE_STATE_DRV_XOFF,
	__QUEUE_STATE_STACK_XOFF,
	__QUEUE_STATE_FROZEN,
};

#define QUEUE_STATE_DRV_XOFF	(1 << __QUEUE_STATE_DRV_XOFF)
#define QUEUE_STATE_STACK_XOFF	(1 << __QUEUE_STATE_STACK_XOFF)
#define QUEUE_STATE_FROZEN	(1 << __QUEUE_STATE_FROZEN)

#define QUEUE_STATE_ANY_XOFF	(QUEUE_STATE_DRV_XOFF | QUEUE_STATE_STACK_XOFF)
#define QUEUE_STATE_ANY_XOFF_OR_FROZEN (QUEUE_STATE_ANY_XOFF | \
					QUEUE_STATE_FROZEN)
#define QUEUE_STATE_DRV_XOFF_OR_FROZEN (QUEUE_STATE_DRV_XOFF | \
					QUEUE_STATE_FROZEN)

/*
 * __QUEUE_STATE_DRV_XOFF is used by drivers to stop the transmit queue.  The
 * netif_tx_* functions below are used to manipulate this flag.  The
 * __QUEUE_STATE_STACK_XOFF flag is used by the stack to stop the transmit
 * queue independently.  The netif_xmit_*stopped functions below are called
 * to check if the queue has been stopped by the driver or stack (either
 * of the XOFF bits are set in the state).  Drivers should not need to call
 * netif_xmit*stopped functions, they should only be using netif_tx_*.
 */

struct netdev_queue {
/*
 * read-mostly part
 */
	struct net_device	*dev;
	struct Qdisc __rcu	*qdisc;
	struct Qdisc		*qdisc_sleeping;
#ifdef CONFIG_SYSFS
	struct kobject		kobj;
#endif
#if defined(CONFIG_XPS) && defined(CONFIG_NUMA)
	int			numa_node;
#endif
	unsigned long		tx_maxrate;
	/*
	 * Number of TX timeouts for this queue
	 * (/sys/class/net/DEV/Q/trans_timeout)
	 */
	unsigned long		trans_timeout;

	/* Subordinate device that the queue has been assigned to */
	struct net_device	*sb_dev;
/*
 * write-mostly part
 */
	spinlock_t		_xmit_lock ____cacheline_aligned_in_smp;
	int			xmit_lock_owner;
	/*
	 * Time (in jiffies) of last Tx
	 */
	unsigned long		trans_start;

	unsigned long		state;

#ifdef CONFIG_BQL
	struct dql		dql;
#endif
} ____cacheline_aligned_in_smp;

extern int sysctl_fb_tunnels_only_for_init_net;

static inline bool net_has_fallback_tunnels(const struct net *net)
{
	return net == &init_net ||
	       !IS_ENABLED(CONFIG_SYSCTL) ||
	       !sysctl_fb_tunnels_only_for_init_net;
}

static inline int netdev_queue_numa_node_read(const struct netdev_queue *q)
{
#if defined(CONFIG_XPS) && defined(CONFIG_NUMA)
	return q->numa_node;
#else
	return NUMA_NO_NODE;
#endif
}

static inline void netdev_queue_numa_node_write(struct netdev_queue *q, int node)
{
#if defined(CONFIG_XPS) && defined(CONFIG_NUMA)
	q->numa_node = node;
#endif
}

#ifdef CONFIG_RPS
/*
 * This structure holds an RPS map which can be of variable length.  The
 * map is an array of CPUs.
 */
struct rps_map {
	unsigned int len;
	struct rcu_head rcu;
	u16 cpus[0];
};
#define RPS_MAP_SIZE(_num) (sizeof(struct rps_map) + ((_num) * sizeof(u16)))

/*
 * The rps_dev_flow structure contains the mapping of a flow to a CPU, the
 * tail pointer for that CPU's input queue at the time of last enqueue, and
 * a hardware filter index.
 */
struct rps_dev_flow {
	u16 cpu;
	u16 filter;
	unsigned int last_qtail;
};
#define RPS_NO_FILTER 0xffff

/*
 * The rps_dev_flow_table structure contains a table of flow mappings.
 */
struct rps_dev_flow_table {
	unsigned int mask;
	struct rcu_head rcu;
	struct rps_dev_flow flows[0];
};
#define RPS_DEV_FLOW_TABLE_SIZE(_num) (sizeof(struct rps_dev_flow_table) + \
    ((_num) * sizeof(struct rps_dev_flow)))

/*
 * The rps_sock_flow_table contains mappings of flows to the last CPU
 * on which they were processed by the application (set in recvmsg).
 * Each entry is a 32bit value. Upper part is the high-order bits
 * of flow hash, lower part is CPU number.
 * rps_cpu_mask is used to partition the space, depending on number of
 * possible CPUs : rps_cpu_mask = roundup_pow_of_two(nr_cpu_ids) - 1
 * For example, if 64 CPUs are possible, rps_cpu_mask = 0x3f,
 * meaning we use 32-6=26 bits for the hash.
 */
struct rps_sock_flow_table {
	u32	mask;

	u32	ents[0] ____cacheline_aligned_in_smp;
};
#define	RPS_SOCK_FLOW_TABLE_SIZE(_num) (offsetof(struct rps_sock_flow_table, ents[_num]))

#define RPS_NO_CPU 0xffff

extern u32 rps_cpu_mask;
extern struct rps_sock_flow_table __rcu *rps_sock_flow_table;

static inline void rps_record_sock_flow(struct rps_sock_flow_table *table,
					u32 hash)
{
	if (table && hash) {
		unsigned int index = hash & table->mask;
		u32 val = hash & ~rps_cpu_mask;

		/* We only give a hint, preemption can change CPU under us */
		val |= raw_smp_processor_id();

		if (table->ents[index] != val)
			table->ents[index] = val;
	}
}

#ifdef CONFIG_RFS_ACCEL
bool rps_may_expire_flow(struct net_device *dev, u16 rxq_index, u32 flow_id,
			 u16 filter_id);
#endif
#endif /* CONFIG_RPS */

/* This structure contains an instance of an RX queue. */
struct netdev_rx_queue {
#ifdef CONFIG_RPS
	struct rps_map __rcu		*rps_map;
	struct rps_dev_flow_table __rcu	*rps_flow_table;
#endif
	struct kobject			kobj;
	struct net_device		*dev;
	struct xdp_rxq_info		xdp_rxq;
} ____cacheline_aligned_in_smp;

/*
 * RX queue sysfs structures and functions.
 */
struct rx_queue_attribute {
	struct attribute attr;
	ssize_t (*show)(struct netdev_rx_queue *queue, char *buf);
	ssize_t (*store)(struct netdev_rx_queue *queue,
			 const char *buf, size_t len);
};

#ifdef CONFIG_XPS
/*
 * This structure holds an XPS map which can be of variable length.  The
 * map is an array of queues.
 */
struct xps_map {
	unsigned int len;
	unsigned int alloc_len;
	struct rcu_head rcu;
	u16 queues[0];
};
#define XPS_MAP_SIZE(_num) (sizeof(struct xps_map) + ((_num) * sizeof(u16)))
#define XPS_MIN_MAP_ALLOC ((L1_CACHE_ALIGN(offsetof(struct xps_map, queues[1])) \
       - sizeof(struct xps_map)) / sizeof(u16))

/*
 * This structure holds all XPS maps for device.  Maps are indexed by CPU.
 */
struct xps_dev_maps {
	struct rcu_head rcu;
	struct xps_map __rcu *attr_map[0]; /* Either CPUs map or RXQs map */
};

#define XPS_CPU_DEV_MAPS_SIZE(_tcs) (sizeof(struct xps_dev_maps) +	\
	(nr_cpu_ids * (_tcs) * sizeof(struct xps_map *)))

#define XPS_RXQ_DEV_MAPS_SIZE(_tcs, _rxqs) (sizeof(struct xps_dev_maps) +\
	(_rxqs * (_tcs) * sizeof(struct xps_map *)))

#endif /* CONFIG_XPS */

#define TC_MAX_QUEUE	16
#define TC_BITMASK	15
/* HW offloaded queuing disciplines txq count and offset maps */
struct netdev_tc_txq {
	u16 count;
	u16 offset;
};

#if defined(CONFIG_FCOE) || defined(CONFIG_FCOE_MODULE)
/*
 * This structure is to hold information about the device
 * configured to run FCoE protocol stack.
 */
struct netdev_fcoe_hbainfo {
	char	manufacturer[64];
	char	serial_number[64];
	char	hardware_version[64];
	char	driver_version[64];
	char	optionrom_version[64];
	char	firmware_version[64];
	char	model[256];
	char	model_description[256];
};
#endif

#define MAX_PHYS_ITEM_ID_LEN 32

/* This structure holds a unique identifier to identify some
 * physical item (port for example) used by a netdevice.
 */
struct netdev_phys_item_id {
	unsigned char id[MAX_PHYS_ITEM_ID_LEN];
	unsigned char id_len;
};

static inline bool netdev_phys_item_id_same(struct netdev_phys_item_id *a,
					    struct netdev_phys_item_id *b)
{
	return a->id_len == b->id_len &&
	       memcmp(a->id, b->id, a->id_len) == 0;
}

typedef u16 (*select_queue_fallback_t)(struct net_device *dev,
				       struct sk_buff *skb,
				       struct net_device *sb_dev);

enum tc_setup_type {
	TC_SETUP_QDISC_MQPRIO,
	TC_SETUP_CLSU32,
	TC_SETUP_CLSFLOWER,
	TC_SETUP_CLSMATCHALL,
	TC_SETUP_CLSBPF,
	TC_SETUP_BLOCK,
	TC_SETUP_QDISC_CBS,
	TC_SETUP_QDISC_RED,
	TC_SETUP_QDISC_PRIO,
	TC_SETUP_QDISC_MQ,
	TC_SETUP_QDISC_ETF,
};

/* These structures hold the attributes of bpf state that are being passed
 * to the netdevice through the bpf op.
 */
enum bpf_netdev_command {
	/* Set or clear a bpf program used in the earliest stages of packet
	 * rx. The prog will have been loaded as BPF_PROG_TYPE_XDP. The callee
	 * is responsible for calling bpf_prog_put on any old progs that are
	 * stored. In case of error, the callee need not release the new prog
	 * reference, but on success it takes ownership and must bpf_prog_put
	 * when it is no longer used.
	 */
	XDP_SETUP_PROG,
	XDP_SETUP_PROG_HW,
	XDP_QUERY_PROG,
	XDP_QUERY_PROG_HW,
	/* BPF program for offload callbacks, invoked at program load time. */
	BPF_OFFLOAD_VERIFIER_PREP,
	BPF_OFFLOAD_TRANSLATE,
	BPF_OFFLOAD_DESTROY,
	BPF_OFFLOAD_MAP_ALLOC,
	BPF_OFFLOAD_MAP_FREE,
	XDP_QUERY_XSK_UMEM,
	XDP_SETUP_XSK_UMEM,
};

struct bpf_prog_offload_ops;
struct netlink_ext_ack;
struct xdp_umem;

struct netdev_bpf {
	enum bpf_netdev_command command;
	union {
		/* XDP_SETUP_PROG */
		struct {
			u32 flags;
			struct bpf_prog *prog;
			struct netlink_ext_ack *extack;
		};
		/* XDP_QUERY_PROG, XDP_QUERY_PROG_HW */
		struct {
			u32 prog_id;
			/* flags with which program was installed */
			u32 prog_flags;
		};
		/* BPF_OFFLOAD_VERIFIER_PREP */
		struct {
			struct bpf_prog *prog;
			const struct bpf_prog_offload_ops *ops; /* callee set */
		} verifier;
		/* BPF_OFFLOAD_TRANSLATE, BPF_OFFLOAD_DESTROY */
		struct {
			struct bpf_prog *prog;
		} offload;
		/* BPF_OFFLOAD_MAP_ALLOC, BPF_OFFLOAD_MAP_FREE */
		struct {
			struct bpf_offloaded_map *offmap;
		};
		/* XDP_QUERY_XSK_UMEM, XDP_SETUP_XSK_UMEM */
		struct {
			struct xdp_umem *umem; /* out for query*/
			u16 queue_id; /* in for query */
		} xsk;
	};
};

#ifdef CONFIG_XFRM_OFFLOAD
struct xfrmdev_ops {
	int	(*xdo_dev_state_add) (struct xfrm_state *x);
	void	(*xdo_dev_state_delete) (struct xfrm_state *x);
	void	(*xdo_dev_state_free) (struct xfrm_state *x);
	bool	(*xdo_dev_offload_ok) (struct sk_buff *skb,
				       struct xfrm_state *x);
	void	(*xdo_dev_state_advance_esn) (struct xfrm_state *x);
};
#endif

#if IS_ENABLED(CONFIG_TLS_DEVICE)
enum tls_offload_ctx_dir {
	TLS_OFFLOAD_CTX_DIR_RX,
	TLS_OFFLOAD_CTX_DIR_TX,
};

struct tls_crypto_info;
struct tls_context;

struct tlsdev_ops {
	int (*tls_dev_add)(struct net_device *netdev, struct sock *sk,
			   enum tls_offload_ctx_dir direction,
			   struct tls_crypto_info *crypto_info,
			   u32 start_offload_tcp_sn);
	void (*tls_dev_del)(struct net_device *netdev,
			    struct tls_context *ctx,
			    enum tls_offload_ctx_dir direction);
	void (*tls_dev_resync_rx)(struct net_device *netdev,
				  struct sock *sk, u32 seq, u64 rcd_sn);
};
#endif

struct dev_ifalias {
	struct rcu_head rcuhead;
	char ifalias[];
};

/*
 * This structure defines the management hooks for network devices.
 * The following hooks can be defined; unless noted otherwise, they are
 * optional and can be filled with a null pointer.
 *
 * int (*ndo_init)(struct net_device *dev);
 *     This function is called once when a network device is registered.
 *     The network device can use this for any late stage initialization
 *     or semantic validation. It can fail with an error code which will
 *     be propagated back to register_netdev.
 *
 * void (*ndo_uninit)(struct net_device *dev);
 *     This function is called when device is unregistered or when registration
 *     fails. It is not called if init fails.
 *
 * int (*ndo_open)(struct net_device *dev);
 *     This function is called when a network device transitions to the up
 *     state.
 *
 * int (*ndo_stop)(struct net_device *dev);
 *     This function is called when a network device transitions to the down
 *     state.
 *
 * netdev_tx_t (*ndo_start_xmit)(struct sk_buff *skb,
 *                               struct net_device *dev);
 *	Called when a packet needs to be transmitted.
 *	Returns NETDEV_TX_OK.  Can return NETDEV_TX_BUSY, but you should stop
 *	the queue before that can happen; it's for obsolete devices and weird
 *	corner cases, but the stack really does a non-trivial amount
 *	of useless work if you return NETDEV_TX_BUSY.
 *	Required; cannot be NULL.
 *
 * netdev_features_t (*ndo_features_check)(struct sk_buff *skb,
 *					   struct net_device *dev
 *					   netdev_features_t features);
 *	Called by core transmit path to determine if device is capable of
 *	performing offload operations on a given packet. This is to give
 *	the device an opportunity to implement any restrictions that cannot
 *	be otherwise expressed by feature flags. The check is called with
 *	the set of features that the stack has calculated and it returns
 *	those the driver believes to be appropriate.
 *
 * u16 (*ndo_select_queue)(struct net_device *dev, struct sk_buff *skb,
 *                         struct net_device *sb_dev,
 *                         select_queue_fallback_t fallback);
 *	Called to decide which queue to use when device supports multiple
 *	transmit queues.
 *
 * void (*ndo_change_rx_flags)(struct net_device *dev, int flags);
 *	This function is called to allow device receiver to make
 *	changes to configuration when multicast or promiscuous is enabled.
 *
 * void (*ndo_set_rx_mode)(struct net_device *dev);
 *	This function is called device changes address list filtering.
 *	If driver handles unicast address filtering, it should set
 *	IFF_UNICAST_FLT in its priv_flags.
 *
 * int (*ndo_set_mac_address)(struct net_device *dev, void *addr);
 *	This function  is called when the Media Access Control address
 *	needs to be changed. If this interface is not defined, the
 *	MAC address can not be changed.
 *
 * int (*ndo_validate_addr)(struct net_device *dev);
 *	Test if Media Access Control address is valid for the device.
 *
 * int (*ndo_do_ioctl)(struct net_device *dev, struct ifreq *ifr, int cmd);
 *	Called when a user requests an ioctl which can't be handled by
 *	the generic interface code. If not defined ioctls return
 *	not supported error code.
 *
 * int (*ndo_set_config)(struct net_device *dev, struct ifmap *map);
 *	Used to set network devices bus interface parameters. This interface
 *	is retained for legacy reasons; new devices should use the bus
 *	interface (PCI) for low level management.
 *
 * int (*ndo_change_mtu)(struct net_device *dev, int new_mtu);
 *	Called when a user wants to change the Maximum Transfer Unit
 *	of a device.
 *
 * void (*ndo_tx_timeout)(struct net_device *dev);
 *	Callback used when the transmitter has not made any progress
 *	for dev->watchdog ticks.
 *
 * void (*ndo_get_stats64)(struct net_device *dev,
 *                         struct rtnl_link_stats64 *storage);
 * struct net_device_stats* (*ndo_get_stats)(struct net_device *dev);
 *	Called when a user wants to get the network device usage
 *	statistics. Drivers must do one of the following:
 *	1. Define @ndo_get_stats64 to fill in a zero-initialised
 *	   rtnl_link_stats64 structure passed by the caller.
 *	2. Define @ndo_get_stats to update a net_device_stats structure
 *	   (which should normally be dev->stats) and return a pointer to
 *	   it. The structure may be changed asynchronously only if each
 *	   field is written atomically.
 *	3. Update dev->stats asynchronously and atomically, and define
 *	   neither operation.
 *
 * bool (*ndo_has_offload_stats)(const struct net_device *dev, int attr_id)
 *	Return true if this device supports offload stats of this attr_id.
 *
 * int (*ndo_get_offload_stats)(int attr_id, const struct net_device *dev,
 *	void *attr_data)
 *	Get statistics for offload operations by attr_id. Write it into the
 *	attr_data pointer.
 *
 * int (*ndo_vlan_rx_add_vid)(struct net_device *dev, __be16 proto, u16 vid);
 *	If device supports VLAN filtering this function is called when a
 *	VLAN id is registered.
 *
 * int (*ndo_vlan_rx_kill_vid)(struct net_device *dev, __be16 proto, u16 vid);
 *	If device supports VLAN filtering this function is called when a
 *	VLAN id is unregistered.
 *
 * void (*ndo_poll_controller)(struct net_device *dev);
 *
 *	SR-IOV management functions.
 * int (*ndo_set_vf_mac)(struct net_device *dev, int vf, u8* mac);
 * int (*ndo_set_vf_vlan)(struct net_device *dev, int vf, u16 vlan,
 *			  u8 qos, __be16 proto);
 * int (*ndo_set_vf_rate)(struct net_device *dev, int vf, int min_tx_rate,
 *			  int max_tx_rate);
 * int (*ndo_set_vf_spoofchk)(struct net_device *dev, int vf, bool setting);
 * int (*ndo_set_vf_trust)(struct net_device *dev, int vf, bool setting);
 * int (*ndo_get_vf_config)(struct net_device *dev,
 *			    int vf, struct ifla_vf_info *ivf);
 * int (*ndo_set_vf_link_state)(struct net_device *dev, int vf, int link_state);
 * int (*ndo_set_vf_port)(struct net_device *dev, int vf,
 *			  struct nlattr *port[]);
 *
 *      Enable or disable the VF ability to query its RSS Redirection Table and
 *      Hash Key. This is needed since on some devices VF share this information
 *      with PF and querying it may introduce a theoretical security risk.
 * int (*ndo_set_vf_rss_query_en)(struct net_device *dev, int vf, bool setting);
 * int (*ndo_get_vf_port)(struct net_device *dev, int vf, struct sk_buff *skb);
 * int (*ndo_setup_tc)(struct net_device *dev, enum tc_setup_type type,
 *		       void *type_data);
 *	Called to setup any 'tc' scheduler, classifier or action on @dev.
 *	This is always called from the stack with the rtnl lock held and netif
 *	tx queues stopped. This allows the netdevice to perform queue
 *	management safely.
 *
 *	Fiber Channel over Ethernet (FCoE) offload functions.
 * int (*ndo_fcoe_enable)(struct net_device *dev);
 *	Called when the FCoE protocol stack wants to start using LLD for FCoE
 *	so the underlying device can perform whatever needed configuration or
 *	initialization to support acceleration of FCoE traffic.
 *
 * int (*ndo_fcoe_disable)(struct net_device *dev);
 *	Called when the FCoE protocol stack wants to stop using LLD for FCoE
 *	so the underlying device can perform whatever needed clean-ups to
 *	stop supporting acceleration of FCoE traffic.
 *
 * int (*ndo_fcoe_ddp_setup)(struct net_device *dev, u16 xid,
 *			     struct scatterlist *sgl, unsigned int sgc);
 *	Called when the FCoE Initiator wants to initialize an I/O that
 *	is a possible candidate for Direct Data Placement (DDP). The LLD can
 *	perform necessary setup and returns 1 to indicate the device is set up
 *	successfully to perform DDP on this I/O, otherwise this returns 0.
 *
 * int (*ndo_fcoe_ddp_done)(struct net_device *dev,  u16 xid);
 *	Called when the FCoE Initiator/Target is done with the DDPed I/O as
 *	indicated by the FC exchange id 'xid', so the underlying device can
 *	clean up and reuse resources for later DDP requests.
 *
 * int (*ndo_fcoe_ddp_target)(struct net_device *dev, u16 xid,
 *			      struct scatterlist *sgl, unsigned int sgc);
 *	Called when the FCoE Target wants to initialize an I/O that
 *	is a possible candidate for Direct Data Placement (DDP). The LLD can
 *	perform necessary setup and returns 1 to indicate the device is set up
 *	successfully to perform DDP on this I/O, otherwise this returns 0.
 *
 * int (*ndo_fcoe_get_hbainfo)(struct net_device *dev,
 *			       struct netdev_fcoe_hbainfo *hbainfo);
 *	Called when the FCoE Protocol stack wants information on the underlying
 *	device. This information is utilized by the FCoE protocol stack to
 *	register attributes with Fiber Channel management service as per the
 *	FC-GS Fabric Device Management Information(FDMI) specification.
 *
 * int (*ndo_fcoe_get_wwn)(struct net_device *dev, u64 *wwn, int type);
 *	Called when the underlying device wants to override default World Wide
 *	Name (WWN) generation mechanism in FCoE protocol stack to pass its own
 *	World Wide Port Name (WWPN) or World Wide Node Name (WWNN) to the FCoE
 *	protocol stack to use.
 *
 *	RFS acceleration.
 * int (*ndo_rx_flow_steer)(struct net_device *dev, const struct sk_buff *skb,
 *			    u16 rxq_index, u32 flow_id);
 *	Set hardware filter for RFS.  rxq_index is the target queue index;
 *	flow_id is a flow ID to be passed to rps_may_expire_flow() later.
 *	Return the filter ID on success, or a negative error code.
 *
 *	Slave management functions (for bridge, bonding, etc).
 * int (*ndo_add_slave)(struct net_device *dev, struct net_device *slave_dev);
 *	Called to make another netdev an underling.
 *
 * int (*ndo_del_slave)(struct net_device *dev, struct net_device *slave_dev);
 *	Called to release previously enslaved netdev.
 *
 *      Feature/offload setting functions.
 * netdev_features_t (*ndo_fix_features)(struct net_device *dev,
 *		netdev_features_t features);
 *	Adjusts the requested feature flags according to device-specific
 *	constraints, and returns the resulting flags. Must not modify
 *	the device state.
 *
 * int (*ndo_set_features)(struct net_device *dev, netdev_features_t features);
 *	Called to update device configuration to new features. Passed
 *	feature set might be less than what was returned by ndo_fix_features()).
 *	Must return >0 or -errno if it changed dev->features itself.
 *
 * int (*ndo_fdb_add)(struct ndmsg *ndm, struct nlattr *tb[],
 *		      struct net_device *dev,
 *		      const unsigned char *addr, u16 vid, u16 flags)
 *	Adds an FDB entry to dev for addr.
 * int (*ndo_fdb_del)(struct ndmsg *ndm, struct nlattr *tb[],
 *		      struct net_device *dev,
 *		      const unsigned char *addr, u16 vid)
 *	Deletes the FDB entry from dev coresponding to addr.
 * int (*ndo_fdb_dump)(struct sk_buff *skb, struct netlink_callback *cb,
 *		       struct net_device *dev, struct net_device *filter_dev,
 *		       int *idx)
 *	Used to add FDB entries to dump requests. Implementers should add
 *	entries to skb and update idx with the number of entries.
 *
 * int (*ndo_bridge_setlink)(struct net_device *dev, struct nlmsghdr *nlh,
 *			     u16 flags)
 * int (*ndo_bridge_getlink)(struct sk_buff *skb, u32 pid, u32 seq,
 *			     struct net_device *dev, u32 filter_mask,
 *			     int nlflags)
 * int (*ndo_bridge_dellink)(struct net_device *dev, struct nlmsghdr *nlh,
 *			     u16 flags);
 *
 * int (*ndo_change_carrier)(struct net_device *dev, bool new_carrier);
 *	Called to change device carrier. Soft-devices (like dummy, team, etc)
 *	which do not represent real hardware may define this to allow their
 *	userspace components to manage their virtual carrier state. Devices
 *	that determine carrier state from physical hardware properties (eg
 *	network cables) or protocol-dependent mechanisms (eg
 *	USB_CDC_NOTIFY_NETWORK_CONNECTION) should NOT implement this function.
 *
 * int (*ndo_get_phys_port_id)(struct net_device *dev,
 *			       struct netdev_phys_item_id *ppid);
 *	Called to get ID of physical port of this device. If driver does
 *	not implement this, it is assumed that the hw is not able to have
 *	multiple net devices on single physical port.
 *
 * void (*ndo_udp_tunnel_add)(struct net_device *dev,
 *			      struct udp_tunnel_info *ti);
 *	Called by UDP tunnel to notify a driver about the UDP port and socket
 *	address family that a UDP tunnel is listnening to. It is called only
 *	when a new port starts listening. The operation is protected by the
 *	RTNL.
 *
 * void (*ndo_udp_tunnel_del)(struct net_device *dev,
 *			      struct udp_tunnel_info *ti);
 *	Called by UDP tunnel to notify the driver about a UDP port and socket
 *	address family that the UDP tunnel is not listening to anymore. The
 *	operation is protected by the RTNL.
 *
 * void* (*ndo_dfwd_add_station)(struct net_device *pdev,
 *				 struct net_device *dev)
 *	Called by upper layer devices to accelerate switching or other
 *	station functionality into hardware. 'pdev is the lowerdev
 *	to use for the offload and 'dev' is the net device that will
 *	back the offload. Returns a pointer to the private structure
 *	the upper layer will maintain.
 * void (*ndo_dfwd_del_station)(struct net_device *pdev, void *priv)
 *	Called by upper layer device to delete the station created
 *	by 'ndo_dfwd_add_station'. 'pdev' is the net device backing
 *	the station and priv is the structure returned by the add
 *	operation.
 * int (*ndo_set_tx_maxrate)(struct net_device *dev,
 *			     int queue_index, u32 maxrate);
 *	Called when a user wants to set a max-rate limitation of specific
 *	TX queue.
 * int (*ndo_get_iflink)(const struct net_device *dev);
 *	Called to get the iflink value of this device.
 * void (*ndo_change_proto_down)(struct net_device *dev,
 *				 bool proto_down);
 *	This function is used to pass protocol port error state information
 *	to the switch driver. The switch driver can react to the proto_down
 *      by doing a phys down on the associated switch port.
 * int (*ndo_fill_metadata_dst)(struct net_device *dev, struct sk_buff *skb);
 *	This function is used to get egress tunnel information for given skb.
 *	This is useful for retrieving outer tunnel header parameters while
 *	sampling packet.
 * void (*ndo_set_rx_headroom)(struct net_device *dev, int needed_headroom);
 *	This function is used to specify the headroom that the skb must
 *	consider when allocation skb during packet reception. Setting
 *	appropriate rx headroom value allows avoiding skb head copy on
 *	forward. Setting a negative value resets the rx headroom to the
 *	default value.
 * int (*ndo_bpf)(struct net_device *dev, struct netdev_bpf *bpf);
 *	This function is used to set or query state related to XDP on the
 *	netdevice and manage BPF offload. See definition of
 *	enum bpf_netdev_command for details.
 * int (*ndo_xdp_xmit)(struct net_device *dev, int n, struct xdp_frame **xdp,
 *			u32 flags);
 *	This function is used to submit @n XDP packets for transmit on a
 *	netdevice. Returns number of frames successfully transmitted, frames
 *	that got dropped are freed/returned via xdp_return_frame().
 *	Returns negative number, means general error invoking ndo, meaning
 *	no frames were xmit'ed and core-caller will free all frames.
 */
struct net_device_ops {
	int			(*ndo_init)(struct net_device *dev);
	void			(*ndo_uninit)(struct net_device *dev);
	int			(*ndo_open)(struct net_device *dev);
	int			(*ndo_stop)(struct net_device *dev);
	netdev_tx_t		(*ndo_start_xmit)(struct sk_buff *skb,
						  struct net_device *dev);
	netdev_features_t	(*ndo_features_check)(struct sk_buff *skb,
						      struct net_device *dev,
						      netdev_features_t features);
	u16			(*ndo_select_queue)(struct net_device *dev,
						    struct sk_buff *skb,
						    struct net_device *sb_dev,
						    select_queue_fallback_t fallback);
	void			(*ndo_change_rx_flags)(struct net_device *dev,
						       int flags);
	void			(*ndo_set_rx_mode)(struct net_device *dev);
	int			(*ndo_set_mac_address)(struct net_device *dev,
						       void *addr);
	int			(*ndo_validate_addr)(struct net_device *dev);
	int			(*ndo_do_ioctl)(struct net_device *dev,
					        struct ifreq *ifr, int cmd);
	int			(*ndo_set_config)(struct net_device *dev,
					          struct ifmap *map);
	int			(*ndo_change_mtu)(struct net_device *dev,
						  int new_mtu);
	int			(*ndo_neigh_setup)(struct net_device *dev,
						   struct neigh_parms *);
	void			(*ndo_tx_timeout) (struct net_device *dev);

	void			(*ndo_get_stats64)(struct net_device *dev,
						   struct rtnl_link_stats64 *storage);
	bool			(*ndo_has_offload_stats)(const struct net_device *dev, int attr_id);
	int			(*ndo_get_offload_stats)(int attr_id,
							 const struct net_device *dev,
							 void *attr_data);
	struct net_device_stats* (*ndo_get_stats)(struct net_device *dev);

	int			(*ndo_vlan_rx_add_vid)(struct net_device *dev,
						       __be16 proto, u16 vid);
	int			(*ndo_vlan_rx_kill_vid)(struct net_device *dev,
						        __be16 proto, u16 vid);
#ifdef CONFIG_NET_POLL_CONTROLLER
	void                    (*ndo_poll_controller)(struct net_device *dev);
	int			(*ndo_netpoll_setup)(struct net_device *dev,
						     struct netpoll_info *info);
	void			(*ndo_netpoll_cleanup)(struct net_device *dev);
#endif
	int			(*ndo_set_vf_mac)(struct net_device *dev,
						  int queue, u8 *mac);
	int			(*ndo_set_vf_vlan)(struct net_device *dev,
						   int queue, u16 vlan,
						   u8 qos, __be16 proto);
	int			(*ndo_set_vf_rate)(struct net_device *dev,
						   int vf, int min_tx_rate,
						   int max_tx_rate);
	int			(*ndo_set_vf_spoofchk)(struct net_device *dev,
						       int vf, bool setting);
	int			(*ndo_set_vf_trust)(struct net_device *dev,
						    int vf, bool setting);
	int			(*ndo_get_vf_config)(struct net_device *dev,
						     int vf,
						     struct ifla_vf_info *ivf);
	int			(*ndo_set_vf_link_state)(struct net_device *dev,
							 int vf, int link_state);
	int			(*ndo_get_vf_stats)(struct net_device *dev,
						    int vf,
						    struct ifla_vf_stats
						    *vf_stats);
	int			(*ndo_set_vf_port)(struct net_device *dev,
						   int vf,
						   struct nlattr *port[]);
	int			(*ndo_get_vf_port)(struct net_device *dev,
						   int vf, struct sk_buff *skb);
	int			(*ndo_set_vf_guid)(struct net_device *dev,
						   int vf, u64 guid,
						   int guid_type);
	int			(*ndo_set_vf_rss_query_en)(
						   struct net_device *dev,
						   int vf, bool setting);
	int			(*ndo_setup_tc)(struct net_device *dev,
						enum tc_setup_type type,
						void *type_data);
#if IS_ENABLED(CONFIG_FCOE)
	int			(*ndo_fcoe_enable)(struct net_device *dev);
	int			(*ndo_fcoe_disable)(struct net_device *dev);
	int			(*ndo_fcoe_ddp_setup)(struct net_device *dev,
						      u16 xid,
						      struct scatterlist *sgl,
						      unsigned int sgc);
	int			(*ndo_fcoe_ddp_done)(struct net_device *dev,
						     u16 xid);
	int			(*ndo_fcoe_ddp_target)(struct net_device *dev,
						       u16 xid,
						       struct scatterlist *sgl,
						       unsigned int sgc);
	int			(*ndo_fcoe_get_hbainfo)(struct net_device *dev,
							struct netdev_fcoe_hbainfo *hbainfo);
#endif

#if IS_ENABLED(CONFIG_LIBFCOE)
#define NETDEV_FCOE_WWNN 0
#define NETDEV_FCOE_WWPN 1
	int			(*ndo_fcoe_get_wwn)(struct net_device *dev,
						    u64 *wwn, int type);
#endif

#ifdef CONFIG_RFS_ACCEL
	int			(*ndo_rx_flow_steer)(struct net_device *dev,
						     const struct sk_buff *skb,
						     u16 rxq_index,
						     u32 flow_id);
#endif
	int			(*ndo_add_slave)(struct net_device *dev,
						 struct net_device *slave_dev,
						 struct netlink_ext_ack *extack);
	int			(*ndo_del_slave)(struct net_device *dev,
						 struct net_device *slave_dev);
	netdev_features_t	(*ndo_fix_features)(struct net_device *dev,
						    netdev_features_t features);
	int			(*ndo_set_features)(struct net_device *dev,
						    netdev_features_t features);
	int			(*ndo_neigh_construct)(struct net_device *dev,
						       struct neighbour *n);
	void			(*ndo_neigh_destroy)(struct net_device *dev,
						     struct neighbour *n);

	int			(*ndo_fdb_add)(struct ndmsg *ndm,
					       struct nlattr *tb[],
					       struct net_device *dev,
					       const unsigned char *addr,
					       u16 vid,
					       u16 flags);
	int			(*ndo_fdb_del)(struct ndmsg *ndm,
					       struct nlattr *tb[],
					       struct net_device *dev,
					       const unsigned char *addr,
					       u16 vid);
	int			(*ndo_fdb_dump)(struct sk_buff *skb,
						struct netlink_callback *cb,
						struct net_device *dev,
						struct net_device *filter_dev,
						int *idx);

	int			(*ndo_bridge_setlink)(struct net_device *dev,
						      struct nlmsghdr *nlh,
						      u16 flags);
	int			(*ndo_bridge_getlink)(struct sk_buff *skb,
						      u32 pid, u32 seq,
						      struct net_device *dev,
						      u32 filter_mask,
						      int nlflags);
	int			(*ndo_bridge_dellink)(struct net_device *dev,
						      struct nlmsghdr *nlh,
						      u16 flags);
	int			(*ndo_change_carrier)(struct net_device *dev,
						      bool new_carrier);
	int			(*ndo_get_phys_port_id)(struct net_device *dev,
							struct netdev_phys_item_id *ppid);
	int			(*ndo_get_phys_port_name)(struct net_device *dev,
							  char *name, size_t len);
	void			(*ndo_udp_tunnel_add)(struct net_device *dev,
						      struct udp_tunnel_info *ti);
	void			(*ndo_udp_tunnel_del)(struct net_device *dev,
						      struct udp_tunnel_info *ti);
	void*			(*ndo_dfwd_add_station)(struct net_device *pdev,
							struct net_device *dev);
	void			(*ndo_dfwd_del_station)(struct net_device *pdev,
							void *priv);

	int			(*ndo_get_lock_subclass)(struct net_device *dev);
	int			(*ndo_set_tx_maxrate)(struct net_device *dev,
						      int queue_index,
						      u32 maxrate);
	int			(*ndo_get_iflink)(const struct net_device *dev);
	int			(*ndo_change_proto_down)(struct net_device *dev,
							 bool proto_down);
	int			(*ndo_fill_metadata_dst)(struct net_device *dev,
						       struct sk_buff *skb);
	void			(*ndo_set_rx_headroom)(struct net_device *dev,
						       int needed_headroom);
	int			(*ndo_bpf)(struct net_device *dev,
					   struct netdev_bpf *bpf);
	int			(*ndo_xdp_xmit)(struct net_device *dev, int n,
						struct xdp_frame **xdp,
						u32 flags);
	int			(*ndo_xsk_async_xmit)(struct net_device *dev,
						      u32 queue_id);
};

/**
 * enum net_device_priv_flags - &struct net_device priv_flags
 *
 * These are the &struct net_device, they are only set internally
 * by drivers and used in the kernel. These flags are invisible to
 * userspace; this means that the order of these flags can change
 * during any kernel release.
 *
 * You should have a pretty good reason to be extending these flags.
 *
 * @IFF_802_1Q_VLAN: 802.1Q VLAN device
 * @IFF_EBRIDGE: Ethernet bridging device
 * @IFF_BONDING: bonding master or slave
 * @IFF_ISATAP: ISATAP interface (RFC4214)
 * @IFF_WAN_HDLC: WAN HDLC device
 * @IFF_XMIT_DST_RELEASE: dev_hard_start_xmit() is allowed to
 *	release skb->dst
 * @IFF_DONT_BRIDGE: disallow bridging this ether dev
 * @IFF_DISABLE_NETPOLL: disable netpoll at run-time
 * @IFF_MACVLAN_PORT: device used as macvlan port
 * @IFF_BRIDGE_PORT: device used as bridge port
 * @IFF_OVS_DATAPATH: device used as Open vSwitch datapath port
 * @IFF_TX_SKB_SHARING: The interface supports sharing skbs on transmit
 * @IFF_UNICAST_FLT: Supports unicast filtering
 * @IFF_TEAM_PORT: device used as team port
 * @IFF_SUPP_NOFCS: device supports sending custom FCS
 * @IFF_LIVE_ADDR_CHANGE: device supports hardware address
 *	change when it's running
 * @IFF_MACVLAN: Macvlan device
 * @IFF_XMIT_DST_RELEASE_PERM: IFF_XMIT_DST_RELEASE not taking into account
 *	underlying stacked devices
 * @IFF_L3MDEV_MASTER: device is an L3 master device
 * @IFF_NO_QUEUE: device can run without qdisc attached
 * @IFF_OPENVSWITCH: device is a Open vSwitch master
 * @IFF_L3MDEV_SLAVE: device is enslaved to an L3 master device
 * @IFF_TEAM: device is a team device
 * @IFF_RXFH_CONFIGURED: device has had Rx Flow indirection table configured
 * @IFF_PHONY_HEADROOM: the headroom value is controlled by an external
 *	entity (i.e. the master device for bridged veth)
 * @IFF_MACSEC: device is a MACsec device
 * @IFF_NO_RX_HANDLER: device doesn't support the rx_handler hook
 * @IFF_FAILOVER: device is a failover master device
 * @IFF_FAILOVER_SLAVE: device is lower dev of a failover master device
 * @IFF_L3MDEV_RX_HANDLER: only invoke the rx handler of L3 master device
<<<<<<< HEAD
 * @IFF_SUPPRESS_AUTO_IPV6_LL: device will not get an automatic IPv6
 *	link local address
=======
 * @IFF_LIVE_RENAME_OK: rename is allowed while device is up and running
>>>>>>> 8d8195e8
 */
enum netdev_priv_flags {
	IFF_802_1Q_VLAN			= 1<<0,
	IFF_EBRIDGE			= 1<<1,
	IFF_BONDING			= 1<<2,
	IFF_ISATAP			= 1<<3,
	IFF_WAN_HDLC			= 1<<4,
	IFF_XMIT_DST_RELEASE		= 1<<5,
	IFF_DONT_BRIDGE			= 1<<6,
	IFF_DISABLE_NETPOLL		= 1<<7,
	IFF_MACVLAN_PORT		= 1<<8,
	IFF_BRIDGE_PORT			= 1<<9,
	IFF_OVS_DATAPATH		= 1<<10,
	IFF_TX_SKB_SHARING		= 1<<11,
	IFF_UNICAST_FLT			= 1<<12,
	IFF_TEAM_PORT			= 1<<13,
	IFF_SUPP_NOFCS			= 1<<14,
	IFF_LIVE_ADDR_CHANGE		= 1<<15,
	IFF_MACVLAN			= 1<<16,
	IFF_XMIT_DST_RELEASE_PERM	= 1<<17,
	IFF_L3MDEV_MASTER		= 1<<18,
	IFF_NO_QUEUE			= 1<<19,
	IFF_OPENVSWITCH			= 1<<20,
	IFF_L3MDEV_SLAVE		= 1<<21,
	IFF_TEAM			= 1<<22,
	IFF_RXFH_CONFIGURED		= 1<<23,
	IFF_PHONY_HEADROOM		= 1<<24,
	IFF_MACSEC			= 1<<25,
	IFF_NO_RX_HANDLER		= 1<<26,
	IFF_FAILOVER			= 1<<27,
	IFF_FAILOVER_SLAVE		= 1<<28,
	IFF_L3MDEV_RX_HANDLER		= 1<<29,
<<<<<<< HEAD
	IFF_SUPPRESS_AUTO_IPV6_LL	= 1<<30,
=======
	IFF_LIVE_RENAME_OK		= 1<<30,
>>>>>>> 8d8195e8
};

#define IFF_802_1Q_VLAN			IFF_802_1Q_VLAN
#define IFF_EBRIDGE			IFF_EBRIDGE
#define IFF_BONDING			IFF_BONDING
#define IFF_ISATAP			IFF_ISATAP
#define IFF_WAN_HDLC			IFF_WAN_HDLC
#define IFF_XMIT_DST_RELEASE		IFF_XMIT_DST_RELEASE
#define IFF_DONT_BRIDGE			IFF_DONT_BRIDGE
#define IFF_DISABLE_NETPOLL		IFF_DISABLE_NETPOLL
#define IFF_MACVLAN_PORT		IFF_MACVLAN_PORT
#define IFF_BRIDGE_PORT			IFF_BRIDGE_PORT
#define IFF_OVS_DATAPATH		IFF_OVS_DATAPATH
#define IFF_TX_SKB_SHARING		IFF_TX_SKB_SHARING
#define IFF_UNICAST_FLT			IFF_UNICAST_FLT
#define IFF_TEAM_PORT			IFF_TEAM_PORT
#define IFF_SUPP_NOFCS			IFF_SUPP_NOFCS
#define IFF_LIVE_ADDR_CHANGE		IFF_LIVE_ADDR_CHANGE
#define IFF_MACVLAN			IFF_MACVLAN
#define IFF_XMIT_DST_RELEASE_PERM	IFF_XMIT_DST_RELEASE_PERM
#define IFF_L3MDEV_MASTER		IFF_L3MDEV_MASTER
#define IFF_NO_QUEUE			IFF_NO_QUEUE
#define IFF_OPENVSWITCH			IFF_OPENVSWITCH
#define IFF_L3MDEV_SLAVE		IFF_L3MDEV_SLAVE
#define IFF_TEAM			IFF_TEAM
#define IFF_RXFH_CONFIGURED		IFF_RXFH_CONFIGURED
#define IFF_MACSEC			IFF_MACSEC
#define IFF_NO_RX_HANDLER		IFF_NO_RX_HANDLER
#define IFF_FAILOVER			IFF_FAILOVER
#define IFF_FAILOVER_SLAVE		IFF_FAILOVER_SLAVE
#define IFF_L3MDEV_RX_HANDLER		IFF_L3MDEV_RX_HANDLER
<<<<<<< HEAD
#define IFF_SUPPRESS_AUTO_IPV6_LL	IFF_SUPPRESS_AUTO_IPV6_LL
=======
#define IFF_LIVE_RENAME_OK		IFF_LIVE_RENAME_OK
>>>>>>> 8d8195e8

/**
 *	struct net_device - The DEVICE structure.
 *
 *	Actually, this whole structure is a big mistake.  It mixes I/O
 *	data with strictly "high-level" data, and it has to know about
 *	almost every data structure used in the INET module.
 *
 *	@name:	This is the first field of the "visible" part of this structure
 *		(i.e. as seen by users in the "Space.c" file).  It is the name
 *		of the interface.
 *
 *	@name_hlist: 	Device name hash chain, please keep it close to name[]
 *	@ifalias:	SNMP alias
 *	@mem_end:	Shared memory end
 *	@mem_start:	Shared memory start
 *	@base_addr:	Device I/O address
 *	@irq:		Device IRQ number
 *
 *	@state:		Generic network queuing layer state, see netdev_state_t
 *	@dev_list:	The global list of network devices
 *	@napi_list:	List entry used for polling NAPI devices
 *	@unreg_list:	List entry  when we are unregistering the
 *			device; see the function unregister_netdev
 *	@close_list:	List entry used when we are closing the device
 *	@ptype_all:     Device-specific packet handlers for all protocols
 *	@ptype_specific: Device-specific, protocol-specific packet handlers
 *
 *	@adj_list:	Directly linked devices, like slaves for bonding
 *	@features:	Currently active device features
 *	@hw_features:	User-changeable features
 *
 *	@wanted_features:	User-requested features
 *	@vlan_features:		Mask of features inheritable by VLAN devices
 *
 *	@hw_enc_features:	Mask of features inherited by encapsulating devices
 *				This field indicates what encapsulation
 *				offloads the hardware is capable of doing,
 *				and drivers will need to set them appropriately.
 *
 *	@mpls_features:	Mask of features inheritable by MPLS
 *
 *	@ifindex:	interface index
 *	@group:		The group the device belongs to
 *
 *	@stats:		Statistics struct, which was left as a legacy, use
 *			rtnl_link_stats64 instead
 *
 *	@rx_dropped:	Dropped packets by core network,
 *			do not use this in drivers
 *	@tx_dropped:	Dropped packets by core network,
 *			do not use this in drivers
 *	@rx_nohandler:	nohandler dropped packets by core network on
 *			inactive devices, do not use this in drivers
 *	@carrier_up_count:	Number of times the carrier has been up
 *	@carrier_down_count:	Number of times the carrier has been down
 *
 *	@wireless_handlers:	List of functions to handle Wireless Extensions,
 *				instead of ioctl,
 *				see <net/iw_handler.h> for details.
 *	@wireless_data:	Instance data managed by the core of wireless extensions
 *
 *	@netdev_ops:	Includes several pointers to callbacks,
 *			if one wants to override the ndo_*() functions
 *	@ethtool_ops:	Management operations
 *	@ndisc_ops:	Includes callbacks for different IPv6 neighbour
 *			discovery handling. Necessary for e.g. 6LoWPAN.
 *	@header_ops:	Includes callbacks for creating,parsing,caching,etc
 *			of Layer 2 headers.
 *
 *	@flags:		Interface flags (a la BSD)
 *	@priv_flags:	Like 'flags' but invisible to userspace,
 *			see if.h for the definitions
 *	@gflags:	Global flags ( kept as legacy )
 *	@padded:	How much padding added by alloc_netdev()
 *	@operstate:	RFC2863 operstate
 *	@link_mode:	Mapping policy to operstate
 *	@if_port:	Selectable AUI, TP, ...
 *	@dma:		DMA channel
 *	@mtu:		Interface MTU value
 *	@min_mtu:	Interface Minimum MTU value
 *	@max_mtu:	Interface Maximum MTU value
 *	@type:		Interface hardware type
 *	@hard_header_len: Maximum hardware header length.
 *	@min_header_len:  Minimum hardware header length
 *
 *	@needed_headroom: Extra headroom the hardware may need, but not in all
 *			  cases can this be guaranteed
 *	@needed_tailroom: Extra tailroom the hardware may need, but not in all
 *			  cases can this be guaranteed. Some cases also use
 *			  LL_MAX_HEADER instead to allocate the skb
 *
 *	interface address info:
 *
 * 	@perm_addr:		Permanent hw address
 * 	@addr_assign_type:	Hw address assignment type
 * 	@addr_len:		Hardware address length
 *	@neigh_priv_len:	Used in neigh_alloc()
 * 	@dev_id:		Used to differentiate devices that share
 * 				the same link layer address
 * 	@dev_port:		Used to differentiate devices that share
 * 				the same function
 *	@addr_list_lock:	XXX: need comments on this one
 *	@uc_promisc:		Counter that indicates promiscuous mode
 *				has been enabled due to the need to listen to
 *				additional unicast addresses in a device that
 *				does not implement ndo_set_rx_mode()
 *	@uc:			unicast mac addresses
 *	@mc:			multicast mac addresses
 *	@dev_addrs:		list of device hw addresses
 *	@queues_kset:		Group of all Kobjects in the Tx and RX queues
 *	@promiscuity:		Number of times the NIC is told to work in
 *				promiscuous mode; if it becomes 0 the NIC will
 *				exit promiscuous mode
 *	@allmulti:		Counter, enables or disables allmulticast mode
 *
 *	@vlan_info:	VLAN info
 *	@dsa_ptr:	dsa specific data
 *	@tipc_ptr:	TIPC specific data
 *	@atalk_ptr:	AppleTalk link
 *	@ip_ptr:	IPv4 specific data
 *	@dn_ptr:	DECnet specific data
 *	@ip6_ptr:	IPv6 specific data
 *	@ax25_ptr:	AX.25 specific data
 *	@ieee80211_ptr:	IEEE 802.11 specific data, assign before registering
 *
 *	@dev_addr:	Hw address (before bcast,
 *			because most packets are unicast)
 *
 *	@_rx:			Array of RX queues
 *	@num_rx_queues:		Number of RX queues
 *				allocated at register_netdev() time
 *	@real_num_rx_queues: 	Number of RX queues currently active in device
 *
 *	@rx_handler:		handler for received packets
 *	@rx_handler_data: 	XXX: need comments on this one
 *	@miniq_ingress:		ingress/clsact qdisc specific data for
 *				ingress processing
 *	@ingress_queue:		XXX: need comments on this one
 *	@broadcast:		hw bcast address
 *
 *	@rx_cpu_rmap:	CPU reverse-mapping for RX completion interrupts,
 *			indexed by RX queue number. Assigned by driver.
 *			This must only be set if the ndo_rx_flow_steer
 *			operation is defined
 *	@index_hlist:		Device index hash chain
 *
 *	@_tx:			Array of TX queues
 *	@num_tx_queues:		Number of TX queues allocated at alloc_netdev_mq() time
 *	@real_num_tx_queues: 	Number of TX queues currently active in device
 *	@qdisc:			Root qdisc from userspace point of view
 *	@tx_queue_len:		Max frames per queue allowed
 *	@tx_global_lock: 	XXX: need comments on this one
 *
 *	@xps_maps:	XXX: need comments on this one
 *	@miniq_egress:		clsact qdisc specific data for
 *				egress processing
 *	@watchdog_timeo:	Represents the timeout that is used by
 *				the watchdog (see dev_watchdog())
 *	@watchdog_timer:	List of timers
 *
 *	@pcpu_refcnt:		Number of references to this device
 *	@todo_list:		Delayed register/unregister
 *	@link_watch_list:	XXX: need comments on this one
 *
 *	@reg_state:		Register/unregister state machine
 *	@dismantle:		Device is going to be freed
 *	@rtnl_link_state:	This enum represents the phases of creating
 *				a new link
 *
 *	@needs_free_netdev:	Should unregister perform free_netdev?
 *	@priv_destructor:	Called from unregister
 *	@npinfo:		XXX: need comments on this one
 * 	@nd_net:		Network namespace this network device is inside
 *
 * 	@ml_priv:	Mid-layer private
 * 	@lstats:	Loopback statistics
 * 	@tstats:	Tunnel statistics
 * 	@dstats:	Dummy statistics
 * 	@vstats:	Virtual ethernet statistics
 *
 *	@garp_port:	GARP
 *	@mrp_port:	MRP
 *
 *	@dev:		Class/net/name entry
 *	@sysfs_groups:	Space for optional device, statistics and wireless
 *			sysfs groups
 *
 *	@sysfs_rx_queue_group:	Space for optional per-rx queue attributes
 *	@rtnl_link_ops:	Rtnl_link_ops
 *
 *	@gso_max_size:	Maximum size of generic segmentation offload
 *	@gso_max_segs:	Maximum number of segments that can be passed to the
 *			NIC for GSO
 *
 *	@dcbnl_ops:	Data Center Bridging netlink ops
 *	@num_tc:	Number of traffic classes in the net device
 *	@tc_to_txq:	XXX: need comments on this one
 *	@prio_tc_map:	XXX: need comments on this one
 *
 *	@fcoe_ddp_xid:	Max exchange id for FCoE LRO by ddp
 *
 *	@priomap:	XXX: need comments on this one
 *	@phydev:	Physical device may attach itself
 *			for hardware timestamping
 *	@sfp_bus:	attached &struct sfp_bus structure.
 *
 *	@qdisc_tx_busylock: lockdep class annotating Qdisc->busylock spinlock
 *	@qdisc_running_key: lockdep class annotating Qdisc->running seqcount
 *
 *	@proto_down:	protocol port state information can be sent to the
 *			switch driver and used to set the phys state of the
 *			switch port.
 *
 *	@wol_enabled:	Wake-on-LAN is enabled
 *
 *	FIXME: cleanup struct net_device such that network protocol info
 *	moves out.
 */

struct net_device {
	char			name[IFNAMSIZ];
	struct hlist_node	name_hlist;
	struct dev_ifalias	__rcu *ifalias;
	/*
	 *	I/O specific fields
	 *	FIXME: Merge these and struct ifmap into one
	 */
	unsigned long		mem_end;
	unsigned long		mem_start;
	unsigned long		base_addr;
	int			irq;

	/*
	 *	Some hardware also needs these fields (state,dev_list,
	 *	napi_list,unreg_list,close_list) but they are not
	 *	part of the usual set specified in Space.c.
	 */

	unsigned long		state;

	struct list_head	dev_list;
	struct list_head	napi_list;
	struct list_head	unreg_list;
	struct list_head	close_list;
	struct list_head	ptype_all;
	struct list_head	ptype_specific;

	struct {
		struct list_head upper;
		struct list_head lower;
	} adj_list;

	netdev_features_t	features;
	netdev_features_t	hw_features;
	netdev_features_t	wanted_features;
	netdev_features_t	vlan_features;
	netdev_features_t	hw_enc_features;
	netdev_features_t	mpls_features;
	netdev_features_t	gso_partial_features;

	int			ifindex;
	int			group;

	struct net_device_stats	stats;

	atomic_long_t		rx_dropped;
	atomic_long_t		tx_dropped;
	atomic_long_t		rx_nohandler;

	/* Stats to monitor link on/off, flapping */
	atomic_t		carrier_up_count;
	atomic_t		carrier_down_count;

#ifdef CONFIG_WIRELESS_EXT
	const struct iw_handler_def *wireless_handlers;
	struct iw_public_data	*wireless_data;
#endif
	const struct net_device_ops *netdev_ops;
	const struct ethtool_ops *ethtool_ops;
#ifdef CONFIG_NET_SWITCHDEV
	const struct switchdev_ops *switchdev_ops;
#endif
#ifdef CONFIG_NET_L3_MASTER_DEV
	const struct l3mdev_ops	*l3mdev_ops;
#endif
#if IS_ENABLED(CONFIG_IPV6)
	const struct ndisc_ops *ndisc_ops;
#endif

#ifdef CONFIG_XFRM_OFFLOAD
	const struct xfrmdev_ops *xfrmdev_ops;
#endif

#if IS_ENABLED(CONFIG_TLS_DEVICE)
	const struct tlsdev_ops *tlsdev_ops;
#endif

	const struct header_ops *header_ops;

	unsigned int		flags;
	unsigned int		priv_flags;

	unsigned short		gflags;
	unsigned short		padded;

	unsigned char		operstate;
	unsigned char		link_mode;

	unsigned char		if_port;
	unsigned char		dma;

	unsigned int		mtu;
	unsigned int		min_mtu;
	unsigned int		max_mtu;
	unsigned short		type;
	unsigned short		hard_header_len;
	unsigned char		min_header_len;

	unsigned short		needed_headroom;
	unsigned short		needed_tailroom;

	/* Interface address info. */
	unsigned char		perm_addr[MAX_ADDR_LEN];
	unsigned char		addr_assign_type;
	unsigned char		addr_len;
	unsigned short		neigh_priv_len;
	unsigned short          dev_id;
	unsigned short          dev_port;
	spinlock_t		addr_list_lock;
	unsigned char		name_assign_type;
	bool			uc_promisc;
	struct netdev_hw_addr_list	uc;
	struct netdev_hw_addr_list	mc;
	struct netdev_hw_addr_list	dev_addrs;

#ifdef CONFIG_SYSFS
	struct kset		*queues_kset;
#endif
	unsigned int		promiscuity;
	unsigned int		allmulti;


	/* Protocol-specific pointers */

#if IS_ENABLED(CONFIG_VLAN_8021Q)
	struct vlan_info __rcu	*vlan_info;
#endif
#if IS_ENABLED(CONFIG_NET_DSA)
	struct dsa_port		*dsa_ptr;
#endif
#if IS_ENABLED(CONFIG_TIPC)
	struct tipc_bearer __rcu *tipc_ptr;
#endif
#if IS_ENABLED(CONFIG_IRDA) || IS_ENABLED(CONFIG_ATALK)
	void 			*atalk_ptr;
#endif
	struct in_device __rcu	*ip_ptr;
#if IS_ENABLED(CONFIG_DECNET)
	struct dn_dev __rcu     *dn_ptr;
#endif
	struct inet6_dev __rcu	*ip6_ptr;
#if IS_ENABLED(CONFIG_AX25)
	void			*ax25_ptr;
#endif
	struct wireless_dev	*ieee80211_ptr;
	struct wpan_dev		*ieee802154_ptr;
#if IS_ENABLED(CONFIG_MPLS_ROUTING)
	struct mpls_dev __rcu	*mpls_ptr;
#endif

/*
 * Cache lines mostly used on receive path (including eth_type_trans())
 */
	/* Interface address info used in eth_type_trans() */
	unsigned char		*dev_addr;

	struct netdev_rx_queue	*_rx;
	unsigned int		num_rx_queues;
	unsigned int		real_num_rx_queues;

	struct bpf_prog __rcu	*xdp_prog;
	unsigned long		gro_flush_timeout;
	rx_handler_func_t __rcu	*rx_handler;
	void __rcu		*rx_handler_data;

#ifdef CONFIG_NET_CLS_ACT
	struct mini_Qdisc __rcu	*miniq_ingress;
#endif
	struct netdev_queue __rcu *ingress_queue;
#ifdef CONFIG_NETFILTER_INGRESS
	struct nf_hook_entries __rcu *nf_hooks_ingress;
#endif

	unsigned char		broadcast[MAX_ADDR_LEN];
#ifdef CONFIG_RFS_ACCEL
	struct cpu_rmap		*rx_cpu_rmap;
#endif
	struct hlist_node	index_hlist;

/*
 * Cache lines mostly used on transmit path
 */
	struct netdev_queue	*_tx ____cacheline_aligned_in_smp;
	unsigned int		num_tx_queues;
	unsigned int		real_num_tx_queues;
	struct Qdisc		*qdisc;
#ifdef CONFIG_NET_SCHED
	DECLARE_HASHTABLE	(qdisc_hash, 4);
#endif
	unsigned int		tx_queue_len;
	spinlock_t		tx_global_lock;
	int			watchdog_timeo;

#ifdef CONFIG_XPS
	struct xps_dev_maps __rcu *xps_cpus_map;
	struct xps_dev_maps __rcu *xps_rxqs_map;
#endif
#ifdef CONFIG_NET_CLS_ACT
	struct mini_Qdisc __rcu	*miniq_egress;
#endif

	/* These may be needed for future network-power-down code. */
	struct timer_list	watchdog_timer;

	int __percpu		*pcpu_refcnt;
	struct list_head	todo_list;

	struct list_head	link_watch_list;

	enum { NETREG_UNINITIALIZED=0,
	       NETREG_REGISTERED,	/* completed register_netdevice */
	       NETREG_UNREGISTERING,	/* called unregister_netdevice */
	       NETREG_UNREGISTERED,	/* completed unregister todo */
	       NETREG_RELEASED,		/* called free_netdev */
	       NETREG_DUMMY,		/* dummy device for NAPI poll */
	} reg_state:8;

	bool dismantle;

	enum {
		RTNL_LINK_INITIALIZED,
		RTNL_LINK_INITIALIZING,
	} rtnl_link_state:16;

	bool needs_free_netdev;
	void (*priv_destructor)(struct net_device *dev);

#ifdef CONFIG_NETPOLL
	struct netpoll_info __rcu	*npinfo;
#endif

	possible_net_t			nd_net;

	/* mid-layer private */
	union {
		void					*ml_priv;
		struct pcpu_lstats __percpu		*lstats;
		struct pcpu_sw_netstats __percpu	*tstats;
		struct pcpu_dstats __percpu		*dstats;
		struct pcpu_vstats __percpu		*vstats;
	};

#if IS_ENABLED(CONFIG_GARP)
	struct garp_port __rcu	*garp_port;
#endif
#if IS_ENABLED(CONFIG_MRP)
	struct mrp_port __rcu	*mrp_port;
#endif

	struct device		dev;
	const struct attribute_group *sysfs_groups[4];
	const struct attribute_group *sysfs_rx_queue_group;

	const struct rtnl_link_ops *rtnl_link_ops;

	/* for setting kernel sock attribute on TCP connection setup */
#define GSO_MAX_SIZE		65536
	unsigned int		gso_max_size;
#define GSO_MAX_SEGS		65535
	u16			gso_max_segs;

#ifdef CONFIG_DCB
	const struct dcbnl_rtnl_ops *dcbnl_ops;
#endif
	s16			num_tc;
	struct netdev_tc_txq	tc_to_txq[TC_MAX_QUEUE];
	u8			prio_tc_map[TC_BITMASK + 1];

#if IS_ENABLED(CONFIG_FCOE)
	unsigned int		fcoe_ddp_xid;
#endif
#if IS_ENABLED(CONFIG_CGROUP_NET_PRIO)
	struct netprio_map __rcu *priomap;
#endif
	struct phy_device	*phydev;
	struct sfp_bus		*sfp_bus;
	struct lock_class_key	*qdisc_tx_busylock;
	struct lock_class_key	*qdisc_running_key;
	bool			proto_down;
	unsigned		wol_enabled:1;
};
#define to_net_dev(d) container_of(d, struct net_device, dev)

static inline bool netif_elide_gro(const struct net_device *dev)
{
	if (!(dev->features & NETIF_F_GRO) || dev->xdp_prog)
		return true;
	return false;
}

#define	NETDEV_ALIGN		32

static inline
int netdev_get_prio_tc_map(const struct net_device *dev, u32 prio)
{
	return dev->prio_tc_map[prio & TC_BITMASK];
}

static inline
int netdev_set_prio_tc_map(struct net_device *dev, u8 prio, u8 tc)
{
	if (tc >= dev->num_tc)
		return -EINVAL;

	dev->prio_tc_map[prio & TC_BITMASK] = tc & TC_BITMASK;
	return 0;
}

int netdev_txq_to_tc(struct net_device *dev, unsigned int txq);
void netdev_reset_tc(struct net_device *dev);
int netdev_set_tc_queue(struct net_device *dev, u8 tc, u16 count, u16 offset);
int netdev_set_num_tc(struct net_device *dev, u8 num_tc);

static inline
int netdev_get_num_tc(struct net_device *dev)
{
	return dev->num_tc;
}

void netdev_unbind_sb_channel(struct net_device *dev,
			      struct net_device *sb_dev);
int netdev_bind_sb_channel_queue(struct net_device *dev,
				 struct net_device *sb_dev,
				 u8 tc, u16 count, u16 offset);
int netdev_set_sb_channel(struct net_device *dev, u16 channel);
static inline int netdev_get_sb_channel(struct net_device *dev)
{
	return max_t(int, -dev->num_tc, 0);
}

static inline
struct netdev_queue *netdev_get_tx_queue(const struct net_device *dev,
					 unsigned int index)
{
	return &dev->_tx[index];
}

static inline struct netdev_queue *skb_get_tx_queue(const struct net_device *dev,
						    const struct sk_buff *skb)
{
	return netdev_get_tx_queue(dev, skb_get_queue_mapping(skb));
}

static inline void netdev_for_each_tx_queue(struct net_device *dev,
					    void (*f)(struct net_device *,
						      struct netdev_queue *,
						      void *),
					    void *arg)
{
	unsigned int i;

	for (i = 0; i < dev->num_tx_queues; i++)
		f(dev, &dev->_tx[i], arg);
}

#define netdev_lockdep_set_classes(dev)				\
{								\
	static struct lock_class_key qdisc_tx_busylock_key;	\
	static struct lock_class_key qdisc_running_key;		\
	static struct lock_class_key qdisc_xmit_lock_key;	\
	static struct lock_class_key dev_addr_list_lock_key;	\
	unsigned int i;						\
								\
	(dev)->qdisc_tx_busylock = &qdisc_tx_busylock_key;	\
	(dev)->qdisc_running_key = &qdisc_running_key;		\
	lockdep_set_class(&(dev)->addr_list_lock,		\
			  &dev_addr_list_lock_key); 		\
	for (i = 0; i < (dev)->num_tx_queues; i++)		\
		lockdep_set_class(&(dev)->_tx[i]._xmit_lock,	\
				  &qdisc_xmit_lock_key);	\
}

struct netdev_queue *netdev_pick_tx(struct net_device *dev,
				    struct sk_buff *skb,
				    struct net_device *sb_dev);

/* returns the headroom that the master device needs to take in account
 * when forwarding to this dev
 */
static inline unsigned netdev_get_fwd_headroom(struct net_device *dev)
{
	return dev->priv_flags & IFF_PHONY_HEADROOM ? 0 : dev->needed_headroom;
}

static inline void netdev_set_rx_headroom(struct net_device *dev, int new_hr)
{
	if (dev->netdev_ops->ndo_set_rx_headroom)
		dev->netdev_ops->ndo_set_rx_headroom(dev, new_hr);
}

/* set the device rx headroom to the dev's default */
static inline void netdev_reset_rx_headroom(struct net_device *dev)
{
	netdev_set_rx_headroom(dev, -1);
}

/*
 * Net namespace inlines
 */
static inline
struct net *dev_net(const struct net_device *dev)
{
	return read_pnet(&dev->nd_net);
}

static inline
void dev_net_set(struct net_device *dev, struct net *net)
{
	write_pnet(&dev->nd_net, net);
}

/**
 *	netdev_priv - access network device private data
 *	@dev: network device
 *
 * Get network device private data
 */
static inline void *netdev_priv(const struct net_device *dev)
{
	return (char *)dev + ALIGN(sizeof(struct net_device), NETDEV_ALIGN);
}

/* Set the sysfs physical device reference for the network logical device
 * if set prior to registration will cause a symlink during initialization.
 */
#define SET_NETDEV_DEV(net, pdev)	((net)->dev.parent = (pdev))

/* Set the sysfs device type for the network logical device to allow
 * fine-grained identification of different network device types. For
 * example Ethernet, Wireless LAN, Bluetooth, WiMAX etc.
 */
#define SET_NETDEV_DEVTYPE(net, devtype)	((net)->dev.type = (devtype))

/* Default NAPI poll() weight
 * Device drivers are strongly advised to not use bigger value
 */
#define NAPI_POLL_WEIGHT 64

/**
 *	netif_napi_add - initialize a NAPI context
 *	@dev:  network device
 *	@napi: NAPI context
 *	@poll: polling function
 *	@weight: default weight
 *
 * netif_napi_add() must be used to initialize a NAPI context prior to calling
 * *any* of the other NAPI-related functions.
 */
void netif_napi_add(struct net_device *dev, struct napi_struct *napi,
		    int (*poll)(struct napi_struct *, int), int weight);

/**
 *	netif_tx_napi_add - initialize a NAPI context
 *	@dev:  network device
 *	@napi: NAPI context
 *	@poll: polling function
 *	@weight: default weight
 *
 * This variant of netif_napi_add() should be used from drivers using NAPI
 * to exclusively poll a TX queue.
 * This will avoid we add it into napi_hash[], thus polluting this hash table.
 */
static inline void netif_tx_napi_add(struct net_device *dev,
				     struct napi_struct *napi,
				     int (*poll)(struct napi_struct *, int),
				     int weight)
{
	set_bit(NAPI_STATE_NO_BUSY_POLL, &napi->state);
	netif_napi_add(dev, napi, poll, weight);
}

/**
 *  netif_napi_del - remove a NAPI context
 *  @napi: NAPI context
 *
 *  netif_napi_del() removes a NAPI context from the network device NAPI list
 */
void netif_napi_del(struct napi_struct *napi);

struct napi_gro_cb {
	/* Virtual address of skb_shinfo(skb)->frags[0].page + offset. */
	void	*frag0;

	/* Length of frag0. */
	unsigned int frag0_len;

	/* This indicates where we are processing relative to skb->data. */
	int	data_offset;

	/* This is non-zero if the packet cannot be merged with the new skb. */
	u16	flush;

	/* Save the IP ID here and check when we get to the transport layer */
	u16	flush_id;

	/* Number of segments aggregated. */
	u16	count;

	/* Start offset for remote checksum offload */
	u16	gro_remcsum_start;

	/* jiffies when first packet was created/queued */
	unsigned long age;

	/* Used in ipv6_gro_receive() and foo-over-udp */
	u16	proto;

	/* This is non-zero if the packet may be of the same flow. */
	u8	same_flow:1;

	/* Used in tunnel GRO receive */
	u8	encap_mark:1;

	/* GRO checksum is valid */
	u8	csum_valid:1;

	/* Number of checksums via CHECKSUM_UNNECESSARY */
	u8	csum_cnt:3;

	/* Free the skb? */
	u8	free:2;
#define NAPI_GRO_FREE		  1
#define NAPI_GRO_FREE_STOLEN_HEAD 2

	/* Used in foo-over-udp, set in udp[46]_gro_receive */
	u8	is_ipv6:1;

	/* Used in GRE, set in fou/gue_gro_receive */
	u8	is_fou:1;

	/* Used to determine if flush_id can be ignored */
	u8	is_atomic:1;

	/* Number of gro_receive callbacks this packet already went through */
	u8 recursion_counter:4;

	/* 1 bit hole */

	/* used to support CHECKSUM_COMPLETE for tunneling protocols */
	__wsum	csum;

	/* used in skb_gro_receive() slow path */
	struct sk_buff *last;
};

#define NAPI_GRO_CB(skb) ((struct napi_gro_cb *)(skb)->cb)

#define GRO_RECURSION_LIMIT 15
static inline int gro_recursion_inc_test(struct sk_buff *skb)
{
	return ++NAPI_GRO_CB(skb)->recursion_counter == GRO_RECURSION_LIMIT;
}

typedef struct sk_buff *(*gro_receive_t)(struct list_head *, struct sk_buff *);
static inline struct sk_buff *call_gro_receive(gro_receive_t cb,
					       struct list_head *head,
					       struct sk_buff *skb)
{
	if (unlikely(gro_recursion_inc_test(skb))) {
		NAPI_GRO_CB(skb)->flush |= 1;
		return NULL;
	}

	return cb(head, skb);
}

typedef struct sk_buff *(*gro_receive_sk_t)(struct sock *, struct list_head *,
					    struct sk_buff *);
static inline struct sk_buff *call_gro_receive_sk(gro_receive_sk_t cb,
						  struct sock *sk,
						  struct list_head *head,
						  struct sk_buff *skb)
{
	if (unlikely(gro_recursion_inc_test(skb))) {
		NAPI_GRO_CB(skb)->flush |= 1;
		return NULL;
	}

	return cb(sk, head, skb);
}

struct packet_type {
	__be16			type;	/* This is really htons(ether_type). */
	struct net_device	*dev;	/* NULL is wildcarded here	     */
	int			(*func) (struct sk_buff *,
					 struct net_device *,
					 struct packet_type *,
					 struct net_device *);
	void			(*list_func) (struct list_head *,
					      struct packet_type *,
					      struct net_device *);
	bool			(*id_match)(struct packet_type *ptype,
					    struct sock *sk);
	void			*af_packet_priv;
	struct list_head	list;
};

struct offload_callbacks {
	struct sk_buff		*(*gso_segment)(struct sk_buff *skb,
						netdev_features_t features);
	struct sk_buff		*(*gro_receive)(struct list_head *head,
						struct sk_buff *skb);
	int			(*gro_complete)(struct sk_buff *skb, int nhoff);
};

struct packet_offload {
	__be16			 type;	/* This is really htons(ether_type). */
	u16			 priority;
	struct offload_callbacks callbacks;
	struct list_head	 list;
};

/* often modified stats are per-CPU, other are shared (netdev->stats) */
struct pcpu_sw_netstats {
	u64     rx_packets;
	u64     rx_bytes;
	u64     tx_packets;
	u64     tx_bytes;
	struct u64_stats_sync   syncp;
};

#define __netdev_alloc_pcpu_stats(type, gfp)				\
({									\
	typeof(type) __percpu *pcpu_stats = alloc_percpu_gfp(type, gfp);\
	if (pcpu_stats)	{						\
		int __cpu;						\
		for_each_possible_cpu(__cpu) {				\
			typeof(type) *stat;				\
			stat = per_cpu_ptr(pcpu_stats, __cpu);		\
			u64_stats_init(&stat->syncp);			\
		}							\
	}								\
	pcpu_stats;							\
})

#define netdev_alloc_pcpu_stats(type)					\
	__netdev_alloc_pcpu_stats(type, GFP_KERNEL)

enum netdev_lag_tx_type {
	NETDEV_LAG_TX_TYPE_UNKNOWN,
	NETDEV_LAG_TX_TYPE_RANDOM,
	NETDEV_LAG_TX_TYPE_BROADCAST,
	NETDEV_LAG_TX_TYPE_ROUNDROBIN,
	NETDEV_LAG_TX_TYPE_ACTIVEBACKUP,
	NETDEV_LAG_TX_TYPE_HASH,
};

enum netdev_lag_hash {
	NETDEV_LAG_HASH_NONE,
	NETDEV_LAG_HASH_L2,
	NETDEV_LAG_HASH_L34,
	NETDEV_LAG_HASH_L23,
	NETDEV_LAG_HASH_E23,
	NETDEV_LAG_HASH_E34,
	NETDEV_LAG_HASH_UNKNOWN,
};

struct netdev_lag_upper_info {
	enum netdev_lag_tx_type tx_type;
	enum netdev_lag_hash hash_type;
};

struct netdev_lag_lower_state_info {
	u8 link_up : 1,
	   tx_enabled : 1;
};

#include <linux/notifier.h>

/* netdevice notifier chain. Please remember to update netdev_cmd_to_name()
 * and the rtnetlink notification exclusion list in rtnetlink_event() when
 * adding new types.
 */
enum netdev_cmd {
	NETDEV_UP	= 1,	/* For now you can't veto a device up/down */
	NETDEV_DOWN,
	NETDEV_REBOOT,		/* Tell a protocol stack a network interface
				   detected a hardware crash and restarted
				   - we can use this eg to kick tcp sessions
				   once done */
	NETDEV_CHANGE,		/* Notify device state change */
	NETDEV_REGISTER,
	NETDEV_UNREGISTER,
	NETDEV_CHANGEMTU,	/* notify after mtu change happened */
	NETDEV_CHANGEADDR,
	NETDEV_GOING_DOWN,
	NETDEV_CHANGENAME,
	NETDEV_FEAT_CHANGE,
	NETDEV_BONDING_FAILOVER,
	NETDEV_PRE_UP,
	NETDEV_PRE_TYPE_CHANGE,
	NETDEV_POST_TYPE_CHANGE,
	NETDEV_POST_INIT,
	NETDEV_RELEASE,
	NETDEV_NOTIFY_PEERS,
	NETDEV_JOIN,
	NETDEV_CHANGEUPPER,
	NETDEV_RESEND_IGMP,
	NETDEV_PRECHANGEMTU,	/* notify before mtu change happened */
	NETDEV_CHANGEINFODATA,
	NETDEV_BONDING_INFO,
	NETDEV_PRECHANGEUPPER,
	NETDEV_CHANGELOWERSTATE,
	NETDEV_UDP_TUNNEL_PUSH_INFO,
	NETDEV_UDP_TUNNEL_DROP_INFO,
	NETDEV_CHANGE_TX_QUEUE_LEN,
	NETDEV_CVLAN_FILTER_PUSH_INFO,
	NETDEV_CVLAN_FILTER_DROP_INFO,
	NETDEV_SVLAN_FILTER_PUSH_INFO,
	NETDEV_SVLAN_FILTER_DROP_INFO,
};
const char *netdev_cmd_to_name(enum netdev_cmd cmd);

int register_netdevice_notifier(struct notifier_block *nb);
int unregister_netdevice_notifier(struct notifier_block *nb);

struct netdev_notifier_info {
	struct net_device	*dev;
	struct netlink_ext_ack	*extack;
};

struct netdev_notifier_info_ext {
	struct netdev_notifier_info info; /* must be first */
	union {
		u32 mtu;
	} ext;
};

struct netdev_notifier_change_info {
	struct netdev_notifier_info info; /* must be first */
	unsigned int flags_changed;
};

struct netdev_notifier_changeupper_info {
	struct netdev_notifier_info info; /* must be first */
	struct net_device *upper_dev; /* new upper dev */
	bool master; /* is upper dev master */
	bool linking; /* is the notification for link or unlink */
	void *upper_info; /* upper dev info */
};

struct netdev_notifier_changelowerstate_info {
	struct netdev_notifier_info info; /* must be first */
	void *lower_state_info; /* is lower dev state */
};

static inline void netdev_notifier_info_init(struct netdev_notifier_info *info,
					     struct net_device *dev)
{
	info->dev = dev;
	info->extack = NULL;
}

static inline struct net_device *
netdev_notifier_info_to_dev(const struct netdev_notifier_info *info)
{
	return info->dev;
}

static inline struct netlink_ext_ack *
netdev_notifier_info_to_extack(const struct netdev_notifier_info *info)
{
	return info->extack;
}

int call_netdevice_notifiers(unsigned long val, struct net_device *dev);


extern rwlock_t				dev_base_lock;		/* Device list lock */

#define for_each_netdev(net, d)		\
		list_for_each_entry(d, &(net)->dev_base_head, dev_list)
#define for_each_netdev_reverse(net, d)	\
		list_for_each_entry_reverse(d, &(net)->dev_base_head, dev_list)
#define for_each_netdev_rcu(net, d)		\
		list_for_each_entry_rcu(d, &(net)->dev_base_head, dev_list)
#define for_each_netdev_safe(net, d, n)	\
		list_for_each_entry_safe(d, n, &(net)->dev_base_head, dev_list)
#define for_each_netdev_continue(net, d)		\
		list_for_each_entry_continue(d, &(net)->dev_base_head, dev_list)
#define for_each_netdev_continue_rcu(net, d)		\
	list_for_each_entry_continue_rcu(d, &(net)->dev_base_head, dev_list)
#define for_each_netdev_in_bond_rcu(bond, slave)	\
		for_each_netdev_rcu(&init_net, slave)	\
			if (netdev_master_upper_dev_get_rcu(slave) == (bond))
#define net_device_entry(lh)	list_entry(lh, struct net_device, dev_list)

static inline struct net_device *next_net_device(struct net_device *dev)
{
	struct list_head *lh;
	struct net *net;

	net = dev_net(dev);
	lh = dev->dev_list.next;
	return lh == &net->dev_base_head ? NULL : net_device_entry(lh);
}

static inline struct net_device *next_net_device_rcu(struct net_device *dev)
{
	struct list_head *lh;
	struct net *net;

	net = dev_net(dev);
	lh = rcu_dereference(list_next_rcu(&dev->dev_list));
	return lh == &net->dev_base_head ? NULL : net_device_entry(lh);
}

static inline struct net_device *first_net_device(struct net *net)
{
	return list_empty(&net->dev_base_head) ? NULL :
		net_device_entry(net->dev_base_head.next);
}

static inline struct net_device *first_net_device_rcu(struct net *net)
{
	struct list_head *lh = rcu_dereference(list_next_rcu(&net->dev_base_head));

	return lh == &net->dev_base_head ? NULL : net_device_entry(lh);
}

int netdev_boot_setup_check(struct net_device *dev);
unsigned long netdev_boot_base(const char *prefix, int unit);
struct net_device *dev_getbyhwaddr_rcu(struct net *net, unsigned short type,
				       const char *hwaddr);
struct net_device *dev_getfirstbyhwtype(struct net *net, unsigned short type);
struct net_device *__dev_getfirstbyhwtype(struct net *net, unsigned short type);
void dev_add_pack(struct packet_type *pt);
void dev_remove_pack(struct packet_type *pt);
void __dev_remove_pack(struct packet_type *pt);
void dev_add_offload(struct packet_offload *po);
void dev_remove_offload(struct packet_offload *po);

int dev_get_iflink(const struct net_device *dev);
int dev_fill_metadata_dst(struct net_device *dev, struct sk_buff *skb);
struct net_device *__dev_get_by_flags(struct net *net, unsigned short flags,
				      unsigned short mask);
struct net_device *dev_get_by_name(struct net *net, const char *name);
struct net_device *dev_get_by_name_rcu(struct net *net, const char *name);
struct net_device *__dev_get_by_name(struct net *net, const char *name);
int dev_alloc_name(struct net_device *dev, const char *name);
int dev_open(struct net_device *dev);
void dev_close(struct net_device *dev);
void dev_close_many(struct list_head *head, bool unlink);
void dev_disable_lro(struct net_device *dev);
int dev_loopback_xmit(struct net *net, struct sock *sk, struct sk_buff *newskb);
u16 dev_pick_tx_zero(struct net_device *dev, struct sk_buff *skb,
		     struct net_device *sb_dev,
		     select_queue_fallback_t fallback);
u16 dev_pick_tx_cpu_id(struct net_device *dev, struct sk_buff *skb,
		       struct net_device *sb_dev,
		       select_queue_fallback_t fallback);
int dev_queue_xmit(struct sk_buff *skb);
int dev_queue_xmit_accel(struct sk_buff *skb, struct net_device *sb_dev);
int dev_direct_xmit(struct sk_buff *skb, u16 queue_id);
int register_netdevice(struct net_device *dev);
void unregister_netdevice_queue(struct net_device *dev, struct list_head *head);
void unregister_netdevice_many(struct list_head *head);
static inline void unregister_netdevice(struct net_device *dev)
{
	unregister_netdevice_queue(dev, NULL);
}

int netdev_refcnt_read(const struct net_device *dev);
void free_netdev(struct net_device *dev);
void netdev_freemem(struct net_device *dev);
void synchronize_net(void);
int init_dummy_netdev(struct net_device *dev);

DECLARE_PER_CPU(int, xmit_recursion);
#define XMIT_RECURSION_LIMIT	10

static inline int dev_recursion_level(void)
{
	return this_cpu_read(xmit_recursion);
}

struct net_device *dev_get_by_index(struct net *net, int ifindex);
struct net_device *__dev_get_by_index(struct net *net, int ifindex);
struct net_device *dev_get_by_index_rcu(struct net *net, int ifindex);
struct net_device *dev_get_by_napi_id(unsigned int napi_id);
int netdev_get_name(struct net *net, char *name, int ifindex);
int dev_restart(struct net_device *dev);
int skb_gro_receive(struct sk_buff *p, struct sk_buff *skb);

static inline unsigned int skb_gro_offset(const struct sk_buff *skb)
{
	return NAPI_GRO_CB(skb)->data_offset;
}

static inline unsigned int skb_gro_len(const struct sk_buff *skb)
{
	return skb->len - NAPI_GRO_CB(skb)->data_offset;
}

static inline void skb_gro_pull(struct sk_buff *skb, unsigned int len)
{
	NAPI_GRO_CB(skb)->data_offset += len;
}

static inline void *skb_gro_header_fast(struct sk_buff *skb,
					unsigned int offset)
{
	return NAPI_GRO_CB(skb)->frag0 + offset;
}

static inline int skb_gro_header_hard(struct sk_buff *skb, unsigned int hlen)
{
	return NAPI_GRO_CB(skb)->frag0_len < hlen;
}

static inline void skb_gro_frag0_invalidate(struct sk_buff *skb)
{
	NAPI_GRO_CB(skb)->frag0 = NULL;
	NAPI_GRO_CB(skb)->frag0_len = 0;
}

static inline void *skb_gro_header_slow(struct sk_buff *skb, unsigned int hlen,
					unsigned int offset)
{
	if (!pskb_may_pull(skb, hlen))
		return NULL;

	skb_gro_frag0_invalidate(skb);
	return skb->data + offset;
}

static inline void *skb_gro_network_header(struct sk_buff *skb)
{
	return (NAPI_GRO_CB(skb)->frag0 ?: skb->data) +
	       skb_network_offset(skb);
}

static inline void skb_gro_postpull_rcsum(struct sk_buff *skb,
					const void *start, unsigned int len)
{
	if (NAPI_GRO_CB(skb)->csum_valid)
		NAPI_GRO_CB(skb)->csum = csum_sub(NAPI_GRO_CB(skb)->csum,
						  csum_partial(start, len, 0));
}

/* GRO checksum functions. These are logical equivalents of the normal
 * checksum functions (in skbuff.h) except that they operate on the GRO
 * offsets and fields in sk_buff.
 */

__sum16 __skb_gro_checksum_complete(struct sk_buff *skb);

static inline bool skb_at_gro_remcsum_start(struct sk_buff *skb)
{
	return (NAPI_GRO_CB(skb)->gro_remcsum_start == skb_gro_offset(skb));
}

static inline bool __skb_gro_checksum_validate_needed(struct sk_buff *skb,
						      bool zero_okay,
						      __sum16 check)
{
	return ((skb->ip_summed != CHECKSUM_PARTIAL ||
		skb_checksum_start_offset(skb) <
		 skb_gro_offset(skb)) &&
		!skb_at_gro_remcsum_start(skb) &&
		NAPI_GRO_CB(skb)->csum_cnt == 0 &&
		(!zero_okay || check));
}

static inline __sum16 __skb_gro_checksum_validate_complete(struct sk_buff *skb,
							   __wsum psum)
{
	if (NAPI_GRO_CB(skb)->csum_valid &&
	    !csum_fold(csum_add(psum, NAPI_GRO_CB(skb)->csum)))
		return 0;

	NAPI_GRO_CB(skb)->csum = psum;

	return __skb_gro_checksum_complete(skb);
}

static inline void skb_gro_incr_csum_unnecessary(struct sk_buff *skb)
{
	if (NAPI_GRO_CB(skb)->csum_cnt > 0) {
		/* Consume a checksum from CHECKSUM_UNNECESSARY */
		NAPI_GRO_CB(skb)->csum_cnt--;
	} else {
		/* Update skb for CHECKSUM_UNNECESSARY and csum_level when we
		 * verified a new top level checksum or an encapsulated one
		 * during GRO. This saves work if we fallback to normal path.
		 */
		__skb_incr_checksum_unnecessary(skb);
	}
}

#define __skb_gro_checksum_validate(skb, proto, zero_okay, check,	\
				    compute_pseudo)			\
({									\
	__sum16 __ret = 0;						\
	if (__skb_gro_checksum_validate_needed(skb, zero_okay, check))	\
		__ret = __skb_gro_checksum_validate_complete(skb,	\
				compute_pseudo(skb, proto));		\
	if (!__ret)							\
		skb_gro_incr_csum_unnecessary(skb);			\
	__ret;								\
})

#define skb_gro_checksum_validate(skb, proto, compute_pseudo)		\
	__skb_gro_checksum_validate(skb, proto, false, 0, compute_pseudo)

#define skb_gro_checksum_validate_zero_check(skb, proto, check,		\
					     compute_pseudo)		\
	__skb_gro_checksum_validate(skb, proto, true, check, compute_pseudo)

#define skb_gro_checksum_simple_validate(skb)				\
	__skb_gro_checksum_validate(skb, 0, false, 0, null_compute_pseudo)

static inline bool __skb_gro_checksum_convert_check(struct sk_buff *skb)
{
	return (NAPI_GRO_CB(skb)->csum_cnt == 0 &&
		!NAPI_GRO_CB(skb)->csum_valid);
}

static inline void __skb_gro_checksum_convert(struct sk_buff *skb,
					      __sum16 check, __wsum pseudo)
{
	NAPI_GRO_CB(skb)->csum = ~pseudo;
	NAPI_GRO_CB(skb)->csum_valid = 1;
}

#define skb_gro_checksum_try_convert(skb, proto, check, compute_pseudo)	\
do {									\
	if (__skb_gro_checksum_convert_check(skb))			\
		__skb_gro_checksum_convert(skb, check,			\
					   compute_pseudo(skb, proto));	\
} while (0)

struct gro_remcsum {
	int offset;
	__wsum delta;
};

static inline void skb_gro_remcsum_init(struct gro_remcsum *grc)
{
	grc->offset = 0;
	grc->delta = 0;
}

static inline void *skb_gro_remcsum_process(struct sk_buff *skb, void *ptr,
					    unsigned int off, size_t hdrlen,
					    int start, int offset,
					    struct gro_remcsum *grc,
					    bool nopartial)
{
	__wsum delta;
	size_t plen = hdrlen + max_t(size_t, offset + sizeof(u16), start);

	BUG_ON(!NAPI_GRO_CB(skb)->csum_valid);

	if (!nopartial) {
		NAPI_GRO_CB(skb)->gro_remcsum_start = off + hdrlen + start;
		return ptr;
	}

	ptr = skb_gro_header_fast(skb, off);
	if (skb_gro_header_hard(skb, off + plen)) {
		ptr = skb_gro_header_slow(skb, off + plen, off);
		if (!ptr)
			return NULL;
	}

	delta = remcsum_adjust(ptr + hdrlen, NAPI_GRO_CB(skb)->csum,
			       start, offset);

	/* Adjust skb->csum since we changed the packet */
	NAPI_GRO_CB(skb)->csum = csum_add(NAPI_GRO_CB(skb)->csum, delta);

	grc->offset = off + hdrlen + offset;
	grc->delta = delta;

	return ptr;
}

static inline void skb_gro_remcsum_cleanup(struct sk_buff *skb,
					   struct gro_remcsum *grc)
{
	void *ptr;
	size_t plen = grc->offset + sizeof(u16);

	if (!grc->delta)
		return;

	ptr = skb_gro_header_fast(skb, grc->offset);
	if (skb_gro_header_hard(skb, grc->offset + sizeof(u16))) {
		ptr = skb_gro_header_slow(skb, plen, grc->offset);
		if (!ptr)
			return;
	}

	remcsum_unadjust((__sum16 *)ptr, grc->delta);
}

#ifdef CONFIG_XFRM_OFFLOAD
static inline void skb_gro_flush_final(struct sk_buff *skb, struct sk_buff *pp, int flush)
{
	if (PTR_ERR(pp) != -EINPROGRESS)
		NAPI_GRO_CB(skb)->flush |= flush;
}
static inline void skb_gro_flush_final_remcsum(struct sk_buff *skb,
					       struct sk_buff *pp,
					       int flush,
					       struct gro_remcsum *grc)
{
	if (PTR_ERR(pp) != -EINPROGRESS) {
		NAPI_GRO_CB(skb)->flush |= flush;
		skb_gro_remcsum_cleanup(skb, grc);
		skb->remcsum_offload = 0;
	}
}
#else
static inline void skb_gro_flush_final(struct sk_buff *skb, struct sk_buff *pp, int flush)
{
	NAPI_GRO_CB(skb)->flush |= flush;
}
static inline void skb_gro_flush_final_remcsum(struct sk_buff *skb,
					       struct sk_buff *pp,
					       int flush,
					       struct gro_remcsum *grc)
{
	NAPI_GRO_CB(skb)->flush |= flush;
	skb_gro_remcsum_cleanup(skb, grc);
	skb->remcsum_offload = 0;
}
#endif

static inline int dev_hard_header(struct sk_buff *skb, struct net_device *dev,
				  unsigned short type,
				  const void *daddr, const void *saddr,
				  unsigned int len)
{
	if (!dev->header_ops || !dev->header_ops->create)
		return 0;

	return dev->header_ops->create(skb, dev, type, daddr, saddr, len);
}

static inline int dev_parse_header(const struct sk_buff *skb,
				   unsigned char *haddr)
{
	const struct net_device *dev = skb->dev;

	if (!dev->header_ops || !dev->header_ops->parse)
		return 0;
	return dev->header_ops->parse(skb, haddr);
}

/* ll_header must have at least hard_header_len allocated */
static inline bool dev_validate_header(const struct net_device *dev,
				       char *ll_header, int len)
{
	if (likely(len >= dev->hard_header_len))
		return true;
	if (len < dev->min_header_len)
		return false;

	if (capable(CAP_SYS_RAWIO)) {
		memset(ll_header + len, 0, dev->hard_header_len - len);
		return true;
	}

	if (dev->header_ops && dev->header_ops->validate)
		return dev->header_ops->validate(ll_header, len);

	return false;
}

typedef int gifconf_func_t(struct net_device * dev, char __user * bufptr,
			   int len, int size);
int register_gifconf(unsigned int family, gifconf_func_t *gifconf);
static inline int unregister_gifconf(unsigned int family)
{
	return register_gifconf(family, NULL);
}

#ifdef CONFIG_NET_FLOW_LIMIT
#define FLOW_LIMIT_HISTORY	(1 << 7)  /* must be ^2 and !overflow buckets */
struct sd_flow_limit {
	u64			count;
	unsigned int		num_buckets;
	unsigned int		history_head;
	u16			history[FLOW_LIMIT_HISTORY];
	u8			buckets[];
};

extern int netdev_flow_limit_table_len;
#endif /* CONFIG_NET_FLOW_LIMIT */

/*
 * Incoming packets are placed on per-CPU queues
 */
struct softnet_data {
	struct list_head	poll_list;
	struct sk_buff_head	process_queue;

	/* stats */
	unsigned int		processed;
	unsigned int		time_squeeze;
	unsigned int		received_rps;
#ifdef CONFIG_RPS
	struct softnet_data	*rps_ipi_list;
#endif
#ifdef CONFIG_NET_FLOW_LIMIT
	struct sd_flow_limit __rcu *flow_limit;
#endif
	struct Qdisc		*output_queue;
	struct Qdisc		**output_queue_tailp;
	struct sk_buff		*completion_queue;
#ifdef CONFIG_XFRM_OFFLOAD
	struct sk_buff_head	xfrm_backlog;
#endif
#ifdef CONFIG_RPS
	/* input_queue_head should be written by cpu owning this struct,
	 * and only read by other cpus. Worth using a cache line.
	 */
	unsigned int		input_queue_head ____cacheline_aligned_in_smp;

	/* Elements below can be accessed between CPUs for RPS/RFS */
	call_single_data_t	csd ____cacheline_aligned_in_smp;
	struct softnet_data	*rps_ipi_next;
	unsigned int		cpu;
	unsigned int		input_queue_tail;
#endif
	unsigned int		dropped;
	struct sk_buff_head	input_pkt_queue;
	struct napi_struct	backlog;

};

static inline void input_queue_head_incr(struct softnet_data *sd)
{
#ifdef CONFIG_RPS
	sd->input_queue_head++;
#endif
}

static inline void input_queue_tail_incr_save(struct softnet_data *sd,
					      unsigned int *qtail)
{
#ifdef CONFIG_RPS
	*qtail = ++sd->input_queue_tail;
#endif
}

DECLARE_PER_CPU_ALIGNED(struct softnet_data, softnet_data);

void __netif_schedule(struct Qdisc *q);
void netif_schedule_queue(struct netdev_queue *txq);

static inline void netif_tx_schedule_all(struct net_device *dev)
{
	unsigned int i;

	for (i = 0; i < dev->num_tx_queues; i++)
		netif_schedule_queue(netdev_get_tx_queue(dev, i));
}

static __always_inline void netif_tx_start_queue(struct netdev_queue *dev_queue)
{
	clear_bit(__QUEUE_STATE_DRV_XOFF, &dev_queue->state);
}

/**
 *	netif_start_queue - allow transmit
 *	@dev: network device
 *
 *	Allow upper layers to call the device hard_start_xmit routine.
 */
static inline void netif_start_queue(struct net_device *dev)
{
	netif_tx_start_queue(netdev_get_tx_queue(dev, 0));
}

static inline void netif_tx_start_all_queues(struct net_device *dev)
{
	unsigned int i;

	for (i = 0; i < dev->num_tx_queues; i++) {
		struct netdev_queue *txq = netdev_get_tx_queue(dev, i);
		netif_tx_start_queue(txq);
	}
}

void netif_tx_wake_queue(struct netdev_queue *dev_queue);

/**
 *	netif_wake_queue - restart transmit
 *	@dev: network device
 *
 *	Allow upper layers to call the device hard_start_xmit routine.
 *	Used for flow control when transmit resources are available.
 */
static inline void netif_wake_queue(struct net_device *dev)
{
	netif_tx_wake_queue(netdev_get_tx_queue(dev, 0));
}

static inline void netif_tx_wake_all_queues(struct net_device *dev)
{
	unsigned int i;

	for (i = 0; i < dev->num_tx_queues; i++) {
		struct netdev_queue *txq = netdev_get_tx_queue(dev, i);
		netif_tx_wake_queue(txq);
	}
}

static __always_inline void netif_tx_stop_queue(struct netdev_queue *dev_queue)
{
	set_bit(__QUEUE_STATE_DRV_XOFF, &dev_queue->state);
}

/**
 *	netif_stop_queue - stop transmitted packets
 *	@dev: network device
 *
 *	Stop upper layers calling the device hard_start_xmit routine.
 *	Used for flow control when transmit resources are unavailable.
 */
static inline void netif_stop_queue(struct net_device *dev)
{
	netif_tx_stop_queue(netdev_get_tx_queue(dev, 0));
}

void netif_tx_stop_all_queues(struct net_device *dev);

static inline bool netif_tx_queue_stopped(const struct netdev_queue *dev_queue)
{
	return test_bit(__QUEUE_STATE_DRV_XOFF, &dev_queue->state);
}

/**
 *	netif_queue_stopped - test if transmit queue is flowblocked
 *	@dev: network device
 *
 *	Test if transmit queue on device is currently unable to send.
 */
static inline bool netif_queue_stopped(const struct net_device *dev)
{
	return netif_tx_queue_stopped(netdev_get_tx_queue(dev, 0));
}

static inline bool netif_xmit_stopped(const struct netdev_queue *dev_queue)
{
	return dev_queue->state & QUEUE_STATE_ANY_XOFF;
}

static inline bool
netif_xmit_frozen_or_stopped(const struct netdev_queue *dev_queue)
{
	return dev_queue->state & QUEUE_STATE_ANY_XOFF_OR_FROZEN;
}

static inline bool
netif_xmit_frozen_or_drv_stopped(const struct netdev_queue *dev_queue)
{
	return dev_queue->state & QUEUE_STATE_DRV_XOFF_OR_FROZEN;
}

/**
 *	netdev_txq_bql_enqueue_prefetchw - prefetch bql data for write
 *	@dev_queue: pointer to transmit queue
 *
 * BQL enabled drivers might use this helper in their ndo_start_xmit(),
 * to give appropriate hint to the CPU.
 */
static inline void netdev_txq_bql_enqueue_prefetchw(struct netdev_queue *dev_queue)
{
#ifdef CONFIG_BQL
	prefetchw(&dev_queue->dql.num_queued);
#endif
}

/**
 *	netdev_txq_bql_complete_prefetchw - prefetch bql data for write
 *	@dev_queue: pointer to transmit queue
 *
 * BQL enabled drivers might use this helper in their TX completion path,
 * to give appropriate hint to the CPU.
 */
static inline void netdev_txq_bql_complete_prefetchw(struct netdev_queue *dev_queue)
{
#ifdef CONFIG_BQL
	prefetchw(&dev_queue->dql.limit);
#endif
}

static inline void netdev_tx_sent_queue(struct netdev_queue *dev_queue,
					unsigned int bytes)
{
#ifdef CONFIG_BQL
	dql_queued(&dev_queue->dql, bytes);

	if (likely(dql_avail(&dev_queue->dql) >= 0))
		return;

	set_bit(__QUEUE_STATE_STACK_XOFF, &dev_queue->state);

	/*
	 * The XOFF flag must be set before checking the dql_avail below,
	 * because in netdev_tx_completed_queue we update the dql_completed
	 * before checking the XOFF flag.
	 */
	smp_mb();

	/* check again in case another CPU has just made room avail */
	if (unlikely(dql_avail(&dev_queue->dql) >= 0))
		clear_bit(__QUEUE_STATE_STACK_XOFF, &dev_queue->state);
#endif
}

/**
 * 	netdev_sent_queue - report the number of bytes queued to hardware
 * 	@dev: network device
 * 	@bytes: number of bytes queued to the hardware device queue
 *
 * 	Report the number of bytes queued for sending/completion to the network
 * 	device hardware queue. @bytes should be a good approximation and should
 * 	exactly match netdev_completed_queue() @bytes
 */
static inline void netdev_sent_queue(struct net_device *dev, unsigned int bytes)
{
	netdev_tx_sent_queue(netdev_get_tx_queue(dev, 0), bytes);
}

static inline void netdev_tx_completed_queue(struct netdev_queue *dev_queue,
					     unsigned int pkts, unsigned int bytes)
{
#ifdef CONFIG_BQL
	if (unlikely(!bytes))
		return;

	dql_completed(&dev_queue->dql, bytes);

	/*
	 * Without the memory barrier there is a small possiblity that
	 * netdev_tx_sent_queue will miss the update and cause the queue to
	 * be stopped forever
	 */
	smp_mb();

	if (dql_avail(&dev_queue->dql) < 0)
		return;

	if (test_and_clear_bit(__QUEUE_STATE_STACK_XOFF, &dev_queue->state))
		netif_schedule_queue(dev_queue);
#endif
}

/**
 * 	netdev_completed_queue - report bytes and packets completed by device
 * 	@dev: network device
 * 	@pkts: actual number of packets sent over the medium
 * 	@bytes: actual number of bytes sent over the medium
 *
 * 	Report the number of bytes and packets transmitted by the network device
 * 	hardware queue over the physical medium, @bytes must exactly match the
 * 	@bytes amount passed to netdev_sent_queue()
 */
static inline void netdev_completed_queue(struct net_device *dev,
					  unsigned int pkts, unsigned int bytes)
{
	netdev_tx_completed_queue(netdev_get_tx_queue(dev, 0), pkts, bytes);
}

static inline void netdev_tx_reset_queue(struct netdev_queue *q)
{
#ifdef CONFIG_BQL
	clear_bit(__QUEUE_STATE_STACK_XOFF, &q->state);
	dql_reset(&q->dql);
#endif
}

/**
 * 	netdev_reset_queue - reset the packets and bytes count of a network device
 * 	@dev_queue: network device
 *
 * 	Reset the bytes and packet count of a network device and clear the
 * 	software flow control OFF bit for this network device
 */
static inline void netdev_reset_queue(struct net_device *dev_queue)
{
	netdev_tx_reset_queue(netdev_get_tx_queue(dev_queue, 0));
}

/**
 * 	netdev_cap_txqueue - check if selected tx queue exceeds device queues
 * 	@dev: network device
 * 	@queue_index: given tx queue index
 *
 * 	Returns 0 if given tx queue index >= number of device tx queues,
 * 	otherwise returns the originally passed tx queue index.
 */
static inline u16 netdev_cap_txqueue(struct net_device *dev, u16 queue_index)
{
	if (unlikely(queue_index >= dev->real_num_tx_queues)) {
		net_warn_ratelimited("%s selects TX queue %d, but real number of TX queues is %d\n",
				     dev->name, queue_index,
				     dev->real_num_tx_queues);
		return 0;
	}

	return queue_index;
}

/**
 *	netif_running - test if up
 *	@dev: network device
 *
 *	Test if the device has been brought up.
 */
static inline bool netif_running(const struct net_device *dev)
{
	return test_bit(__LINK_STATE_START, &dev->state);
}

/*
 * Routines to manage the subqueues on a device.  We only need start,
 * stop, and a check if it's stopped.  All other device management is
 * done at the overall netdevice level.
 * Also test the device if we're multiqueue.
 */

/**
 *	netif_start_subqueue - allow sending packets on subqueue
 *	@dev: network device
 *	@queue_index: sub queue index
 *
 * Start individual transmit queue of a device with multiple transmit queues.
 */
static inline void netif_start_subqueue(struct net_device *dev, u16 queue_index)
{
	struct netdev_queue *txq = netdev_get_tx_queue(dev, queue_index);

	netif_tx_start_queue(txq);
}

/**
 *	netif_stop_subqueue - stop sending packets on subqueue
 *	@dev: network device
 *	@queue_index: sub queue index
 *
 * Stop individual transmit queue of a device with multiple transmit queues.
 */
static inline void netif_stop_subqueue(struct net_device *dev, u16 queue_index)
{
	struct netdev_queue *txq = netdev_get_tx_queue(dev, queue_index);
	netif_tx_stop_queue(txq);
}

/**
 *	netif_subqueue_stopped - test status of subqueue
 *	@dev: network device
 *	@queue_index: sub queue index
 *
 * Check individual transmit queue of a device with multiple transmit queues.
 */
static inline bool __netif_subqueue_stopped(const struct net_device *dev,
					    u16 queue_index)
{
	struct netdev_queue *txq = netdev_get_tx_queue(dev, queue_index);

	return netif_tx_queue_stopped(txq);
}

static inline bool netif_subqueue_stopped(const struct net_device *dev,
					  struct sk_buff *skb)
{
	return __netif_subqueue_stopped(dev, skb_get_queue_mapping(skb));
}

/**
 *	netif_wake_subqueue - allow sending packets on subqueue
 *	@dev: network device
 *	@queue_index: sub queue index
 *
 * Resume individual transmit queue of a device with multiple transmit queues.
 */
static inline void netif_wake_subqueue(struct net_device *dev, u16 queue_index)
{
	struct netdev_queue *txq = netdev_get_tx_queue(dev, queue_index);

	netif_tx_wake_queue(txq);
}

#ifdef CONFIG_XPS
int netif_set_xps_queue(struct net_device *dev, const struct cpumask *mask,
			u16 index);
int __netif_set_xps_queue(struct net_device *dev, const unsigned long *mask,
			  u16 index, bool is_rxqs_map);

/**
 *	netif_attr_test_mask - Test a CPU or Rx queue set in a mask
 *	@j: CPU/Rx queue index
 *	@mask: bitmask of all cpus/rx queues
 *	@nr_bits: number of bits in the bitmask
 *
 * Test if a CPU or Rx queue index is set in a mask of all CPU/Rx queues.
 */
static inline bool netif_attr_test_mask(unsigned long j,
					const unsigned long *mask,
					unsigned int nr_bits)
{
	cpu_max_bits_warn(j, nr_bits);
	return test_bit(j, mask);
}

/**
 *	netif_attr_test_online - Test for online CPU/Rx queue
 *	@j: CPU/Rx queue index
 *	@online_mask: bitmask for CPUs/Rx queues that are online
 *	@nr_bits: number of bits in the bitmask
 *
 * Returns true if a CPU/Rx queue is online.
 */
static inline bool netif_attr_test_online(unsigned long j,
					  const unsigned long *online_mask,
					  unsigned int nr_bits)
{
	cpu_max_bits_warn(j, nr_bits);

	if (online_mask)
		return test_bit(j, online_mask);

	return (j < nr_bits);
}

/**
 *	netif_attrmask_next - get the next CPU/Rx queue in a cpu/Rx queues mask
 *	@n: CPU/Rx queue index
 *	@srcp: the cpumask/Rx queue mask pointer
 *	@nr_bits: number of bits in the bitmask
 *
 * Returns >= nr_bits if no further CPUs/Rx queues set.
 */
static inline unsigned int netif_attrmask_next(int n, const unsigned long *srcp,
					       unsigned int nr_bits)
{
	/* -1 is a legal arg here. */
	if (n != -1)
		cpu_max_bits_warn(n, nr_bits);

	if (srcp)
		return find_next_bit(srcp, nr_bits, n + 1);

	return n + 1;
}

/**
 *	netif_attrmask_next_and - get the next CPU/Rx queue in *src1p & *src2p
 *	@n: CPU/Rx queue index
 *	@src1p: the first CPUs/Rx queues mask pointer
 *	@src2p: the second CPUs/Rx queues mask pointer
 *	@nr_bits: number of bits in the bitmask
 *
 * Returns >= nr_bits if no further CPUs/Rx queues set in both.
 */
static inline int netif_attrmask_next_and(int n, const unsigned long *src1p,
					  const unsigned long *src2p,
					  unsigned int nr_bits)
{
	/* -1 is a legal arg here. */
	if (n != -1)
		cpu_max_bits_warn(n, nr_bits);

	if (src1p && src2p)
		return find_next_and_bit(src1p, src2p, nr_bits, n + 1);
	else if (src1p)
		return find_next_bit(src1p, nr_bits, n + 1);
	else if (src2p)
		return find_next_bit(src2p, nr_bits, n + 1);

	return n + 1;
}
#else
static inline int netif_set_xps_queue(struct net_device *dev,
				      const struct cpumask *mask,
				      u16 index)
{
	return 0;
}

static inline int __netif_set_xps_queue(struct net_device *dev,
					const unsigned long *mask,
					u16 index, bool is_rxqs_map)
{
	return 0;
}
#endif

/**
 *	netif_is_multiqueue - test if device has multiple transmit queues
 *	@dev: network device
 *
 * Check if device has multiple transmit queues
 */
static inline bool netif_is_multiqueue(const struct net_device *dev)
{
	return dev->num_tx_queues > 1;
}

int netif_set_real_num_tx_queues(struct net_device *dev, unsigned int txq);

#ifdef CONFIG_SYSFS
int netif_set_real_num_rx_queues(struct net_device *dev, unsigned int rxq);
#else
static inline int netif_set_real_num_rx_queues(struct net_device *dev,
						unsigned int rxqs)
{
	dev->real_num_rx_queues = rxqs;
	return 0;
}
#endif

static inline struct netdev_rx_queue *
__netif_get_rx_queue(struct net_device *dev, unsigned int rxq)
{
	return dev->_rx + rxq;
}

#ifdef CONFIG_SYSFS
static inline unsigned int get_netdev_rx_queue_index(
		struct netdev_rx_queue *queue)
{
	struct net_device *dev = queue->dev;
	int index = queue - dev->_rx;

	BUG_ON(index >= dev->num_rx_queues);
	return index;
}
#endif

#define DEFAULT_MAX_NUM_RSS_QUEUES	(8)
int netif_get_num_default_rss_queues(void);

enum skb_free_reason {
	SKB_REASON_CONSUMED,
	SKB_REASON_DROPPED,
};

void __dev_kfree_skb_irq(struct sk_buff *skb, enum skb_free_reason reason);
void __dev_kfree_skb_any(struct sk_buff *skb, enum skb_free_reason reason);

/*
 * It is not allowed to call kfree_skb() or consume_skb() from hardware
 * interrupt context or with hardware interrupts being disabled.
 * (in_irq() || irqs_disabled())
 *
 * We provide four helpers that can be used in following contexts :
 *
 * dev_kfree_skb_irq(skb) when caller drops a packet from irq context,
 *  replacing kfree_skb(skb)
 *
 * dev_consume_skb_irq(skb) when caller consumes a packet from irq context.
 *  Typically used in place of consume_skb(skb) in TX completion path
 *
 * dev_kfree_skb_any(skb) when caller doesn't know its current irq context,
 *  replacing kfree_skb(skb)
 *
 * dev_consume_skb_any(skb) when caller doesn't know its current irq context,
 *  and consumed a packet. Used in place of consume_skb(skb)
 */
static inline void dev_kfree_skb_irq(struct sk_buff *skb)
{
	__dev_kfree_skb_irq(skb, SKB_REASON_DROPPED);
}

static inline void dev_consume_skb_irq(struct sk_buff *skb)
{
	__dev_kfree_skb_irq(skb, SKB_REASON_CONSUMED);
}

static inline void dev_kfree_skb_any(struct sk_buff *skb)
{
	__dev_kfree_skb_any(skb, SKB_REASON_DROPPED);
}

static inline void dev_consume_skb_any(struct sk_buff *skb)
{
	__dev_kfree_skb_any(skb, SKB_REASON_CONSUMED);
}

void generic_xdp_tx(struct sk_buff *skb, struct bpf_prog *xdp_prog);
int do_xdp_generic(struct bpf_prog *xdp_prog, struct sk_buff *skb);
int netif_rx(struct sk_buff *skb);
int netif_rx_ni(struct sk_buff *skb);
int netif_receive_skb(struct sk_buff *skb);
int netif_receive_skb_core(struct sk_buff *skb);
void netif_receive_skb_list(struct list_head *head);
gro_result_t napi_gro_receive(struct napi_struct *napi, struct sk_buff *skb);
void napi_gro_flush(struct napi_struct *napi, bool flush_old);
struct sk_buff *napi_get_frags(struct napi_struct *napi);
gro_result_t napi_gro_frags(struct napi_struct *napi);
struct packet_offload *gro_find_receive_by_type(__be16 type);
struct packet_offload *gro_find_complete_by_type(__be16 type);

static inline void napi_free_frags(struct napi_struct *napi)
{
	kfree_skb(napi->skb);
	napi->skb = NULL;
}

bool netdev_is_rx_handler_busy(struct net_device *dev);
int netdev_rx_handler_register(struct net_device *dev,
			       rx_handler_func_t *rx_handler,
			       void *rx_handler_data);
void netdev_rx_handler_unregister(struct net_device *dev);

bool dev_valid_name(const char *name);
int dev_ioctl(struct net *net, unsigned int cmd, struct ifreq *ifr,
		bool *need_copyout);
int dev_ifconf(struct net *net, struct ifconf *, int);
int dev_ethtool(struct net *net, struct ifreq *);
unsigned int dev_get_flags(const struct net_device *);
int __dev_change_flags(struct net_device *, unsigned int flags);
int dev_change_flags(struct net_device *, unsigned int);
void __dev_notify_flags(struct net_device *, unsigned int old_flags,
			unsigned int gchanges);
int dev_change_name(struct net_device *, const char *);
int dev_set_alias(struct net_device *, const char *, size_t);
int dev_get_alias(const struct net_device *, char *, size_t);
int dev_change_net_namespace(struct net_device *, struct net *, const char *);
int __dev_set_mtu(struct net_device *, int);
int dev_set_mtu_ext(struct net_device *dev, int mtu,
		    struct netlink_ext_ack *extack);
int dev_set_mtu(struct net_device *, int);
int dev_change_tx_queue_len(struct net_device *, unsigned long);
void dev_set_group(struct net_device *, int);
int dev_set_mac_address(struct net_device *, struct sockaddr *);
int dev_change_carrier(struct net_device *, bool new_carrier);
int dev_get_phys_port_id(struct net_device *dev,
			 struct netdev_phys_item_id *ppid);
int dev_get_phys_port_name(struct net_device *dev,
			   char *name, size_t len);
int dev_change_proto_down(struct net_device *dev, bool proto_down);
struct sk_buff *validate_xmit_skb_list(struct sk_buff *skb, struct net_device *dev, bool *again);
struct sk_buff *dev_hard_start_xmit(struct sk_buff *skb, struct net_device *dev,
				    struct netdev_queue *txq, int *ret);

typedef int (*bpf_op_t)(struct net_device *dev, struct netdev_bpf *bpf);
int dev_change_xdp_fd(struct net_device *dev, struct netlink_ext_ack *extack,
		      int fd, u32 flags);
u32 __dev_xdp_query(struct net_device *dev, bpf_op_t xdp_op,
		    enum bpf_netdev_command cmd);
int xdp_umem_query(struct net_device *dev, u16 queue_id);

int __dev_forward_skb(struct net_device *dev, struct sk_buff *skb);
int dev_forward_skb(struct net_device *dev, struct sk_buff *skb);
bool is_skb_forwardable(const struct net_device *dev,
			const struct sk_buff *skb);

static __always_inline int ____dev_forward_skb(struct net_device *dev,
					       struct sk_buff *skb)
{
	if (skb_orphan_frags(skb, GFP_ATOMIC) ||
	    unlikely(!is_skb_forwardable(dev, skb))) {
		atomic_long_inc(&dev->rx_dropped);
		kfree_skb(skb);
		return NET_RX_DROP;
	}

	skb_scrub_packet(skb, true);
	skb->priority = 0;
	return 0;
}

void dev_queue_xmit_nit(struct sk_buff *skb, struct net_device *dev);

extern int		netdev_budget;
extern unsigned int	netdev_budget_usecs;

/* Called by rtnetlink.c:rtnl_unlock() */
void netdev_run_todo(void);

/**
 *	dev_put - release reference to device
 *	@dev: network device
 *
 * Release reference to device to allow it to be freed.
 */
static inline void dev_put(struct net_device *dev)
{
	this_cpu_dec(*dev->pcpu_refcnt);
}

/**
 *	dev_hold - get reference to device
 *	@dev: network device
 *
 * Hold reference to device to keep it from being freed.
 */
static inline void dev_hold(struct net_device *dev)
{
	this_cpu_inc(*dev->pcpu_refcnt);
}

/* Carrier loss detection, dial on demand. The functions netif_carrier_on
 * and _off may be called from IRQ context, but it is caller
 * who is responsible for serialization of these calls.
 *
 * The name carrier is inappropriate, these functions should really be
 * called netif_lowerlayer_*() because they represent the state of any
 * kind of lower layer not just hardware media.
 */

void linkwatch_init_dev(struct net_device *dev);
void linkwatch_fire_event(struct net_device *dev);
void linkwatch_forget_dev(struct net_device *dev);

/**
 *	netif_carrier_ok - test if carrier present
 *	@dev: network device
 *
 * Check if carrier is present on device
 */
static inline bool netif_carrier_ok(const struct net_device *dev)
{
	return !test_bit(__LINK_STATE_NOCARRIER, &dev->state);
}

unsigned long dev_trans_start(struct net_device *dev);

void __netdev_watchdog_up(struct net_device *dev);

void netif_carrier_on(struct net_device *dev);

void netif_carrier_off(struct net_device *dev);

/**
 *	netif_dormant_on - mark device as dormant.
 *	@dev: network device
 *
 * Mark device as dormant (as per RFC2863).
 *
 * The dormant state indicates that the relevant interface is not
 * actually in a condition to pass packets (i.e., it is not 'up') but is
 * in a "pending" state, waiting for some external event.  For "on-
 * demand" interfaces, this new state identifies the situation where the
 * interface is waiting for events to place it in the up state.
 */
static inline void netif_dormant_on(struct net_device *dev)
{
	if (!test_and_set_bit(__LINK_STATE_DORMANT, &dev->state))
		linkwatch_fire_event(dev);
}

/**
 *	netif_dormant_off - set device as not dormant.
 *	@dev: network device
 *
 * Device is not in dormant state.
 */
static inline void netif_dormant_off(struct net_device *dev)
{
	if (test_and_clear_bit(__LINK_STATE_DORMANT, &dev->state))
		linkwatch_fire_event(dev);
}

/**
 *	netif_dormant - test if device is dormant
 *	@dev: network device
 *
 * Check if device is dormant.
 */
static inline bool netif_dormant(const struct net_device *dev)
{
	return test_bit(__LINK_STATE_DORMANT, &dev->state);
}


/**
 *	netif_oper_up - test if device is operational
 *	@dev: network device
 *
 * Check if carrier is operational
 */
static inline bool netif_oper_up(const struct net_device *dev)
{
	return (dev->operstate == IF_OPER_UP ||
		dev->operstate == IF_OPER_UNKNOWN /* backward compat */);
}

/**
 *	netif_device_present - is device available or removed
 *	@dev: network device
 *
 * Check if device has not been removed from system.
 */
static inline bool netif_device_present(struct net_device *dev)
{
	return test_bit(__LINK_STATE_PRESENT, &dev->state);
}

void netif_device_detach(struct net_device *dev);

void netif_device_attach(struct net_device *dev);

/*
 * Network interface message level settings
 */

enum {
	NETIF_MSG_DRV		= 0x0001,
	NETIF_MSG_PROBE		= 0x0002,
	NETIF_MSG_LINK		= 0x0004,
	NETIF_MSG_TIMER		= 0x0008,
	NETIF_MSG_IFDOWN	= 0x0010,
	NETIF_MSG_IFUP		= 0x0020,
	NETIF_MSG_RX_ERR	= 0x0040,
	NETIF_MSG_TX_ERR	= 0x0080,
	NETIF_MSG_TX_QUEUED	= 0x0100,
	NETIF_MSG_INTR		= 0x0200,
	NETIF_MSG_TX_DONE	= 0x0400,
	NETIF_MSG_RX_STATUS	= 0x0800,
	NETIF_MSG_PKTDATA	= 0x1000,
	NETIF_MSG_HW		= 0x2000,
	NETIF_MSG_WOL		= 0x4000,
};

#define netif_msg_drv(p)	((p)->msg_enable & NETIF_MSG_DRV)
#define netif_msg_probe(p)	((p)->msg_enable & NETIF_MSG_PROBE)
#define netif_msg_link(p)	((p)->msg_enable & NETIF_MSG_LINK)
#define netif_msg_timer(p)	((p)->msg_enable & NETIF_MSG_TIMER)
#define netif_msg_ifdown(p)	((p)->msg_enable & NETIF_MSG_IFDOWN)
#define netif_msg_ifup(p)	((p)->msg_enable & NETIF_MSG_IFUP)
#define netif_msg_rx_err(p)	((p)->msg_enable & NETIF_MSG_RX_ERR)
#define netif_msg_tx_err(p)	((p)->msg_enable & NETIF_MSG_TX_ERR)
#define netif_msg_tx_queued(p)	((p)->msg_enable & NETIF_MSG_TX_QUEUED)
#define netif_msg_intr(p)	((p)->msg_enable & NETIF_MSG_INTR)
#define netif_msg_tx_done(p)	((p)->msg_enable & NETIF_MSG_TX_DONE)
#define netif_msg_rx_status(p)	((p)->msg_enable & NETIF_MSG_RX_STATUS)
#define netif_msg_pktdata(p)	((p)->msg_enable & NETIF_MSG_PKTDATA)
#define netif_msg_hw(p)		((p)->msg_enable & NETIF_MSG_HW)
#define netif_msg_wol(p)	((p)->msg_enable & NETIF_MSG_WOL)

static inline u32 netif_msg_init(int debug_value, int default_msg_enable_bits)
{
	/* use default */
	if (debug_value < 0 || debug_value >= (sizeof(u32) * 8))
		return default_msg_enable_bits;
	if (debug_value == 0)	/* no output */
		return 0;
	/* set low N bits */
	return (1 << debug_value) - 1;
}

static inline void __netif_tx_lock(struct netdev_queue *txq, int cpu)
{
	spin_lock(&txq->_xmit_lock);
	txq->xmit_lock_owner = cpu;
}

static inline bool __netif_tx_acquire(struct netdev_queue *txq)
{
	__acquire(&txq->_xmit_lock);
	return true;
}

static inline void __netif_tx_release(struct netdev_queue *txq)
{
	__release(&txq->_xmit_lock);
}

static inline void __netif_tx_lock_bh(struct netdev_queue *txq)
{
	spin_lock_bh(&txq->_xmit_lock);
	txq->xmit_lock_owner = smp_processor_id();
}

static inline bool __netif_tx_trylock(struct netdev_queue *txq)
{
	bool ok = spin_trylock(&txq->_xmit_lock);
	if (likely(ok))
		txq->xmit_lock_owner = smp_processor_id();
	return ok;
}

static inline void __netif_tx_unlock(struct netdev_queue *txq)
{
	txq->xmit_lock_owner = -1;
	spin_unlock(&txq->_xmit_lock);
}

static inline void __netif_tx_unlock_bh(struct netdev_queue *txq)
{
	txq->xmit_lock_owner = -1;
	spin_unlock_bh(&txq->_xmit_lock);
}

static inline void txq_trans_update(struct netdev_queue *txq)
{
	if (txq->xmit_lock_owner != -1)
		txq->trans_start = jiffies;
}

/* legacy drivers only, netdev_start_xmit() sets txq->trans_start */
static inline void netif_trans_update(struct net_device *dev)
{
	struct netdev_queue *txq = netdev_get_tx_queue(dev, 0);

	if (txq->trans_start != jiffies)
		txq->trans_start = jiffies;
}

/**
 *	netif_tx_lock - grab network device transmit lock
 *	@dev: network device
 *
 * Get network device transmit lock
 */
static inline void netif_tx_lock(struct net_device *dev)
{
	unsigned int i;
	int cpu;

	spin_lock(&dev->tx_global_lock);
	cpu = smp_processor_id();
	for (i = 0; i < dev->num_tx_queues; i++) {
		struct netdev_queue *txq = netdev_get_tx_queue(dev, i);

		/* We are the only thread of execution doing a
		 * freeze, but we have to grab the _xmit_lock in
		 * order to synchronize with threads which are in
		 * the ->hard_start_xmit() handler and already
		 * checked the frozen bit.
		 */
		__netif_tx_lock(txq, cpu);
		set_bit(__QUEUE_STATE_FROZEN, &txq->state);
		__netif_tx_unlock(txq);
	}
}

static inline void netif_tx_lock_bh(struct net_device *dev)
{
	local_bh_disable();
	netif_tx_lock(dev);
}

static inline void netif_tx_unlock(struct net_device *dev)
{
	unsigned int i;

	for (i = 0; i < dev->num_tx_queues; i++) {
		struct netdev_queue *txq = netdev_get_tx_queue(dev, i);

		/* No need to grab the _xmit_lock here.  If the
		 * queue is not stopped for another reason, we
		 * force a schedule.
		 */
		clear_bit(__QUEUE_STATE_FROZEN, &txq->state);
		netif_schedule_queue(txq);
	}
	spin_unlock(&dev->tx_global_lock);
}

static inline void netif_tx_unlock_bh(struct net_device *dev)
{
	netif_tx_unlock(dev);
	local_bh_enable();
}

#define HARD_TX_LOCK(dev, txq, cpu) {			\
	if ((dev->features & NETIF_F_LLTX) == 0) {	\
		__netif_tx_lock(txq, cpu);		\
	} else {					\
		__netif_tx_acquire(txq);		\
	}						\
}

#define HARD_TX_TRYLOCK(dev, txq)			\
	(((dev->features & NETIF_F_LLTX) == 0) ?	\
		__netif_tx_trylock(txq) :		\
		__netif_tx_acquire(txq))

#define HARD_TX_UNLOCK(dev, txq) {			\
	if ((dev->features & NETIF_F_LLTX) == 0) {	\
		__netif_tx_unlock(txq);			\
	} else {					\
		__netif_tx_release(txq);		\
	}						\
}

static inline void netif_tx_disable(struct net_device *dev)
{
	unsigned int i;
	int cpu;

	local_bh_disable();
	cpu = smp_processor_id();
	for (i = 0; i < dev->num_tx_queues; i++) {
		struct netdev_queue *txq = netdev_get_tx_queue(dev, i);

		__netif_tx_lock(txq, cpu);
		netif_tx_stop_queue(txq);
		__netif_tx_unlock(txq);
	}
	local_bh_enable();
}

static inline void netif_addr_lock(struct net_device *dev)
{
	spin_lock(&dev->addr_list_lock);
}

static inline void netif_addr_lock_nested(struct net_device *dev)
{
	int subclass = SINGLE_DEPTH_NESTING;

	if (dev->netdev_ops->ndo_get_lock_subclass)
		subclass = dev->netdev_ops->ndo_get_lock_subclass(dev);

	spin_lock_nested(&dev->addr_list_lock, subclass);
}

static inline void netif_addr_lock_bh(struct net_device *dev)
{
	spin_lock_bh(&dev->addr_list_lock);
}

static inline void netif_addr_unlock(struct net_device *dev)
{
	spin_unlock(&dev->addr_list_lock);
}

static inline void netif_addr_unlock_bh(struct net_device *dev)
{
	spin_unlock_bh(&dev->addr_list_lock);
}

/*
 * dev_addrs walker. Should be used only for read access. Call with
 * rcu_read_lock held.
 */
#define for_each_dev_addr(dev, ha) \
		list_for_each_entry_rcu(ha, &dev->dev_addrs.list, list)

/* These functions live elsewhere (drivers/net/net_init.c, but related) */

void ether_setup(struct net_device *dev);

/* Support for loadable net-drivers */
struct net_device *alloc_netdev_mqs(int sizeof_priv, const char *name,
				    unsigned char name_assign_type,
				    void (*setup)(struct net_device *),
				    unsigned int txqs, unsigned int rxqs);
int dev_get_valid_name(struct net *net, struct net_device *dev,
		       const char *name);

#define alloc_netdev(sizeof_priv, name, name_assign_type, setup) \
	alloc_netdev_mqs(sizeof_priv, name, name_assign_type, setup, 1, 1)

#define alloc_netdev_mq(sizeof_priv, name, name_assign_type, setup, count) \
	alloc_netdev_mqs(sizeof_priv, name, name_assign_type, setup, count, \
			 count)

int register_netdev(struct net_device *dev);
void unregister_netdev(struct net_device *dev);

/* General hardware address lists handling functions */
int __hw_addr_sync(struct netdev_hw_addr_list *to_list,
		   struct netdev_hw_addr_list *from_list, int addr_len);
void __hw_addr_unsync(struct netdev_hw_addr_list *to_list,
		      struct netdev_hw_addr_list *from_list, int addr_len);
int __hw_addr_sync_dev(struct netdev_hw_addr_list *list,
		       struct net_device *dev,
		       int (*sync)(struct net_device *, const unsigned char *),
		       int (*unsync)(struct net_device *,
				     const unsigned char *));
void __hw_addr_unsync_dev(struct netdev_hw_addr_list *list,
			  struct net_device *dev,
			  int (*unsync)(struct net_device *,
					const unsigned char *));
void __hw_addr_init(struct netdev_hw_addr_list *list);

/* Functions used for device addresses handling */
int dev_addr_add(struct net_device *dev, const unsigned char *addr,
		 unsigned char addr_type);
int dev_addr_del(struct net_device *dev, const unsigned char *addr,
		 unsigned char addr_type);
void dev_addr_flush(struct net_device *dev);
int dev_addr_init(struct net_device *dev);

/* Functions used for unicast addresses handling */
int dev_uc_add(struct net_device *dev, const unsigned char *addr);
int dev_uc_add_excl(struct net_device *dev, const unsigned char *addr);
int dev_uc_del(struct net_device *dev, const unsigned char *addr);
int dev_uc_sync(struct net_device *to, struct net_device *from);
int dev_uc_sync_multiple(struct net_device *to, struct net_device *from);
void dev_uc_unsync(struct net_device *to, struct net_device *from);
void dev_uc_flush(struct net_device *dev);
void dev_uc_init(struct net_device *dev);

/**
 *  __dev_uc_sync - Synchonize device's unicast list
 *  @dev:  device to sync
 *  @sync: function to call if address should be added
 *  @unsync: function to call if address should be removed
 *
 *  Add newly added addresses to the interface, and release
 *  addresses that have been deleted.
 */
static inline int __dev_uc_sync(struct net_device *dev,
				int (*sync)(struct net_device *,
					    const unsigned char *),
				int (*unsync)(struct net_device *,
					      const unsigned char *))
{
	return __hw_addr_sync_dev(&dev->uc, dev, sync, unsync);
}

/**
 *  __dev_uc_unsync - Remove synchronized addresses from device
 *  @dev:  device to sync
 *  @unsync: function to call if address should be removed
 *
 *  Remove all addresses that were added to the device by dev_uc_sync().
 */
static inline void __dev_uc_unsync(struct net_device *dev,
				   int (*unsync)(struct net_device *,
						 const unsigned char *))
{
	__hw_addr_unsync_dev(&dev->uc, dev, unsync);
}

/* Functions used for multicast addresses handling */
int dev_mc_add(struct net_device *dev, const unsigned char *addr);
int dev_mc_add_global(struct net_device *dev, const unsigned char *addr);
int dev_mc_add_excl(struct net_device *dev, const unsigned char *addr);
int dev_mc_del(struct net_device *dev, const unsigned char *addr);
int dev_mc_del_global(struct net_device *dev, const unsigned char *addr);
int dev_mc_sync(struct net_device *to, struct net_device *from);
int dev_mc_sync_multiple(struct net_device *to, struct net_device *from);
void dev_mc_unsync(struct net_device *to, struct net_device *from);
void dev_mc_flush(struct net_device *dev);
void dev_mc_init(struct net_device *dev);

/**
 *  __dev_mc_sync - Synchonize device's multicast list
 *  @dev:  device to sync
 *  @sync: function to call if address should be added
 *  @unsync: function to call if address should be removed
 *
 *  Add newly added addresses to the interface, and release
 *  addresses that have been deleted.
 */
static inline int __dev_mc_sync(struct net_device *dev,
				int (*sync)(struct net_device *,
					    const unsigned char *),
				int (*unsync)(struct net_device *,
					      const unsigned char *))
{
	return __hw_addr_sync_dev(&dev->mc, dev, sync, unsync);
}

/**
 *  __dev_mc_unsync - Remove synchronized addresses from device
 *  @dev:  device to sync
 *  @unsync: function to call if address should be removed
 *
 *  Remove all addresses that were added to the device by dev_mc_sync().
 */
static inline void __dev_mc_unsync(struct net_device *dev,
				   int (*unsync)(struct net_device *,
						 const unsigned char *))
{
	__hw_addr_unsync_dev(&dev->mc, dev, unsync);
}

/* Functions used for secondary unicast and multicast support */
void dev_set_rx_mode(struct net_device *dev);
void __dev_set_rx_mode(struct net_device *dev);
int dev_set_promiscuity(struct net_device *dev, int inc);
int dev_set_allmulti(struct net_device *dev, int inc);
void netdev_state_change(struct net_device *dev);
void netdev_notify_peers(struct net_device *dev);
void netdev_features_change(struct net_device *dev);
/* Load a device via the kmod */
void dev_load(struct net *net, const char *name);
struct rtnl_link_stats64 *dev_get_stats(struct net_device *dev,
					struct rtnl_link_stats64 *storage);
void netdev_stats_to_stats64(struct rtnl_link_stats64 *stats64,
			     const struct net_device_stats *netdev_stats);

extern int		netdev_max_backlog;
extern int		netdev_tstamp_prequeue;
extern int		weight_p;
extern int		dev_weight_rx_bias;
extern int		dev_weight_tx_bias;
extern int		dev_rx_weight;
extern int		dev_tx_weight;

bool netdev_has_upper_dev(struct net_device *dev, struct net_device *upper_dev);
struct net_device *netdev_upper_get_next_dev_rcu(struct net_device *dev,
						     struct list_head **iter);
struct net_device *netdev_all_upper_get_next_dev_rcu(struct net_device *dev,
						     struct list_head **iter);

/* iterate through upper list, must be called under RCU read lock */
#define netdev_for_each_upper_dev_rcu(dev, updev, iter) \
	for (iter = &(dev)->adj_list.upper, \
	     updev = netdev_upper_get_next_dev_rcu(dev, &(iter)); \
	     updev; \
	     updev = netdev_upper_get_next_dev_rcu(dev, &(iter)))

int netdev_walk_all_upper_dev_rcu(struct net_device *dev,
				  int (*fn)(struct net_device *upper_dev,
					    void *data),
				  void *data);

bool netdev_has_upper_dev_all_rcu(struct net_device *dev,
				  struct net_device *upper_dev);

bool netdev_has_any_upper_dev(struct net_device *dev);

void *netdev_lower_get_next_private(struct net_device *dev,
				    struct list_head **iter);
void *netdev_lower_get_next_private_rcu(struct net_device *dev,
					struct list_head **iter);

#define netdev_for_each_lower_private(dev, priv, iter) \
	for (iter = (dev)->adj_list.lower.next, \
	     priv = netdev_lower_get_next_private(dev, &(iter)); \
	     priv; \
	     priv = netdev_lower_get_next_private(dev, &(iter)))

#define netdev_for_each_lower_private_rcu(dev, priv, iter) \
	for (iter = &(dev)->adj_list.lower, \
	     priv = netdev_lower_get_next_private_rcu(dev, &(iter)); \
	     priv; \
	     priv = netdev_lower_get_next_private_rcu(dev, &(iter)))

void *netdev_lower_get_next(struct net_device *dev,
				struct list_head **iter);

#define netdev_for_each_lower_dev(dev, ldev, iter) \
	for (iter = (dev)->adj_list.lower.next, \
	     ldev = netdev_lower_get_next(dev, &(iter)); \
	     ldev; \
	     ldev = netdev_lower_get_next(dev, &(iter)))

struct net_device *netdev_all_lower_get_next(struct net_device *dev,
					     struct list_head **iter);
struct net_device *netdev_all_lower_get_next_rcu(struct net_device *dev,
						 struct list_head **iter);

int netdev_walk_all_lower_dev(struct net_device *dev,
			      int (*fn)(struct net_device *lower_dev,
					void *data),
			      void *data);
int netdev_walk_all_lower_dev_rcu(struct net_device *dev,
				  int (*fn)(struct net_device *lower_dev,
					    void *data),
				  void *data);

void *netdev_adjacent_get_private(struct list_head *adj_list);
void *netdev_lower_get_first_private_rcu(struct net_device *dev);
struct net_device *netdev_master_upper_dev_get(struct net_device *dev);
struct net_device *netdev_master_upper_dev_get_rcu(struct net_device *dev);
int netdev_upper_dev_link(struct net_device *dev, struct net_device *upper_dev,
			  struct netlink_ext_ack *extack);
int netdev_master_upper_dev_link(struct net_device *dev,
				 struct net_device *upper_dev,
				 void *upper_priv, void *upper_info,
				 struct netlink_ext_ack *extack);
void netdev_upper_dev_unlink(struct net_device *dev,
			     struct net_device *upper_dev);
void netdev_adjacent_rename_links(struct net_device *dev, char *oldname);
void *netdev_lower_dev_get_private(struct net_device *dev,
				   struct net_device *lower_dev);
void netdev_lower_state_changed(struct net_device *lower_dev,
				void *lower_state_info);

/* RSS keys are 40 or 52 bytes long */
#define NETDEV_RSS_KEY_LEN 52
extern u8 netdev_rss_key[NETDEV_RSS_KEY_LEN] __read_mostly;
void netdev_rss_key_fill(void *buffer, size_t len);

int dev_get_nest_level(struct net_device *dev);
int skb_checksum_help(struct sk_buff *skb);
int skb_crc32c_csum_help(struct sk_buff *skb);
int skb_csum_hwoffload_help(struct sk_buff *skb,
			    const netdev_features_t features);

struct sk_buff *__skb_gso_segment(struct sk_buff *skb,
				  netdev_features_t features, bool tx_path);
struct sk_buff *skb_mac_gso_segment(struct sk_buff *skb,
				    netdev_features_t features);

struct netdev_bonding_info {
	ifslave	slave;
	ifbond	master;
};

struct netdev_notifier_bonding_info {
	struct netdev_notifier_info info; /* must be first */
	struct netdev_bonding_info  bonding_info;
};

void netdev_bonding_info_change(struct net_device *dev,
				struct netdev_bonding_info *bonding_info);

static inline
struct sk_buff *skb_gso_segment(struct sk_buff *skb, netdev_features_t features)
{
	return __skb_gso_segment(skb, features, true);
}
__be16 skb_network_protocol(struct sk_buff *skb, int *depth);

static inline bool can_checksum_protocol(netdev_features_t features,
					 __be16 protocol)
{
	if (protocol == htons(ETH_P_FCOE))
		return !!(features & NETIF_F_FCOE_CRC);

	/* Assume this is an IP checksum (not SCTP CRC) */

	if (features & NETIF_F_HW_CSUM) {
		/* Can checksum everything */
		return true;
	}

	switch (protocol) {
	case htons(ETH_P_IP):
		return !!(features & NETIF_F_IP_CSUM);
	case htons(ETH_P_IPV6):
		return !!(features & NETIF_F_IPV6_CSUM);
	default:
		return false;
	}
}

#ifdef CONFIG_BUG
void netdev_rx_csum_fault(struct net_device *dev);
#else
static inline void netdev_rx_csum_fault(struct net_device *dev)
{
}
#endif
/* rx skb timestamps */
void net_enable_timestamp(void);
void net_disable_timestamp(void);

#ifdef CONFIG_PROC_FS
int __init dev_proc_init(void);
#else
#define dev_proc_init() 0
#endif

static inline netdev_tx_t __netdev_start_xmit(const struct net_device_ops *ops,
					      struct sk_buff *skb, struct net_device *dev,
					      bool more)
{
	skb->xmit_more = more ? 1 : 0;
	return ops->ndo_start_xmit(skb, dev);
}

static inline netdev_tx_t netdev_start_xmit(struct sk_buff *skb, struct net_device *dev,
					    struct netdev_queue *txq, bool more)
{
	const struct net_device_ops *ops = dev->netdev_ops;
	int rc;

	rc = __netdev_start_xmit(ops, skb, dev, more);
	if (rc == NETDEV_TX_OK)
		txq_trans_update(txq);

	return rc;
}

int netdev_class_create_file_ns(const struct class_attribute *class_attr,
				const void *ns);
void netdev_class_remove_file_ns(const struct class_attribute *class_attr,
				 const void *ns);

static inline int netdev_class_create_file(const struct class_attribute *class_attr)
{
	return netdev_class_create_file_ns(class_attr, NULL);
}

static inline void netdev_class_remove_file(const struct class_attribute *class_attr)
{
	netdev_class_remove_file_ns(class_attr, NULL);
}

extern const struct kobj_ns_type_operations net_ns_type_operations;

const char *netdev_drivername(const struct net_device *dev);

void linkwatch_run_queue(void);

static inline netdev_features_t netdev_intersect_features(netdev_features_t f1,
							  netdev_features_t f2)
{
	if ((f1 ^ f2) & NETIF_F_HW_CSUM) {
		if (f1 & NETIF_F_HW_CSUM)
			f1 |= (NETIF_F_IP_CSUM|NETIF_F_IPV6_CSUM);
		else
			f2 |= (NETIF_F_IP_CSUM|NETIF_F_IPV6_CSUM);
	}

	return f1 & f2;
}

static inline netdev_features_t netdev_get_wanted_features(
	struct net_device *dev)
{
	return (dev->features & ~dev->hw_features) | dev->wanted_features;
}
netdev_features_t netdev_increment_features(netdev_features_t all,
	netdev_features_t one, netdev_features_t mask);

/* Allow TSO being used on stacked device :
 * Performing the GSO segmentation before last device
 * is a performance improvement.
 */
static inline netdev_features_t netdev_add_tso_features(netdev_features_t features,
							netdev_features_t mask)
{
	return netdev_increment_features(features, NETIF_F_ALL_TSO, mask);
}

int __netdev_update_features(struct net_device *dev);
void netdev_update_features(struct net_device *dev);
void netdev_change_features(struct net_device *dev);

void netif_stacked_transfer_operstate(const struct net_device *rootdev,
					struct net_device *dev);

netdev_features_t passthru_features_check(struct sk_buff *skb,
					  struct net_device *dev,
					  netdev_features_t features);
netdev_features_t netif_skb_features(struct sk_buff *skb);

static inline bool net_gso_ok(netdev_features_t features, int gso_type)
{
	netdev_features_t feature = (netdev_features_t)gso_type << NETIF_F_GSO_SHIFT;

	/* check flags correspondence */
	BUILD_BUG_ON(SKB_GSO_TCPV4   != (NETIF_F_TSO >> NETIF_F_GSO_SHIFT));
	BUILD_BUG_ON(SKB_GSO_DODGY   != (NETIF_F_GSO_ROBUST >> NETIF_F_GSO_SHIFT));
	BUILD_BUG_ON(SKB_GSO_TCP_ECN != (NETIF_F_TSO_ECN >> NETIF_F_GSO_SHIFT));
	BUILD_BUG_ON(SKB_GSO_TCP_FIXEDID != (NETIF_F_TSO_MANGLEID >> NETIF_F_GSO_SHIFT));
	BUILD_BUG_ON(SKB_GSO_TCPV6   != (NETIF_F_TSO6 >> NETIF_F_GSO_SHIFT));
	BUILD_BUG_ON(SKB_GSO_FCOE    != (NETIF_F_FSO >> NETIF_F_GSO_SHIFT));
	BUILD_BUG_ON(SKB_GSO_GRE     != (NETIF_F_GSO_GRE >> NETIF_F_GSO_SHIFT));
	BUILD_BUG_ON(SKB_GSO_GRE_CSUM != (NETIF_F_GSO_GRE_CSUM >> NETIF_F_GSO_SHIFT));
	BUILD_BUG_ON(SKB_GSO_IPXIP4  != (NETIF_F_GSO_IPXIP4 >> NETIF_F_GSO_SHIFT));
	BUILD_BUG_ON(SKB_GSO_IPXIP6  != (NETIF_F_GSO_IPXIP6 >> NETIF_F_GSO_SHIFT));
	BUILD_BUG_ON(SKB_GSO_UDP_TUNNEL != (NETIF_F_GSO_UDP_TUNNEL >> NETIF_F_GSO_SHIFT));
	BUILD_BUG_ON(SKB_GSO_UDP_TUNNEL_CSUM != (NETIF_F_GSO_UDP_TUNNEL_CSUM >> NETIF_F_GSO_SHIFT));
	BUILD_BUG_ON(SKB_GSO_PARTIAL != (NETIF_F_GSO_PARTIAL >> NETIF_F_GSO_SHIFT));
	BUILD_BUG_ON(SKB_GSO_TUNNEL_REMCSUM != (NETIF_F_GSO_TUNNEL_REMCSUM >> NETIF_F_GSO_SHIFT));
	BUILD_BUG_ON(SKB_GSO_SCTP    != (NETIF_F_GSO_SCTP >> NETIF_F_GSO_SHIFT));
	BUILD_BUG_ON(SKB_GSO_ESP != (NETIF_F_GSO_ESP >> NETIF_F_GSO_SHIFT));
	BUILD_BUG_ON(SKB_GSO_UDP != (NETIF_F_GSO_UDP >> NETIF_F_GSO_SHIFT));
	BUILD_BUG_ON(SKB_GSO_UDP_L4 != (NETIF_F_GSO_UDP_L4 >> NETIF_F_GSO_SHIFT));

	return (features & feature) == feature;
}

static inline bool skb_gso_ok(struct sk_buff *skb, netdev_features_t features)
{
	return net_gso_ok(features, skb_shinfo(skb)->gso_type) &&
	       (!skb_has_frag_list(skb) || (features & NETIF_F_FRAGLIST));
}

static inline bool netif_needs_gso(struct sk_buff *skb,
				   netdev_features_t features)
{
	return skb_is_gso(skb) && (!skb_gso_ok(skb, features) ||
		unlikely((skb->ip_summed != CHECKSUM_PARTIAL) &&
			 (skb->ip_summed != CHECKSUM_UNNECESSARY)));
}

static inline void netif_set_gso_max_size(struct net_device *dev,
					  unsigned int size)
{
	dev->gso_max_size = size;
}

static inline void skb_gso_error_unwind(struct sk_buff *skb, __be16 protocol,
					int pulled_hlen, u16 mac_offset,
					int mac_len)
{
	skb->protocol = protocol;
	skb->encapsulation = 1;
	skb_push(skb, pulled_hlen);
	skb_reset_transport_header(skb);
	skb->mac_header = mac_offset;
	skb->network_header = skb->mac_header + mac_len;
	skb->mac_len = mac_len;
}

static inline bool netif_is_macsec(const struct net_device *dev)
{
	return dev->priv_flags & IFF_MACSEC;
}

static inline bool netif_is_macvlan(const struct net_device *dev)
{
	return dev->priv_flags & IFF_MACVLAN;
}

static inline bool netif_is_macvlan_port(const struct net_device *dev)
{
	return dev->priv_flags & IFF_MACVLAN_PORT;
}

static inline bool netif_is_bond_master(const struct net_device *dev)
{
	return dev->flags & IFF_MASTER && dev->priv_flags & IFF_BONDING;
}

static inline bool netif_is_bond_slave(const struct net_device *dev)
{
	return dev->flags & IFF_SLAVE && dev->priv_flags & IFF_BONDING;
}

static inline bool netif_supports_nofcs(struct net_device *dev)
{
	return dev->priv_flags & IFF_SUPP_NOFCS;
}

static inline bool netif_has_l3_rx_handler(const struct net_device *dev)
{
	return dev->priv_flags & IFF_L3MDEV_RX_HANDLER;
}

static inline bool netif_is_l3_master(const struct net_device *dev)
{
	return dev->priv_flags & IFF_L3MDEV_MASTER;
}

static inline bool netif_is_l3_slave(const struct net_device *dev)
{
	return dev->priv_flags & IFF_L3MDEV_SLAVE;
}

static inline bool netif_is_bridge_master(const struct net_device *dev)
{
	return dev->priv_flags & IFF_EBRIDGE;
}

static inline bool netif_is_bridge_port(const struct net_device *dev)
{
	return dev->priv_flags & IFF_BRIDGE_PORT;
}

static inline bool netif_is_ovs_master(const struct net_device *dev)
{
	return dev->priv_flags & IFF_OPENVSWITCH;
}

static inline bool netif_is_ovs_port(const struct net_device *dev)
{
	return dev->priv_flags & IFF_OVS_DATAPATH;
}

static inline bool netif_is_team_master(const struct net_device *dev)
{
	return dev->priv_flags & IFF_TEAM;
}

static inline bool netif_is_team_port(const struct net_device *dev)
{
	return dev->priv_flags & IFF_TEAM_PORT;
}

static inline bool netif_is_lag_master(const struct net_device *dev)
{
	return netif_is_bond_master(dev) || netif_is_team_master(dev);
}

static inline bool netif_is_lag_port(const struct net_device *dev)
{
	return netif_is_bond_slave(dev) || netif_is_team_port(dev);
}

static inline bool netif_is_rxfh_configured(const struct net_device *dev)
{
	return dev->priv_flags & IFF_RXFH_CONFIGURED;
}

static inline bool netif_is_failover(const struct net_device *dev)
{
	return dev->priv_flags & IFF_FAILOVER;
}

static inline bool netif_is_failover_slave(const struct net_device *dev)
{
	return dev->priv_flags & IFF_FAILOVER_SLAVE;
}

/* This device needs to keep skb dst for qdisc enqueue or ndo_start_xmit() */
static inline void netif_keep_dst(struct net_device *dev)
{
	dev->priv_flags &= ~(IFF_XMIT_DST_RELEASE | IFF_XMIT_DST_RELEASE_PERM);
}

/* return true if dev can't cope with mtu frames that need vlan tag insertion */
static inline bool netif_reduces_vlan_mtu(struct net_device *dev)
{
	/* TODO: reserve and use an additional IFF bit, if we get more users */
	return dev->priv_flags & IFF_MACSEC;
}

extern struct pernet_operations __net_initdata loopback_net_ops;

/* Logging, debugging and troubleshooting/diagnostic helpers. */

/* netdev_printk helpers, similar to dev_printk */

static inline const char *netdev_name(const struct net_device *dev)
{
	if (!dev->name[0] || strchr(dev->name, '%'))
		return "(unnamed net_device)";
	return dev->name;
}

static inline bool netdev_unregistering(const struct net_device *dev)
{
	return dev->reg_state == NETREG_UNREGISTERING;
}

static inline const char *netdev_reg_state(const struct net_device *dev)
{
	switch (dev->reg_state) {
	case NETREG_UNINITIALIZED: return " (uninitialized)";
	case NETREG_REGISTERED: return "";
	case NETREG_UNREGISTERING: return " (unregistering)";
	case NETREG_UNREGISTERED: return " (unregistered)";
	case NETREG_RELEASED: return " (released)";
	case NETREG_DUMMY: return " (dummy)";
	}

	WARN_ONCE(1, "%s: unknown reg_state %d\n", dev->name, dev->reg_state);
	return " (unknown)";
}

__printf(3, 4)
void netdev_printk(const char *level, const struct net_device *dev,
		   const char *format, ...);
__printf(2, 3)
void netdev_emerg(const struct net_device *dev, const char *format, ...);
__printf(2, 3)
void netdev_alert(const struct net_device *dev, const char *format, ...);
__printf(2, 3)
void netdev_crit(const struct net_device *dev, const char *format, ...);
__printf(2, 3)
void netdev_err(const struct net_device *dev, const char *format, ...);
__printf(2, 3)
void netdev_warn(const struct net_device *dev, const char *format, ...);
__printf(2, 3)
void netdev_notice(const struct net_device *dev, const char *format, ...);
__printf(2, 3)
void netdev_info(const struct net_device *dev, const char *format, ...);

#define netdev_level_once(level, dev, fmt, ...)			\
do {								\
	static bool __print_once __read_mostly;			\
								\
	if (!__print_once) {					\
		__print_once = true;				\
		netdev_printk(level, dev, fmt, ##__VA_ARGS__);	\
	}							\
} while (0)

#define netdev_emerg_once(dev, fmt, ...) \
	netdev_level_once(KERN_EMERG, dev, fmt, ##__VA_ARGS__)
#define netdev_alert_once(dev, fmt, ...) \
	netdev_level_once(KERN_ALERT, dev, fmt, ##__VA_ARGS__)
#define netdev_crit_once(dev, fmt, ...) \
	netdev_level_once(KERN_CRIT, dev, fmt, ##__VA_ARGS__)
#define netdev_err_once(dev, fmt, ...) \
	netdev_level_once(KERN_ERR, dev, fmt, ##__VA_ARGS__)
#define netdev_warn_once(dev, fmt, ...) \
	netdev_level_once(KERN_WARNING, dev, fmt, ##__VA_ARGS__)
#define netdev_notice_once(dev, fmt, ...) \
	netdev_level_once(KERN_NOTICE, dev, fmt, ##__VA_ARGS__)
#define netdev_info_once(dev, fmt, ...) \
	netdev_level_once(KERN_INFO, dev, fmt, ##__VA_ARGS__)

#define MODULE_ALIAS_NETDEV(device) \
	MODULE_ALIAS("netdev-" device)

#if defined(CONFIG_DYNAMIC_DEBUG)
#define netdev_dbg(__dev, format, args...)			\
do {								\
	dynamic_netdev_dbg(__dev, format, ##args);		\
} while (0)
#elif defined(DEBUG)
#define netdev_dbg(__dev, format, args...)			\
	netdev_printk(KERN_DEBUG, __dev, format, ##args)
#else
#define netdev_dbg(__dev, format, args...)			\
({								\
	if (0)							\
		netdev_printk(KERN_DEBUG, __dev, format, ##args); \
})
#endif

#if defined(VERBOSE_DEBUG)
#define netdev_vdbg	netdev_dbg
#else

#define netdev_vdbg(dev, format, args...)			\
({								\
	if (0)							\
		netdev_printk(KERN_DEBUG, dev, format, ##args);	\
	0;							\
})
#endif

/*
 * netdev_WARN() acts like dev_printk(), but with the key difference
 * of using a WARN/WARN_ON to get the message out, including the
 * file/line information and a backtrace.
 */
#define netdev_WARN(dev, format, args...)			\
	WARN(1, "netdevice: %s%s: " format, netdev_name(dev),	\
	     netdev_reg_state(dev), ##args)

#define netdev_WARN_ONCE(dev, format, args...)				\
	WARN_ONCE(1, "netdevice: %s%s: " format, netdev_name(dev),	\
		  netdev_reg_state(dev), ##args)

/* netif printk helpers, similar to netdev_printk */

#define netif_printk(priv, type, level, dev, fmt, args...)	\
do {					  			\
	if (netif_msg_##type(priv))				\
		netdev_printk(level, (dev), fmt, ##args);	\
} while (0)

#define netif_level(level, priv, type, dev, fmt, args...)	\
do {								\
	if (netif_msg_##type(priv))				\
		netdev_##level(dev, fmt, ##args);		\
} while (0)

#define netif_emerg(priv, type, dev, fmt, args...)		\
	netif_level(emerg, priv, type, dev, fmt, ##args)
#define netif_alert(priv, type, dev, fmt, args...)		\
	netif_level(alert, priv, type, dev, fmt, ##args)
#define netif_crit(priv, type, dev, fmt, args...)		\
	netif_level(crit, priv, type, dev, fmt, ##args)
#define netif_err(priv, type, dev, fmt, args...)		\
	netif_level(err, priv, type, dev, fmt, ##args)
#define netif_warn(priv, type, dev, fmt, args...)		\
	netif_level(warn, priv, type, dev, fmt, ##args)
#define netif_notice(priv, type, dev, fmt, args...)		\
	netif_level(notice, priv, type, dev, fmt, ##args)
#define netif_info(priv, type, dev, fmt, args...)		\
	netif_level(info, priv, type, dev, fmt, ##args)

#if defined(CONFIG_DYNAMIC_DEBUG)
#define netif_dbg(priv, type, netdev, format, args...)		\
do {								\
	if (netif_msg_##type(priv))				\
		dynamic_netdev_dbg(netdev, format, ##args);	\
} while (0)
#elif defined(DEBUG)
#define netif_dbg(priv, type, dev, format, args...)		\
	netif_printk(priv, type, KERN_DEBUG, dev, format, ##args)
#else
#define netif_dbg(priv, type, dev, format, args...)			\
({									\
	if (0)								\
		netif_printk(priv, type, KERN_DEBUG, dev, format, ##args); \
	0;								\
})
#endif

/* if @cond then downgrade to debug, else print at @level */
#define netif_cond_dbg(priv, type, netdev, cond, level, fmt, args...)     \
	do {                                                              \
		if (cond)                                                 \
			netif_dbg(priv, type, netdev, fmt, ##args);       \
		else                                                      \
			netif_ ## level(priv, type, netdev, fmt, ##args); \
	} while (0)

#if defined(VERBOSE_DEBUG)
#define netif_vdbg	netif_dbg
#else
#define netif_vdbg(priv, type, dev, format, args...)		\
({								\
	if (0)							\
		netif_printk(priv, type, KERN_DEBUG, dev, format, ##args); \
	0;							\
})
#endif

/*
 *	The list of packet types we will receive (as opposed to discard)
 *	and the routines to invoke.
 *
 *	Why 16. Because with 16 the only overlap we get on a hash of the
 *	low nibble of the protocol value is RARP/SNAP/X.25.
 *
 *		0800	IP
 *		0001	802.3
 *		0002	AX.25
 *		0004	802.2
 *		8035	RARP
 *		0005	SNAP
 *		0805	X.25
 *		0806	ARP
 *		8137	IPX
 *		0009	Localtalk
 *		86DD	IPv6
 */
#define PTYPE_HASH_SIZE	(16)
#define PTYPE_HASH_MASK	(PTYPE_HASH_SIZE - 1)

#endif	/* _LINUX_NETDEVICE_H */<|MERGE_RESOLUTION|>--- conflicted
+++ resolved
@@ -1456,12 +1456,9 @@
  * @IFF_FAILOVER: device is a failover master device
  * @IFF_FAILOVER_SLAVE: device is lower dev of a failover master device
  * @IFF_L3MDEV_RX_HANDLER: only invoke the rx handler of L3 master device
-<<<<<<< HEAD
+ * @IFF_LIVE_RENAME_OK: rename is allowed while device is up and running
  * @IFF_SUPPRESS_AUTO_IPV6_LL: device will not get an automatic IPv6
  *	link local address
-=======
- * @IFF_LIVE_RENAME_OK: rename is allowed while device is up and running
->>>>>>> 8d8195e8
  */
 enum netdev_priv_flags {
 	IFF_802_1Q_VLAN			= 1<<0,
@@ -1494,11 +1491,8 @@
 	IFF_FAILOVER			= 1<<27,
 	IFF_FAILOVER_SLAVE		= 1<<28,
 	IFF_L3MDEV_RX_HANDLER		= 1<<29,
-<<<<<<< HEAD
-	IFF_SUPPRESS_AUTO_IPV6_LL	= 1<<30,
-=======
 	IFF_LIVE_RENAME_OK		= 1<<30,
->>>>>>> 8d8195e8
+	IFF_SUPPRESS_AUTO_IPV6_LL	= 1<<31,
 };
 
 #define IFF_802_1Q_VLAN			IFF_802_1Q_VLAN
@@ -1530,11 +1524,8 @@
 #define IFF_FAILOVER			IFF_FAILOVER
 #define IFF_FAILOVER_SLAVE		IFF_FAILOVER_SLAVE
 #define IFF_L3MDEV_RX_HANDLER		IFF_L3MDEV_RX_HANDLER
-<<<<<<< HEAD
+#define IFF_LIVE_RENAME_OK		IFF_LIVE_RENAME_OK
 #define IFF_SUPPRESS_AUTO_IPV6_LL	IFF_SUPPRESS_AUTO_IPV6_LL
-=======
-#define IFF_LIVE_RENAME_OK		IFF_LIVE_RENAME_OK
->>>>>>> 8d8195e8
 
 /**
  *	struct net_device - The DEVICE structure.
