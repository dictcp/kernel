--- conflicted
+++ resolved
@@ -1367,12 +1367,9 @@
  * @IFF_PHONY_HEADROOM: the headroom value is controlled by an external
  *	entity (i.e. the master device for bridged veth)
  * @IFF_MACSEC: device is a MACsec device
-<<<<<<< HEAD
+ * @IFF_L3MDEV_RX_HANDLER: only invoke the rx handler of L3 master device
  * @IFF_SUPPRESS_AUTO_IPV6_LL: device will not get an automatic IPv6
  *	link local address
-=======
- * @IFF_L3MDEV_RX_HANDLER: only invoke the rx handler of L3 master device
->>>>>>> d6bf9dce
  */
 enum netdev_priv_flags {
 	IFF_802_1Q_VLAN			= 1<<0,
@@ -1403,11 +1400,8 @@
 	IFF_RXFH_CONFIGURED		= 1<<25,
 	IFF_PHONY_HEADROOM		= 1<<26,
 	IFF_MACSEC			= 1<<27,
-<<<<<<< HEAD
-	IFF_SUPPRESS_AUTO_IPV6_LL	= 1<<28,
-=======
 	IFF_L3MDEV_RX_HANDLER		= 1<<28,
->>>>>>> d6bf9dce
+	IFF_SUPPRESS_AUTO_IPV6_LL	= 1<<29,
 };
 
 #define IFF_802_1Q_VLAN			IFF_802_1Q_VLAN
@@ -1437,11 +1431,8 @@
 #define IFF_TEAM			IFF_TEAM
 #define IFF_RXFH_CONFIGURED		IFF_RXFH_CONFIGURED
 #define IFF_MACSEC			IFF_MACSEC
-<<<<<<< HEAD
+#define IFF_L3MDEV_RX_HANDLER		IFF_L3MDEV_RX_HANDLER
 #define IFF_SUPPRESS_AUTO_IPV6_LL	IFF_SUPPRESS_AUTO_IPV6_LL
-=======
-#define IFF_L3MDEV_RX_HANDLER		IFF_L3MDEV_RX_HANDLER
->>>>>>> d6bf9dce
 
 /**
  *	struct net_device - The DEVICE structure.
