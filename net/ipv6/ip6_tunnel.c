--- conflicted
+++ resolved
@@ -101,21 +101,13 @@
 
 static struct net_device_stats *ip6_get_stats(struct net_device *dev)
 {
-<<<<<<< HEAD
-	struct pcpu_sw_netstats sum = { 0 };
+	struct pcpu_sw_netstats tmp, sum = { 0 };
 	int i;
 
 	for_each_possible_cpu(i) {
+		unsigned int start;
 		const struct pcpu_sw_netstats *tstats =
 						   per_cpu_ptr(dev->tstats, i);
-=======
-	struct pcpu_tstats tmp, sum = { 0 };
-	int i;
-
-	for_each_possible_cpu(i) {
-		unsigned int start;
-		const struct pcpu_tstats *tstats = per_cpu_ptr(dev->tstats, i);
->>>>>>> fe0d692b
 
 		do {
 			start = u64_stats_fetch_begin_bh(&tstats->syncp);
